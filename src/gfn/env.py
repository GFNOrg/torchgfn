from abc import ABC, abstractmethod
from typing import Optional, Tuple, cast

import torch
from torch_geometric.data import Batch as GeometricBatch
from torch_geometric.data import Data as GeometricData

from gfn.actions import Actions, GraphActions
from gfn.states import DiscreteStates, GraphStates, States
from gfn.utils.common import set_seed

# Errors
NonValidActionsError = type("NonValidActionsError", (ValueError,), {})


class Env(ABC):
    """Base class for all environments. Environments require that individual states be represented as a unique tensor of
    arbitrary shape."""

    def __init__(
        self,
        s0: torch.Tensor | GeometricData,
        state_shape: Tuple,
        action_shape: Tuple,
        dummy_action: torch.Tensor,
        exit_action: torch.Tensor,
        sf: Optional[torch.Tensor | GeometricData] = None,
    ):
        """Initializes an environment.

        Args:
            s0: Tensor of shape "state_shape" representing the initial state.
                All individual states would be of the same shape.
            state_shape: Tuple representing the shape of the states.
            action_shape: Tuple representing the shape of the actions.
            dummy_action: Tensor of shape "action_shape" representing a dummy action.
            exit_action: Tensor of shape "action_shape" representing the exit action.
            sf: Tensor of shape "state_shape" representing the final state.
                Only used for a human readable representation of the states or trajectories.
        """
        self.device = s0.device
        self.s0 = s0
        assert s0.shape == state_shape

        if sf is None:
            sf = torch.full(s0.shape, -float("inf")).to(self.device)

        self.sf = sf
        assert self.sf is not None
        assert self.sf.device == self.device
        assert self.sf.shape == state_shape

        self.state_shape = state_shape
        self.action_shape = action_shape
        self.dummy_action = dummy_action.to(self.device)
        self.exit_action = exit_action.to(self.device)

        # Warning: don't use self.States or self.Actions to initialize an instance of the class.
        # Use self.states_from_tensor or self.actions_from_tensor instead.
        self.States = self.make_states_class()
        self.Actions = self.make_actions_class()
        self.is_discrete = False

    def states_from_tensor(self, tensor: torch.Tensor) -> States:
        """Wraps the supplied Tensor in a States instance.

        Args:
            tensor: The tensor of shape "state_shape" representing the states.

        Returns:
            States: An instance of States.
        """
        return self.States(tensor)

    def states_from_batch_shape(
        self, batch_shape: Tuple, random: bool = False, sink: bool = False
    ) -> States:
        """Returns a batch of s0 states with a given batch_shape.

        Args:
            batch_shape: Tuple representing the shape of the batch of states.
            random (optional): Initialize states randomly.
            sink (optional): States initialized with sf (the sink state).

        Returns:
            States: A batch of initial states.
        """
        return self.States.from_batch_shape(batch_shape, random=random, sink=sink)

    def actions_from_tensor(self, tensor: torch.Tensor) -> Actions:
        """Wraps the supplied Tensor an an Actions instance.

        Args:
            tensor: The tensor of shape "action_shape" representing the actions.

        Returns:
            Actions: An instance of Actions.
        """
        return self.Actions(tensor)

    def actions_from_batch_shape(self, batch_shape: Tuple) -> Actions:
        """Returns a batch of dummy actions with the supplied batch_shape.

        Args:
            batch_shape: Tuple representing the shape of the batch of actions.

        Returns:
            Actions: A batch of dummy actions.
        """
        return self.Actions.make_dummy_actions(batch_shape)

    # To be implemented by the User.
    @abstractmethod
    def step(self, states: States, actions: Actions) -> torch.Tensor:
        """Function that takes a batch of states and actions and returns a batch of next
        states. Does not need to check whether the actions are valid or the states are sink states.

        Args:
            states: A batch of states.
            actions: A batch of actions.

        Returns:
            torch.Tensor: A batch of next states.
        """

    @abstractmethod
    def backward_step(  # TODO: rename to backward_step, other method becomes _backward_step.
        self, states: States, actions: Actions
    ) -> torch.Tensor:
        """Function that takes a batch of states and actions and returns a batch of previous
        states. Does not need to check whether the actions are valid or the states are sink states.

        Args:
            states: A batch of states.
            actions: A batch of actions.

        Returns:
            torch.Tensor: A batch of previous states.
        """

    @abstractmethod
    def is_action_valid(
        self,
        states: States,
        actions: Actions,
        backward: bool = False,
    ) -> bool:
        """Returns True if the actions are valid in the given states."""

    def make_random_states_tensor(self, batch_shape: Tuple) -> torch.Tensor:
        """Optional method inherited by all States instances to emit a random tensor."""
        raise NotImplementedError

    # Optionally implemented by the user when advanced functionality is required.
    def make_states_class(self) -> type[States]:
        """The default States class factory for all Environments.

        Returns a class that inherits from States and implements assumed methods.
        The make_states_class method should be overwritten to achieve more
        environment-specific States functionality.
        """
        env = self

        class DefaultEnvState(States):
            """Defines a States class for this environment."""

            state_shape = env.state_shape
            s0 = env.s0
            sf = env.sf
            make_random_states_tensor = env.make_random_states_tensor

        return DefaultEnvState

    def make_actions_class(self) -> type[Actions]:
        """The default Actions class factory for all Environments.

        Returns a class that inherits from Actions and implements assumed methods.
        The make_actions_class method should be overwritten to achieve more
        environment-specific Actions functionality.
        """
        env = self

        class DefaultEnvAction(Actions):
            action_shape = env.action_shape
            dummy_action = env.dummy_action
            exit_action = env.exit_action

        return DefaultEnvAction

    # In some cases overwritten by the user to support specific use-cases.
    def reset(
        self,
        batch_shape: int | Tuple[int, ...] | list[int],
        random: bool = False,
        sink: bool = False,
        seed: Optional[int] = None,
    ) -> States:
        """
        Instantiates a batch of initial states. random and sink cannot be both True.
        When random is true and seed is not None, environment randomization is fixed by
        the submitted seed for reproducibility.
        """
        assert not (random and sink)

        if random and seed is not None:
            set_seed(seed, performance_mode=True)

        if isinstance(batch_shape, int):
            batch_shape = (batch_shape,)
        elif isinstance(batch_shape, list):
            batch_shape = tuple(batch_shape)
        return self.states_from_batch_shape(
            batch_shape=batch_shape, random=random, sink=sink
        )

    def _step(self, states: States, actions: Actions) -> States:
        """Core step function. Calls the user-defined self.step() function.

        Function that takes a batch of states and actions and returns a batch of next
        states and a boolean tensor indicating sink states in the new batch.
        """
        assert states.batch_shape == actions.batch_shape
        new_states = states.clone()
        valid_states_idx: torch.Tensor = ~states.is_sink_state
        assert valid_states_idx.shape == states.batch_shape
        assert valid_states_idx.dtype == torch.bool
        valid_actions = actions[valid_states_idx]
        valid_states = states[valid_states_idx]

        if not self.is_action_valid(valid_states, valid_actions):
            raise NonValidActionsError(
                "Some actions are not valid in the given states. See `is_action_valid`."
            )

        # Set to the sink state when the action is exit.
        new_sink_states_idx = actions.is_exit
        sf_tensor = self.States.make_sink_states_tensor(
            (int(new_sink_states_idx.sum().item()),)
        )
        new_states[new_sink_states_idx] = self.States(sf_tensor)
        new_sink_states_idx = ~valid_states_idx | new_sink_states_idx
        assert new_sink_states_idx.shape == states.batch_shape

        not_done_states = new_states[~new_sink_states_idx]
        not_done_actions = actions[~new_sink_states_idx]

        new_not_done_states_tensor = self.step(not_done_states, not_done_actions)

        if not isinstance(new_not_done_states_tensor, (torch.Tensor, GeometricBatch)):
            raise Exception(
                "User implemented env.step function *must* return a torch.Tensor or "
                "a GeometricBatch (for graph-based environments)."
            )

        new_states[~new_sink_states_idx] = self.States(new_not_done_states_tensor)
        return new_states

    def _backward_step(self, states: States, actions: Actions) -> States:
        """Core backward_step function. Calls the user-defined self.backward_step fn.

        This function takes a batch of states and actions and returns a batch of next
        states and a boolean tensor indicating initial states in the new batch.
        """
        assert states.batch_shape == actions.batch_shape
        new_states = states.clone()
        valid_states_idx: torch.Tensor = ~new_states.is_initial_state
        assert valid_states_idx.shape == states.batch_shape
        assert valid_states_idx.dtype == torch.bool
        valid_actions = actions[valid_states_idx]
        valid_states = states[valid_states_idx]

        if not self.is_action_valid(valid_states, valid_actions, backward=True):
            raise NonValidActionsError(
                "Some actions are not valid in the given states. See `is_action_valid`."
            )

        # Calculate the backward step, and update only the states which are not Done.
        new_not_done_states_tensor = self.backward_step(valid_states, valid_actions)
        new_states[valid_states_idx] = self.States(new_not_done_states_tensor)

        return new_states

    def reward(self, final_states: States) -> torch.Tensor:
        """The environment's reward given a state.
        This or log_reward must be implemented.

        Args:
            final_states: A batch of final states.

        Returns:
            torch.Tensor: Tensor of shape "batch_shape" containing the rewards.
        """
        raise NotImplementedError("Reward function is not implemented.")

    def log_reward(self, final_states: States) -> torch.Tensor:
        """Calculates the log reward.
        This or reward must be implemented.

        Args:
            final_states: A batch of final states.

        Returns:
            torch.Tensor: Tensor of shape "batch_shape" containing the log rewards.
        """
        return torch.log(self.reward(final_states))

    @property
    def log_partition(self) -> float:
        "Returns the logarithm of the partition function."
        raise NotImplementedError(
            "The environment does not support enumeration of states"
        )

    @property
    def true_dist_pmf(self) -> torch.Tensor:
        "Returns a one-dimensional tensor representing the true distribution."
        raise NotImplementedError(
            "The environment does not support enumeration of states"
        )


class DiscreteEnv(Env, ABC):
    """Base class for discrete environments, where actions are represented by a number in
    {0, ..., n_actions - 1}, the last one being the exit action.

    For a guide on creating your own environments, see the documentation at:
    :doc:`guides/creating_environments`

    For a complete example, see the HyperGrid environment in src/gfn/gym/hypergrid.py
    """

    s0: torch.Tensor  # this tells the type checker that s0 is a torch.Tensor
    sf: torch.Tensor  # this tells the type checker that sf is a torch.Tensor

    def __init__(
        self,
        n_actions: int,
        s0: torch.Tensor,
        state_shape: Tuple | int,
        # Advanced parameters (optional):
        action_shape: Tuple | int = (1,),
        dummy_action: Optional[torch.Tensor] = None,
        exit_action: Optional[torch.Tensor] = None,
        sf: Optional[torch.Tensor] = None,
<<<<<<< HEAD
        device_str: Optional[str] = None,
        preprocessor: Optional[Preprocessor] = None,
=======
>>>>>>> 856c5d0e
    ):
        """Initializes a discrete environment.
        Args:
            n_actions: The number of actions in the environment.
            s0: Tensor of shape "state_shape" representing the initial state (shared among all trajectories).
            state_shape: Tuple representing the shape of the states.
            action_shape: Tuple representing the shape of the actions.
            dummy_action: Optional tensor of shape "action_shape" representing the dummy (padding) action.
            exit_action: Optional tensor of shape "action_shape" representing the exit action.
            sf: Tensor of shape "state_shape" representing the final state tensor (shared among all trajectories).
            device_str: String representation of a torch.device.
        """
        # Add validation/warnings for advanced usage
        if dummy_action is not None or exit_action is not None or sf is not None:
            import warnings

            expert_parameters_used = []
            if dummy_action is not None:
                expert_parameters_used.append("dummy_action")
            if exit_action is not None:
                expert_parameters_used.append("exit_action")
            if sf is not None:
                expert_parameters_used.append("sf")

            warnings.warn(
                "You're using advanced parameters: ({}). "
                "These are only needed for custom action handling. "
                "For basic environments, you can omit these.".format(
                    ", ".join(expert_parameters_used)
                ),
                UserWarning,
            )

        # The default dummy action is -1.
        if dummy_action is None:
            dummy_action = torch.tensor([-1], device=s0.device)

        # The default exit action index is the final element of the action space.
        if exit_action is None:
            exit_action = torch.tensor([n_actions - 1], device=s0.device)

        # If these shapes are integers, convert them to tuples.
        if isinstance(action_shape, int):
            action_shape = (action_shape,)

        if isinstance(state_shape, int):
            state_shape = (state_shape,)

        assert dummy_action is not None
        assert exit_action is not None
        assert s0.shape == state_shape
        assert dummy_action.shape == action_shape
        assert exit_action.shape == action_shape

        self.n_actions = n_actions  # Before init, for compatibility with States.
        super().__init__(
            s0,
            state_shape,
            action_shape,
            dummy_action,
            exit_action,
            sf,
        )

        self.is_discrete = True  # After init, else it will be overwritten.

    def states_from_tensor(self, tensor: torch.Tensor) -> DiscreteStates:
        """Wraps the supplied Tensor in a States instance & updates masks.

        Args:
            tensor: The tensor of shape "state_shape" representing the states.

        Returns:
            States: An instance of States.
        """
        states_instance = self.make_states_class()(tensor)
        self.update_masks(states_instance)
        return states_instance

    def states_from_batch_shape(
        self, batch_shape: Tuple, random: bool = False, sink: bool = False
    ) -> DiscreteStates:
        """Returns a batch of s0 states with a given batch_shape."""
        out = super().states_from_batch_shape(batch_shape, random, sink)
        assert isinstance(out, DiscreteStates)
        return out

    # In some cases overwritten by the user to support specific use-cases.
    def reset(
        self,
        batch_shape: int | Tuple[int, ...],
        random: bool = False,
        sink: bool = False,
        seed: Optional[int] = None,
    ) -> DiscreteStates:
        """Instantiates a batch of initial DiscreteStates."""
        states = super().reset(batch_shape, random, sink, seed)
        states = cast(DiscreteStates, states)
        self.update_masks(states)
        return states

    @abstractmethod
    def update_masks(self, states: DiscreteStates) -> None:
        """Updates the masks in States.

        Called automatically after each step for discrete environments.
        """

    def make_states_class(self) -> type[DiscreteStates]:
        env = self

        class DiscreteEnvStates(DiscreteStates):
            state_shape = env.state_shape
            s0 = env.s0
            sf = env.sf
            make_random_states_tensor = env.make_random_states_tensor
            n_actions = env.n_actions
            device = env.device

        return DiscreteEnvStates

    def make_actions_class(self) -> type[Actions]:
        """Same functionality as the parent class, but with a different class name."""
        env = self

        class DiscreteEnvActions(Actions):
            action_shape = env.action_shape
            dummy_action = env.dummy_action
            exit_action = env.exit_action

        return DiscreteEnvActions

    def is_action_valid(
        self, states: DiscreteStates, actions: Actions, backward: bool = False
    ) -> bool:
        assert states.forward_masks is not None and states.backward_masks is not None
        masks_tensor = states.backward_masks if backward else states.forward_masks
        return bool(torch.gather(masks_tensor, 1, actions.tensor).all().item())

    def _step(self, states: DiscreteStates, actions: Actions) -> DiscreteStates:
        """Calls the core self._step method of the parent class, and updates masks."""
        new_states = super()._step(states, actions)
        new_states = cast(DiscreteStates, new_states)
        self.update_masks(new_states)
        return new_states

    def _backward_step(self, states: DiscreteStates, actions: Actions) -> DiscreteStates:
        """Calls the core self._backward_step method of the parent class, and updates masks."""
        new_states = super()._backward_step(states, actions)
        new_states = cast(DiscreteStates, new_states)
        self.update_masks(new_states)
        return new_states

    def get_states_indices(self, states: DiscreteStates) -> torch.Tensor:
        """Returns the indices of the states in the environment.

        Args:
            states: The batch of states.

        Returns:
            torch.Tensor: Tensor of shape "batch_shape" containing the indices of the states.
        """
        raise NotImplementedError(
            "The environment does not support enumeration of states"
        )

    def get_terminating_states_indices(self, states: DiscreteStates) -> torch.Tensor:
        """Returns the indices of the terminating states in the environment.

        Args:
            states: The batch of states.

        Returns:
            torch.Tensor: Tensor of shape "batch_shape" containing the indices of the terminating states.
        """
        raise NotImplementedError(
            "The environment does not support enumeration of states"
        )

    @property
    def n_states(self) -> int:
        raise NotImplementedError(
            "The environment does not support enumeration of states"
        )

    @property
    def n_terminating_states(self) -> int:
        raise NotImplementedError(
            "The environment does not support enumeration of states"
        )

    @property
    def true_dist_pmf(self) -> torch.Tensor:
        "Returns a tensor of shape (n_states,) representing the true distribution."
        raise NotImplementedError(
            "The environment does not support enumeration of states"
        )

    @property
    def all_states(self) -> DiscreteStates:
        """Returns a batch of all states.
        The batch_shape should be (n_states,).
        This should satisfy:
        self.get_states_indices(self.all_states) == torch.arange(self.n_states)
        """
        raise NotImplementedError(
            "The environment does not support enumeration of states"
        )

    @property
    def terminating_states(self) -> DiscreteStates:
        """Returns a batch of all terminating states for environments with enumerable states.
        The batch_shape should be (n_terminating_states,).
        This should satisfy:
        self.get_terminating_states_indices(self.terminating_states) == torch.arange(self.n_terminating_states)
        """
        raise NotImplementedError(
            "The environment does not support enumeration of states"
        )


class GraphEnv(Env):
    """Base class for graph-based environments."""

    sf: GeometricData  # this tells the type checker that sf is a GeometricData

    def __init__(
        self,
        s0: GeometricData,
        sf: GeometricData,
<<<<<<< HEAD
        device_str: Optional[str] = None,
        preprocessor: Optional[Preprocessor] = None,
=======
>>>>>>> 856c5d0e
    ):
        """Initializes a graph-based environment.

        Args:
            s0: The initial graph state.
            sf: The sink graph state.
            device_str: String representation of the device.
        """
        assert s0.device == sf.device
        self.device = s0.device

        self.s0 = s0
        self.sf = sf

        assert s0.x is not None
        assert sf.x is not None
        assert s0.x.shape[-1] == sf.x.shape[-1]
        self.features_dim = s0.x.shape[-1]

        self.States = self.make_states_class()
        self.Actions = self.make_actions_class()

    def make_states_class(self) -> type[GraphStates]:
        env = self

        class GraphEnvStates(GraphStates):
            s0 = env.s0
            sf = env.sf
            make_random_states_graph = env.make_random_states_tensor

        return GraphEnvStates

    def make_actions_class(self) -> type[GraphActions]:
        """The default Actions class factory for all Environments.

        Returns a class that inherits from Actions and implements assumed methods.
        The make_actions_class method should be overwritten to achieve more
        environment-specific Actions functionality.
        """
        env = self

        class DefaultGraphAction(GraphActions):
            features_dim = env.features_dim

        return DefaultGraphAction

    @abstractmethod
    def step(self, states: GraphStates, actions: Actions) -> torch.Tensor:
        """Function that takes a batch of graph states and actions and returns a batch of next
        graph states."""

    @abstractmethod
    def backward_step(self, states: GraphStates, actions: Actions) -> torch.Tensor:
        """Function that takes a batch of graph states and actions and returns a batch of previous
        graph states."""<|MERGE_RESOLUTION|>--- conflicted
+++ resolved
@@ -342,11 +342,6 @@
         dummy_action: Optional[torch.Tensor] = None,
         exit_action: Optional[torch.Tensor] = None,
         sf: Optional[torch.Tensor] = None,
-<<<<<<< HEAD
-        device_str: Optional[str] = None,
-        preprocessor: Optional[Preprocessor] = None,
-=======
->>>>>>> 856c5d0e
     ):
         """Initializes a discrete environment.
         Args:
@@ -577,11 +572,6 @@
         self,
         s0: GeometricData,
         sf: GeometricData,
-<<<<<<< HEAD
-        device_str: Optional[str] = None,
-        preprocessor: Optional[Preprocessor] = None,
-=======
->>>>>>> 856c5d0e
     ):
         """Initializes a graph-based environment.
 
