from abc import ABC, abstractmethod
from typing import Optional, Tuple, cast

import torch
from torch_geometric.data import Batch as GeometricBatch
from torch_geometric.data import Data as GeometricData

from gfn.actions import Actions, GraphActions
from gfn.preprocessors import IdentityPreprocessor, Preprocessor
from gfn.states import DiscreteStates, GraphStates, States
from gfn.utils.common import set_seed

# Errors
NonValidActionsError = type("NonValidActionsError", (ValueError,), {})


<<<<<<< HEAD
def get_device(device_str, default_device) -> torch.device:
    return torch.device(device_str) if device_str is not None else default_device


=======
>>>>>>> f7fb8880
class Env(ABC):
    """Base class for all environments. Environments require that individual states be represented as a unique tensor of
    arbitrary shape."""

    def __init__(
        self,
        s0: torch.Tensor | GeometricData,
        state_shape: Tuple,
        action_shape: Tuple,
        dummy_action: torch.Tensor,
        exit_action: torch.Tensor,
        sf: Optional[torch.Tensor | GeometricData] = None,
<<<<<<< HEAD
        device_str: Optional[str] = None,
=======
>>>>>>> f7fb8880
        preprocessor: Optional[Preprocessor] = None,
    ):
        """Initializes an environment.

        Args:
            s0: Tensor of shape "state_shape" representing the initial state.
                All individual states would be of the same shape.
            state_shape: Tuple representing the shape of the states.
            action_shape: Tuple representing the shape of the actions.
            dummy_action: Tensor of shape "action_shape" representing a dummy action.
            exit_action: Tensor of shape "action_shape" representing the exit action.
            sf: Tensor of shape "state_shape" representing the final state.
                Only used for a human readable representation of the states or trajectories.
<<<<<<< HEAD
            device_str: 'cpu' or 'cuda'. Defaults to None, in which case the device is
                inferred from s0.
=======
>>>>>>> f7fb8880
            preprocessor: a Preprocessor object that converts raw states to a tensor
                that can be fed into a neural network. Defaults to None, in which case
                the IdentityPreprocessor is used.
        """
        self.device = s0.device
        self.s0 = s0
        assert s0.shape == state_shape

<<<<<<< HEAD
        self.s0 = s0.to(self.device)  # type: ignore
        assert s0.shape == state_shape

=======
>>>>>>> f7fb8880
        if sf is None:
            sf = torch.full(s0.shape, -float("inf")).to(self.device)

        self.sf = sf
        assert self.sf is not None
<<<<<<< HEAD
=======
        assert self.sf.device == self.device
>>>>>>> f7fb8880
        assert self.sf.shape == state_shape

        self.state_shape = state_shape
        self.action_shape = action_shape
        self.dummy_action = dummy_action.to(self.device)
        self.exit_action = exit_action.to(self.device)

        # Warning: don't use self.States or self.Actions to initialize an instance of the class.
        # Use self.states_from_tensor or self.actions_from_tensor instead.
        self.States = self.make_states_class()
        self.Actions = self.make_actions_class()

        if preprocessor is None:
            assert (
                s0.ndim == 1
            ), "The default preprocessor can only be used for uni-dimensional states."
            output_dim = s0.shape[0]
            preprocessor = IdentityPreprocessor(output_dim=output_dim)

        self.preprocessor = preprocessor
        self.is_discrete = False

    def states_from_tensor(self, tensor: torch.Tensor) -> States:
        """Wraps the supplied Tensor in a States instance.

        Args:
            tensor: The tensor of shape "state_shape" representing the states.

        Returns:
            States: An instance of States.
        """
        return self.States(tensor)

    def states_from_batch_shape(
        self, batch_shape: Tuple, random: bool = False, sink: bool = False
    ) -> States:
        """Returns a batch of s0 states with a given batch_shape.
<<<<<<< HEAD

        Args:
            batch_shape: Tuple representing the shape of the batch of states.
            random (optional): Initialize states randomly.
            sink (optional): States initialized with sf (the sink state).

        Returns:
            States: A batch of initial states.
        """
        return self.States.from_batch_shape(batch_shape, random=random, sink=sink)

=======

        Args:
            batch_shape: Tuple representing the shape of the batch of states.
            random (optional): Initialize states randomly.
            sink (optional): States initialized with sf (the sink state).

        Returns:
            States: A batch of initial states.
        """
        return self.States.from_batch_shape(batch_shape, random=random, sink=sink)

>>>>>>> f7fb8880
    def actions_from_tensor(self, tensor: torch.Tensor) -> Actions:
        """Wraps the supplied Tensor an an Actions instance.

        Args:
            tensor: The tensor of shape "action_shape" representing the actions.

        Returns:
            Actions: An instance of Actions.
        """
        return self.Actions(tensor)

    def actions_from_batch_shape(self, batch_shape: Tuple) -> Actions:
        """Returns a batch of dummy actions with the supplied batch_shape.

        Args:
            batch_shape: Tuple representing the shape of the batch of actions.

        Returns:
            Actions: A batch of dummy actions.
        """
        return self.Actions.make_dummy_actions(batch_shape)

    # To be implemented by the User.
    @abstractmethod
    def step(self, states: States, actions: Actions) -> torch.Tensor:
        """Function that takes a batch of states and actions and returns a batch of next
        states. Does not need to check whether the actions are valid or the states are sink states.

        Args:
            states: A batch of states.
            actions: A batch of actions.

        Returns:
            torch.Tensor: A batch of next states.
        """

    @abstractmethod
    def backward_step(  # TODO: rename to backward_step, other method becomes _backward_step.
        self, states: States, actions: Actions
    ) -> torch.Tensor:
        """Function that takes a batch of states and actions and returns a batch of previous
        states. Does not need to check whether the actions are valid or the states are sink states.

        Args:
            states: A batch of states.
            actions: A batch of actions.

        Returns:
            torch.Tensor: A batch of previous states.
        """

    @abstractmethod
    def is_action_valid(
        self,
        states: States,
        actions: Actions,
        backward: bool = False,
    ) -> bool:
        """Returns True if the actions are valid in the given states."""

    def make_random_states_tensor(self, batch_shape: Tuple) -> torch.Tensor:
        """Optional method inherited by all States instances to emit a random tensor."""
        raise NotImplementedError

    # Optionally implemented by the user when advanced functionality is required.
    def make_states_class(self) -> type[States]:
        """The default States class factory for all Environments.

        Returns a class that inherits from States and implements assumed methods.
        The make_states_class method should be overwritten to achieve more
        environment-specific States functionality.
        """
        env = self

        class DefaultEnvState(States):
            """Defines a States class for this environment."""

            state_shape = env.state_shape
            s0 = env.s0
            sf = env.sf
            make_random_states_tensor = env.make_random_states_tensor

        return DefaultEnvState

    def make_actions_class(self) -> type[Actions]:
        """The default Actions class factory for all Environments.

        Returns a class that inherits from Actions and implements assumed methods.
        The make_actions_class method should be overwritten to achieve more
        environment-specific Actions functionality.
        """
        env = self

        class DefaultEnvAction(Actions):
            action_shape = env.action_shape
            dummy_action = env.dummy_action
            exit_action = env.exit_action

        return DefaultEnvAction

    # In some cases overwritten by the user to support specific use-cases.
    def reset(
        self,
        batch_shape: int | Tuple[int, ...],
        random: bool = False,
        sink: bool = False,
        seed: Optional[int] = None,
    ) -> States:
        """
        Instantiates a batch of initial states. random and sink cannot be both True.
        When random is true and seed is not None, environment randomization is fixed by
        the submitted seed for reproducibility.
        """
        assert not (random and sink)

        if random and seed is not None:
            set_seed(seed, performance_mode=True)

        if isinstance(batch_shape, int):
            batch_shape = (batch_shape,)
        return self.states_from_batch_shape(
            batch_shape=batch_shape, random=random, sink=sink
        )

    def _step(self, states: States, actions: Actions) -> States:
        """Core step function. Calls the user-defined self.step() function.

        Function that takes a batch of states and actions and returns a batch of next
        states and a boolean tensor indicating sink states in the new batch.
        """
        assert states.batch_shape == actions.batch_shape
        new_states = states.clone()  # TODO: Ensure this is efficient!
        valid_states_idx: torch.Tensor = ~states.is_sink_state
        assert valid_states_idx.shape == states.batch_shape
        assert valid_states_idx.dtype == torch.bool
        valid_actions = actions[valid_states_idx]
        valid_states = states[valid_states_idx]

        if not self.is_action_valid(valid_states, valid_actions):
            raise NonValidActionsError(
                "Some actions are not valid in the given states. See `is_action_valid`."
            )

        # Set to the sink state when the action is exit.
        new_sink_states_idx = actions.is_exit
        sf_tensor = self.States.make_sink_states_tensor(
            (int(new_sink_states_idx.sum().item()),)
        )
        new_states[new_sink_states_idx] = self.States(sf_tensor)
        new_sink_states_idx = ~valid_states_idx | new_sink_states_idx
        assert new_sink_states_idx.shape == states.batch_shape

        not_done_states = new_states[~new_sink_states_idx]
        not_done_actions = actions[~new_sink_states_idx]

        new_not_done_states_tensor = self.step(not_done_states, not_done_actions)

        if not isinstance(new_not_done_states_tensor, (torch.Tensor, GeometricBatch)):
            raise Exception(
                "User implemented env.step function *must* return a torch.Tensor or "
                "a GeometricBatch (for graph-based environments)."
            )

        new_states[~new_sink_states_idx] = self.States(new_not_done_states_tensor)
        return new_states

    def _backward_step(self, states: States, actions: Actions) -> States:
        """Core backward_step function. Calls the user-defined self.backward_step fn.

        This function takes a batch of states and actions and returns a batch of next
        states and a boolean tensor indicating initial states in the new batch.
        """
        assert states.batch_shape == actions.batch_shape
        new_states = states.clone()  # TODO: Ensure this is efficient!
        valid_states_idx: torch.Tensor = ~new_states.is_initial_state
        assert valid_states_idx.shape == states.batch_shape
        assert valid_states_idx.dtype == torch.bool
        valid_actions = actions[valid_states_idx]
        valid_states = states[valid_states_idx]

        if not self.is_action_valid(valid_states, valid_actions, backward=True):
            raise NonValidActionsError(
                "Some actions are not valid in the given states. See `is_action_valid`."
            )

        # Calculate the backward step, and update only the states which are not Done.
        new_not_done_states_tensor = self.backward_step(valid_states, valid_actions)
        new_states[valid_states_idx] = self.States(new_not_done_states_tensor)

        return new_states

    def reward(self, final_states: States) -> torch.Tensor:
        """The environment's reward given a state.
        This or log_reward must be implemented.

        Args:
            final_states: A batch of final states.

        Returns:
            torch.Tensor: Tensor of shape "batch_shape" containing the rewards.
        """
        raise NotImplementedError("Reward function is not implemented.")

    def log_reward(self, final_states: States) -> torch.Tensor:
        """Calculates the log reward.
        This or reward must be implemented.

        Args:
            final_states: A batch of final states.

        Returns:
            torch.Tensor: Tensor of shape "batch_shape" containing the log rewards.
        """
        return torch.log(self.reward(final_states))

    @property
    def log_partition(self) -> float:
        "Returns the logarithm of the partition function."
        raise NotImplementedError(
            "The environment does not support enumeration of states"
        )

    @property
    def true_dist_pmf(self) -> torch.Tensor:
        "Returns a one-dimensional tensor representing the true distribution."
        raise NotImplementedError(
            "The environment does not support enumeration of states"
        )


class DiscreteEnv(Env, ABC):
    """
    Base class for discrete environments, where actions are represented by a number in
    {0, ..., n_actions - 1}, the last one being the exit action.

    `DiscreteEnv` allows for  specifying the validity of actions (forward and backward),
    via mask tensors, that are directly attached to `States` objects.
    """

    s0: torch.Tensor  # this tells the type checker that s0 is a torch.Tensor
    sf: torch.Tensor  # this tells the type checker that sf is a torch.Tensor

    def __init__(
        self,
        n_actions: int,
        s0: torch.Tensor,
        state_shape: Tuple,
        action_shape: Tuple = (1,),
        dummy_action: Optional[torch.Tensor] = None,
        exit_action: Optional[torch.Tensor] = None,
        sf: Optional[torch.Tensor] = None,
<<<<<<< HEAD
        device_str: Optional[str] = None,
=======
>>>>>>> f7fb8880
        preprocessor: Optional[Preprocessor] = None,
    ):
        """Initializes a discrete environment.

        Args:
            n_actions: The number of actions in the environment.
            s0: Tensor of shape "state_shape" representing the initial state (shared among all trajectories).
            state_shape: Tuple representing the shape of the states.
            action_shape: Tuple representing the shape of the actions.
            dummy_action: Optional tensor of shape "action_shape" representing the dummy (padding) action.
            exit_action: Optional tensor of shape "action_shape" representing the exit action.
            sf: Tensor of shape "state_shape" representing the final state tensor (shared among all trajectories).
            device_str: String representation of a torch.device.
            preprocessor: An optional preprocessor for intermediate states.
        """
        # The default dummy action is -1.
        if dummy_action is None:
<<<<<<< HEAD
            dummy_action = torch.tensor([-1], device=device)

        # The default exit action index is the final element of the action space.
        if exit_action is None:
            exit_action = torch.tensor([n_actions - 1], device=device)
=======
            dummy_action = torch.tensor([-1], device=s0.device)

        # The default exit action index is the final element of the action space.
        if exit_action is None:
            exit_action = torch.tensor([n_actions - 1], device=s0.device)
>>>>>>> f7fb8880

        assert dummy_action is not None
        assert exit_action is not None
        assert s0.shape == state_shape
        assert dummy_action.shape == action_shape
        assert exit_action.shape == action_shape

        self.n_actions = n_actions  # Before init, for compatibility with States.
        super().__init__(
            s0,
            state_shape,
            action_shape,
            dummy_action,
            exit_action,
            sf,
            preprocessor,
        )

        self.is_discrete = True  # After init, else it will be overwritten.

    def states_from_tensor(self, tensor: torch.Tensor) -> DiscreteStates:
        """Wraps the supplied Tensor in a States instance & updates masks.

        Args:
            tensor: The tensor of shape "state_shape" representing the states.

        Returns:
            States: An instance of States.
        """
        states_instance = self.make_states_class()(tensor)
        self.update_masks(states_instance)
        return states_instance

    def states_from_batch_shape(
        self, batch_shape: Tuple, random: bool = False, sink: bool = False
    ) -> DiscreteStates:
        """Returns a batch of s0 states with a given batch_shape."""
        out = super().states_from_batch_shape(batch_shape, random, sink)
        assert isinstance(out, DiscreteStates)
        return out

    # In some cases overwritten by the user to support specific use-cases.
    def reset(
        self,
        batch_shape: int | Tuple[int, ...],
        random: bool = False,
        sink: bool = False,
        seed: Optional[int] = None,
    ) -> DiscreteStates:
        """Instantiates a batch of initial DiscreteStates."""
        states = super().reset(batch_shape, random, sink, seed)
        states = cast(DiscreteStates, states)
        self.update_masks(states)
        return states

    @abstractmethod
    def update_masks(self, states: DiscreteStates) -> None:
        """Updates the masks in States.

        Called automatically after each step for discrete environments.
        """

    def make_states_class(self) -> type[DiscreteStates]:
        env = self

        class DiscreteEnvStates(DiscreteStates):
            state_shape = env.state_shape
            s0 = env.s0
            sf = env.sf
            make_random_states_tensor = env.make_random_states_tensor
            n_actions = env.n_actions
            device = env.device

        return DiscreteEnvStates

    def make_actions_class(self) -> type[Actions]:
        """Same functionality as the parent class, but with a different class name."""
        env = self

        class DiscreteEnvActions(Actions):
            action_shape = env.action_shape
            dummy_action = env.dummy_action
            exit_action = env.exit_action

        return DiscreteEnvActions

    def is_action_valid(
        self, states: DiscreteStates, actions: Actions, backward: bool = False
    ) -> bool:
        assert states.forward_masks is not None and states.backward_masks is not None
        masks_tensor = states.backward_masks if backward else states.forward_masks
        return bool(torch.gather(masks_tensor, 1, actions.tensor).all().item())

    def _step(self, states: DiscreteStates, actions: Actions) -> DiscreteStates:
        """Calls the core self._step method of the parent class, and updates masks."""
        new_states = super()._step(states, actions)
        new_states = cast(DiscreteStates, new_states)
        self.update_masks(new_states)
        return new_states

    def _backward_step(self, states: DiscreteStates, actions: Actions) -> DiscreteStates:
        """Calls the core self._backward_step method of the parent class, and updates masks."""
        new_states = super()._backward_step(states, actions)
        new_states = cast(DiscreteStates, new_states)
        self.update_masks(new_states)
        return new_states

    def get_states_indices(self, states: DiscreteStates) -> torch.Tensor:
        """Returns the indices of the states in the environment.

        Args:
            states: The batch of states.

        Returns:
            torch.Tensor: Tensor of shape "batch_shape" containing the indices of the states.
        """
        raise NotImplementedError(
            "The environment does not support enumeration of states"
        )

    def get_terminating_states_indices(self, states: DiscreteStates) -> torch.Tensor:
        """Returns the indices of the terminating states in the environment.

        Args:
            states: The batch of states.

        Returns:
            torch.Tensor: Tensor of shape "batch_shape" containing the indices of the terminating states.
        """
        raise NotImplementedError(
            "The environment does not support enumeration of states"
        )

    @property
    def n_states(self) -> int:
        raise NotImplementedError(
            "The environment does not support enumeration of states"
        )

    @property
    def n_terminating_states(self) -> int:
        raise NotImplementedError(
            "The environment does not support enumeration of states"
        )

    @property
    def true_dist_pmf(self) -> torch.Tensor:
        "Returns a tensor of shape (n_states,) representing the true distribution."
        raise NotImplementedError(
            "The environment does not support enumeration of states"
        )

    @property
    def all_states(self) -> DiscreteStates:
        """Returns a batch of all states.
        The batch_shape should be (n_states,).
        This should satisfy:
        self.get_states_indices(self.all_states) == torch.arange(self.n_states)
        """
        raise NotImplementedError(
            "The environment does not support enumeration of states"
        )

    @property
    def terminating_states(self) -> DiscreteStates:
        """Returns a batch of all terminating states for environments with enumerable states.
        The batch_shape should be (n_terminating_states,).
        This should satisfy:
        self.get_terminating_states_indices(self.terminating_states) == torch.arange(self.n_terminating_states)
        """
        raise NotImplementedError(
            "The environment does not support enumeration of states"
        )


class GraphEnv(Env):
    """Base class for graph-based environments."""

    sf: GeometricData  # this tells the type checker that sf is a GeometricData

    def __init__(
        self,
        s0: GeometricData,
        sf: GeometricData,
<<<<<<< HEAD
        device_str: Optional[str] = None,
=======
>>>>>>> f7fb8880
        preprocessor: Optional[Preprocessor] = None,
    ):
        """Initializes a graph-based environment.

        Args:
            s0: The initial graph state.
            sf: The sink graph state.
            device_str: String representation of the device.
            preprocessor: a Preprocessor object that converts raw graph states to a tensor
                that can be fed into a neural network. Defaults to None, in which case
                the IdentityPreprocessor is used.
        """
<<<<<<< HEAD
        device = get_device(device_str, default_device=s0.device)
        assert s0.x is not None

        self.s0 = s0.to(device)  # type: ignore
        self.features_dim = s0.x.shape[-1]
        self.sf = sf.to(device)  # type: ignore
=======
        assert s0.device == sf.device
        self.device = s0.device

        self.s0 = s0
        self.sf = sf

        assert s0.x is not None
        self.features_dim = s0.x.shape[-1]
>>>>>>> f7fb8880

        self.States = self.make_states_class()
        self.Actions = self.make_actions_class()

        self.preprocessor = preprocessor

    def make_states_class(self) -> type[GraphStates]:
        env = self

        class GraphEnvStates(GraphStates):
            s0 = env.s0
            sf = env.sf
            make_random_states_graph = env.make_random_states_tensor

        return GraphEnvStates

    def make_actions_class(self) -> type[GraphActions]:
        """The default Actions class factory for all Environments.

        Returns a class that inherits from Actions and implements assumed methods.
        The make_actions_class method should be overwritten to achieve more
        environment-specific Actions functionality.
        """
        env = self

        class DefaultGraphAction(GraphActions):
            features_dim = env.features_dim

        return DefaultGraphAction

    @abstractmethod
    def step(self, states: GraphStates, actions: Actions) -> torch.Tensor:
        """Function that takes a batch of graph states and actions and returns a batch of next
        graph states."""

    @abstractmethod
    def backward_step(self, states: GraphStates, actions: Actions) -> torch.Tensor:
        """Function that takes a batch of graph states and actions and returns a batch of previous
        graph states."""<|MERGE_RESOLUTION|>--- conflicted
+++ resolved
@@ -14,13 +14,6 @@
 NonValidActionsError = type("NonValidActionsError", (ValueError,), {})
 
 
-<<<<<<< HEAD
-def get_device(device_str, default_device) -> torch.device:
-    return torch.device(device_str) if device_str is not None else default_device
-
-
-=======
->>>>>>> f7fb8880
 class Env(ABC):
     """Base class for all environments. Environments require that individual states be represented as a unique tensor of
     arbitrary shape."""
@@ -33,10 +26,6 @@
         dummy_action: torch.Tensor,
         exit_action: torch.Tensor,
         sf: Optional[torch.Tensor | GeometricData] = None,
-<<<<<<< HEAD
-        device_str: Optional[str] = None,
-=======
->>>>>>> f7fb8880
         preprocessor: Optional[Preprocessor] = None,
     ):
         """Initializes an environment.
@@ -50,11 +39,6 @@
             exit_action: Tensor of shape "action_shape" representing the exit action.
             sf: Tensor of shape "state_shape" representing the final state.
                 Only used for a human readable representation of the states or trajectories.
-<<<<<<< HEAD
-            device_str: 'cpu' or 'cuda'. Defaults to None, in which case the device is
-                inferred from s0.
-=======
->>>>>>> f7fb8880
             preprocessor: a Preprocessor object that converts raw states to a tensor
                 that can be fed into a neural network. Defaults to None, in which case
                 the IdentityPreprocessor is used.
@@ -63,21 +47,12 @@
         self.s0 = s0
         assert s0.shape == state_shape
 
-<<<<<<< HEAD
-        self.s0 = s0.to(self.device)  # type: ignore
-        assert s0.shape == state_shape
-
-=======
->>>>>>> f7fb8880
         if sf is None:
             sf = torch.full(s0.shape, -float("inf")).to(self.device)
 
         self.sf = sf
         assert self.sf is not None
-<<<<<<< HEAD
-=======
         assert self.sf.device == self.device
->>>>>>> f7fb8880
         assert self.sf.shape == state_shape
 
         self.state_shape = state_shape
@@ -115,7 +90,6 @@
         self, batch_shape: Tuple, random: bool = False, sink: bool = False
     ) -> States:
         """Returns a batch of s0 states with a given batch_shape.
-<<<<<<< HEAD
 
         Args:
             batch_shape: Tuple representing the shape of the batch of states.
@@ -127,19 +101,6 @@
         """
         return self.States.from_batch_shape(batch_shape, random=random, sink=sink)
 
-=======
-
-        Args:
-            batch_shape: Tuple representing the shape of the batch of states.
-            random (optional): Initialize states randomly.
-            sink (optional): States initialized with sf (the sink state).
-
-        Returns:
-            States: A batch of initial states.
-        """
-        return self.States.from_batch_shape(batch_shape, random=random, sink=sink)
-
->>>>>>> f7fb8880
     def actions_from_tensor(self, tensor: torch.Tensor) -> Actions:
         """Wraps the supplied Tensor an an Actions instance.
 
@@ -391,10 +352,7 @@
         dummy_action: Optional[torch.Tensor] = None,
         exit_action: Optional[torch.Tensor] = None,
         sf: Optional[torch.Tensor] = None,
-<<<<<<< HEAD
         device_str: Optional[str] = None,
-=======
->>>>>>> f7fb8880
         preprocessor: Optional[Preprocessor] = None,
     ):
         """Initializes a discrete environment.
@@ -412,19 +370,11 @@
         """
         # The default dummy action is -1.
         if dummy_action is None:
-<<<<<<< HEAD
-            dummy_action = torch.tensor([-1], device=device)
-
-        # The default exit action index is the final element of the action space.
-        if exit_action is None:
-            exit_action = torch.tensor([n_actions - 1], device=device)
-=======
             dummy_action = torch.tensor([-1], device=s0.device)
 
         # The default exit action index is the final element of the action space.
         if exit_action is None:
             exit_action = torch.tensor([n_actions - 1], device=s0.device)
->>>>>>> f7fb8880
 
         assert dummy_action is not None
         assert exit_action is not None
@@ -609,10 +559,7 @@
         self,
         s0: GeometricData,
         sf: GeometricData,
-<<<<<<< HEAD
         device_str: Optional[str] = None,
-=======
->>>>>>> f7fb8880
         preprocessor: Optional[Preprocessor] = None,
     ):
         """Initializes a graph-based environment.
@@ -625,14 +572,6 @@
                 that can be fed into a neural network. Defaults to None, in which case
                 the IdentityPreprocessor is used.
         """
-<<<<<<< HEAD
-        device = get_device(device_str, default_device=s0.device)
-        assert s0.x is not None
-
-        self.s0 = s0.to(device)  # type: ignore
-        self.features_dim = s0.x.shape[-1]
-        self.sf = sf.to(device)  # type: ignore
-=======
         assert s0.device == sf.device
         self.device = s0.device
 
@@ -641,7 +580,6 @@
 
         assert s0.x is not None
         self.features_dim = s0.x.shape[-1]
->>>>>>> f7fb8880
 
         self.States = self.make_states_class()
         self.Actions = self.make_actions_class()
