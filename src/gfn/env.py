--- conflicted
+++ resolved
@@ -6,10 +6,6 @@
 from torch_geometric.data import Data as GeometricData
 
 from gfn.actions import Actions, GraphActions
-<<<<<<< HEAD
-from gfn.preprocessors import GraphPreprocessor, IdentityPreprocessor, Preprocessor
-=======
->>>>>>> 8538812d
 from gfn.states import DiscreteStates, GraphStates, States
 from gfn.utils.common import set_seed
 
@@ -369,15 +365,9 @@
                 expert_parameters_used.append("exit_action")
             if sf is not None:
                 expert_parameters_used.append("sf")
-            if preprocessor is not None:
-                expert_parameters_used.append("preprocessor")
 
             warnings.warn(
-<<<<<<< HEAD
                 "You're using advanced parameters: ({}). "
-=======
-                "You're using advanced parameters (dummy_action/exit_action/sf). "
->>>>>>> 8538812d
                 "These are only needed for custom action handling. "
                 "For basic environments, you can omit these.".format(
                     ", ".join(expert_parameters_used)
@@ -589,12 +579,6 @@
             s0: The initial graph state.
             sf: The sink graph state.
             device_str: String representation of the device.
-<<<<<<< HEAD
-            preprocessor: a Preprocessor object that converts raw graph states to a tensor
-                that can be fed into a neural network. Defaults to None, in which case
-                the GrtaphPreprocessor is used.
-=======
->>>>>>> 8538812d
         """
         assert s0.device == sf.device
         self.device = s0.device
@@ -610,15 +594,6 @@
         self.States = self.make_states_class()
         self.Actions = self.make_actions_class()
 
-<<<<<<< HEAD
-        if preprocessor is None:
-            output_dim = max((s0.x.shape[0], sf.x.shape[0]))
-            self.preprocessor = GraphPreprocessor(feature_dim=output_dim)
-        else:
-            self.preprocessor = preprocessor
-
-=======
->>>>>>> 8538812d
     def make_states_class(self) -> type[GraphStates]:
         env = self
 
