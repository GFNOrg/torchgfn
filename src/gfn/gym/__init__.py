--- conflicted
+++ resolved
@@ -10,10 +10,7 @@
     "DiscreteEBM",
     "HyperGrid",
     "Line",
-<<<<<<< HEAD
     "BitSequence",
     "BitSequencePlus",
-=======
     "GraphBuilding",
->>>>>>> 87254108
 ]