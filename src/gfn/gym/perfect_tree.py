from typing import Callable, Literal

import torch

from gfn.env import Actions, DiscreteEnv, DiscreteStates
from gfn.states import States


class PerfectBinaryTree(DiscreteEnv):
    r"""Perfect Tree Environment.

    This environment is a perfect binary tree, where there is a bijection between
    trajectories and terminating states. Nodes are represented by integers, starting
    from 0 for the root. States are represented by a single integer tensor
    corresponding to the node index. Actions are integers: 0 (left child), 1 (right
    child), 2 (exit).

    e.g.:

               0 (root)
          /         \
         1           2
       /   \       /   \
      3     4     5     6
     / \   / \   / \   / \
    7   8  9  10 11 12 13 14 (terminating states if depth=3)

    Recommended preprocessor: `OneHotPreprocessor`.

    Attributes:
        reward_fn (Callable): A function that computes the reward for a given state.
        depth (int): The depth of the tree.
        branching_factor (int): The branching factor of the tree.
        n_actions (int): The number of actions.
        n_nodes (int): The number of nodes in the tree.
        transition_table (dict): A dictionary that maps (state, action) to the next state.
        inverse_transition_table (dict): A dictionary that maps (state, action) to the previous state.
        term_states (DiscreteStates): The terminating states.
    """

    def __init__(
        self,
        reward_fn: Callable,
        depth: int = 4,
<<<<<<< HEAD
        device: Literal["cpu", "cuda"] | torch.device = "cpu",
        debug: bool = False,
=======
        device: Literal["cpu", "cuda"] | torch.device | None = None,
        check_action_validity: bool = True,
>>>>>>> 6c9ec7b7
    ):
        """Initializes the PerfectBinaryTree environment.

        Args:
            reward_fn: A function that computes the reward for a given state.
            depth: The depth of the tree.
            debug: If True, emit States with debug guards (not compile-friendly).
        """
        if device is None:
            device = torch.get_default_device()

        device = torch.device(device)
        self.reward_fn = reward_fn
        self.depth = depth
        self.branching_factor = 2
        self.n_actions = self.branching_factor + 1
        self.n_nodes = 2 ** (self.depth + 1) - 1

        self.s0 = torch.zeros((1,), dtype=torch.long, device=device)
        self.sf = torch.full((1,), fill_value=-1, device=device)
        super().__init__(
            self.n_actions,
            self.s0,
            (1,),
            sf=self.sf,
            debug=debug,
        )
        self.States: type[DiscreteStates] = self.States

        (
            self.transition_table,
            self.inverse_transition_table,
            self.term_states,
        ) = self._build_tree()

    def _build_tree(self) -> tuple[dict, dict, DiscreteStates]:
        """Builds the tree and the transition tables.

        Returns:
            A tuple containing the transition table, the inverse transition table,
            and the terminating states.
        """
        transition_table = {}
        inverse_transition_table = {}
        node_index = 0
        queue = [(node_index, 0)]  # (current_node, depth)

        terminating_states_id = set()
        while queue:
            node, d = queue.pop(0)
            if d < self.depth:
                for a in range(self.branching_factor):
                    node_index += 1
                    transition_table[(node, a)] = node_index
                    inverse_transition_table[(node_index, a)] = node
                    queue.append((node_index, d + 1))
            else:
                terminating_states_id.add(node)
        terminating_states_id = torch.tensor(
            list(terminating_states_id), device=self.device
        ).reshape(-1, 1)

        # Create the terminating states object. Don't use `self.states_from_tensor`
        # because it will internally trigger update_masks, which would fail because
        # `term_states` isn't yet defined.
        terminating_states = self.States(terminating_states_id)

        return transition_table, inverse_transition_table, terminating_states

    def backward_step(self, states: DiscreteStates, actions: Actions) -> DiscreteStates:
        """Performs a backward step in the environment.

        Args:
            states: The current states.
            actions: The actions to take.

        Returns:
            The previous states.
        """
        tuples = torch.hstack((states.tensor, actions.tensor)).tolist()
        tuples = tuple((tuple_) for tuple_ in tuples)
        next_states_tns = [
            self.inverse_transition_table.get(tuple(tuple_)) for tuple_ in tuples
        ]
        next_states_tns = (
            torch.tensor(next_states_tns, device=states.tensor.device, dtype=torch.int64)
            .reshape(-1, 1)
        )
        return self.States(next_states_tns)

    def step(self, states: DiscreteStates, actions: Actions) -> DiscreteStates:
        """Performs a step in the environment.

        Args:
            states: The current states.
            actions: The actions to take.

        Returns:
            The next states.
        """
        tuples = torch.hstack((states.tensor, actions.tensor)).tolist()
        tuples = tuple(tuple(tuple_) for tuple_ in tuples)
        next_states_tns = [self.transition_table.get(tuple_) for tuple_ in tuples]
        next_states_tns = (
            torch.tensor(next_states_tns, device=states.tensor.device, dtype=torch.int64)
            .reshape(-1, 1)
        )
        return self.States(next_states_tns)

    def update_masks(self, states: DiscreteStates) -> None:
        """Updates the masks of the states.

        Args:
            states: The states to update the masks of.
        """
        # Flatten the states and terminating states tensors for efficient comparison.
        states_flat = states.tensor.view(-1, 1)
        term_tensor = self.term_states.tensor.view(1, -1)
        terminating_states_mask = (states_flat == term_tensor).any(dim=1)
        initial_state_mask = (states.tensor == self.s0).view(-1)
        even_states = (states.tensor % 2 == 0).view(-1)

        # Going from any node, we can choose action 0 or 1
        # Except terminating states where we must end the trajectory
        not_term_mask = states.forward_masks[~terminating_states_mask]
        not_term_mask[:, -1] = False

        term_mask = states.forward_masks[terminating_states_mask]
        term_mask[:, :] = False
        term_mask[:, -1] = True

        states.forward_masks[~terminating_states_mask] = not_term_mask
        states.forward_masks[terminating_states_mask] = term_mask

        # Even states are to the right, so tied to action 1
        # Uneven states are to the left, tied to action 0
        even_mask = states.backward_masks[even_states]
        odd_mask = states.backward_masks[~even_states]

        even_mask[:, 0] = False
        even_mask[:, 1] = True
        odd_mask[:, 0] = True
        odd_mask[:, 1] = False
        states.backward_masks[even_states] = even_mask
        states.backward_masks[~even_states] = odd_mask

        # Initial state has no available backward action
        states.backward_masks[initial_state_mask] = False

    def get_states_indices(self, states: States):
        """Returns the indices of the states.

        Args:
            states: The states to get the indices of.

        Returns:
            The indices of the states.
        """
        return torch.flatten(states.tensor)

    @property
    def all_states(self) -> DiscreteStates:
        """Returns all the states of the environment."""
        return self.states_from_tensor(torch.arange(self.n_nodes).reshape(-1, 1))

    @property
    def terminating_states(self) -> DiscreteStates:
        """Returns the terminating states of the environment."""
        lb = 2**self.depth - 1
        ub = 2 ** (self.depth + 1) - 1
        return self.make_states_class()(torch.arange(lb, ub).reshape(-1, 1))

    def reward(self, final_states):
        """Computes the reward for a batch of final states.

        Args:
            final_states: The final states.

        Returns:
            The reward of the final states.
        """
        return self.reward_fn(final_states.tensor)<|MERGE_RESOLUTION|>--- conflicted
+++ resolved
@@ -42,13 +42,8 @@
         self,
         reward_fn: Callable,
         depth: int = 4,
-<<<<<<< HEAD
-        device: Literal["cpu", "cuda"] | torch.device = "cpu",
+        device: Literal["cpu", "cuda"] | torch.device | None = None,
         debug: bool = False,
-=======
-        device: Literal["cpu", "cuda"] | torch.device | None = None,
-        check_action_validity: bool = True,
->>>>>>> 6c9ec7b7
     ):
         """Initializes the PerfectBinaryTree environment.
 
@@ -133,10 +128,9 @@
         next_states_tns = [
             self.inverse_transition_table.get(tuple(tuple_)) for tuple_ in tuples
         ]
-        next_states_tns = (
-            torch.tensor(next_states_tns, device=states.tensor.device, dtype=torch.int64)
-            .reshape(-1, 1)
-        )
+        next_states_tns = torch.tensor(
+            next_states_tns, device=states.tensor.device, dtype=torch.int64
+        ).reshape(-1, 1)
         return self.States(next_states_tns)
 
     def step(self, states: DiscreteStates, actions: Actions) -> DiscreteStates:
@@ -152,10 +146,9 @@
         tuples = torch.hstack((states.tensor, actions.tensor)).tolist()
         tuples = tuple(tuple(tuple_) for tuple_ in tuples)
         next_states_tns = [self.transition_table.get(tuple_) for tuple_ in tuples]
-        next_states_tns = (
-            torch.tensor(next_states_tns, device=states.tensor.device, dtype=torch.int64)
-            .reshape(-1, 1)
-        )
+        next_states_tns = torch.tensor(
+            next_states_tns, device=states.tensor.device, dtype=torch.int64
+        ).reshape(-1, 1)
         return self.States(next_states_tns)
 
     def update_masks(self, states: DiscreteStates) -> None:
