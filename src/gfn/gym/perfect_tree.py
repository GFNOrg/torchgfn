--- conflicted
+++ resolved
@@ -59,9 +59,6 @@
 
         self.s0 = torch.zeros((1,), dtype=torch.long)
         self.sf = torch.full((1,), fill_value=-1)
-<<<<<<< HEAD
-        super().__init__(self.n_actions, self.s0, (1,), sf=self.sf)
-=======
         super().__init__(
             self.n_actions,
             self.s0,
@@ -69,7 +66,6 @@
             sf=self.sf,
             check_action_validity=check_action_validity,
         )
->>>>>>> 97839299
         self.States: type[DiscreteStates] = self.States
 
         (
