"""
Copied and Adapted from https://github.com/Tikquuss/GflowNets_Tutorial
"""

import itertools
import multiprocessing
import warnings
from decimal import Decimal
from functools import reduce
from math import gcd, log
from time import time
from typing import Literal, Tuple

import torch
<<<<<<< HEAD
=======
from einops import rearrange
>>>>>>> f7fb8880

from gfn.actions import Actions
from gfn.env import DiscreteEnv
from gfn.gym.helpers.preprocessors import KHotPreprocessor, OneHotPreprocessor
from gfn.preprocessors import EnumPreprocessor, IdentityPreprocessor
from gfn.states import DiscreteStates

multiprocessing.set_start_method("fork")  # multiprocessing-torch compatibility.


def lcm(a, b):
    """Returns the lowest common multiple between a and b."""
    return a * b // gcd(a, b)


def lcm_multiple(numbers):
    """Find the lowest common multiple across a list of numbers"""
    return reduce(lcm, numbers)


def smallest_multiplier_to_integers(float_vector, precision=3):
    """Used to calculate a scale factor to avoid imprecise floating point arithmetic."""
    denominators = []

    for num in float_vector:
        dec = Decimal(str(num))  # Convert to Decimal for precise arithmetic.
        fraction = dec.as_integer_ratio()
        denominators.append(fraction[1])

    smallest_multiplier = lcm_multiple(denominators)

    return smallest_multiplier


class HyperGrid(DiscreteEnv):
    def __init__(
        self,
        ndim: int = 2,
        height: int = 4,
        R0: float = 0.1,
        R1: float = 0.5,
        R2: float = 2.0,
        reward_cos: bool = False,
        device_str: Literal["cpu", "cuda"] = "cpu",
        preprocessor_name: Literal["KHot", "OneHot", "Identity", "Enum"] = "KHot",
        calculate_partition: bool = False,
        calculate_all_states: bool = False,
    ):
        """HyperGrid environment from the GFlowNets paper.
        The states are represented as 1-d tensors of length `ndim` with values in
        {0, 1, ..., height - 1}.
        A preprocessor transforms the states to the input of the neural network,
        which can be a one-hot, a K-hot, or an identity encoding.

        Args:
            ndim (int, optional): dimension of the grid. Defaults to 2.
            height (int, optional): height of the grid. Defaults to 8. TODO: This seems like a bad default - the modes are not accessible.
            R0 (float, optional): reward parameter R0. Defaults to 0.1.
            R1 (float, optional): reward parameter R1. Defaults to 0.5.
            R2 (float, optional): reward parameter R1. Defaults to 2.0.
            reward_cos (bool, optional): Which version of the reward to use. Defaults to False.
            device_str (str, optional): "cpu" or "cuda". Defaults to "cpu".
            preprocessor_name (str, optional): "KHot" or "OneHot" or "Identity". Defaults to "KHot".
            calculate_partition: If True, calculates the true log partition function,
                which requires enumerating all states of the hypergrid. Might have
                intractable time complexity for very large problems.
            calculate_all_states: If True, stores all states in the internal property
                all_states. Might have intractable space complexity for very large
                problems.
        """
        if height <= 4:
            warnings.warn("+ Warning: height <= 4 can lead to unsolvable environments.")

        self.ndim = ndim
        self.height = height
        self.R0 = R0
        self.R1 = R1
        self.R2 = R2
        self.reward_cos = reward_cos
        self._all_states = None  # Populated optionally in init.
        self._log_partition = None  # Populated optionally in init.
        self._true_dist_pmf = None  # Populated at first request.
        self.calculate_partition = calculate_partition
        self.calculate_all_states = calculate_all_states

        # Pre-computes these values when printing.
        if self.calculate_all_states:
            self._calculate_all_states_tensor()
            assert self._all_states is not None
            print(f"+ Environment has {len(self._all_states)} states")
        if self.calculate_partition:
            self._calculate_log_partition()
            print(f"+ Environment log partition is {self._log_partition}")

        # This scale is used to stabilize some calculations.
        # self.scale_factor = smallest_multiplier_to_integers([R0, R1, R2])
        self.scale_factor = 1

        s0 = torch.zeros(ndim, dtype=torch.long, device=torch.device(device_str))
        sf = torch.full(
            (ndim,), fill_value=-1, dtype=torch.long, device=torch.device(device_str)
        )
        n_actions = ndim + 1

        if preprocessor_name == "Identity":
            preprocessor = IdentityPreprocessor(output_dim=ndim)
        elif preprocessor_name == "KHot":
            preprocessor = KHotPreprocessor(height=height, ndim=ndim)
        elif preprocessor_name == "OneHot":
            preprocessor = OneHotPreprocessor(
                n_states=self.n_states,
                get_states_indices=self.get_states_indices,
            )
        elif preprocessor_name == "Enum":
            preprocessor = EnumPreprocessor(
                get_states_indices=self.get_states_indices,
            )
        else:
            raise ValueError(f"Unknown preprocessor {preprocessor_name}")

        state_shape = (self.ndim,)

        super().__init__(
            n_actions=n_actions,
            s0=s0,
            state_shape=state_shape,
            sf=sf,
            preprocessor=preprocessor,
        )

    def update_masks(self, states: DiscreteStates) -> None:
        """Update the masks based on the current states."""
        # Not allowed to take any action beyond the environment height, but
        # allow early termination.
        # TODO: do we need to handle the conditional case here?
        states.set_nonexit_action_masks(
            states.tensor == self.height - 1,
            allow_exit=True,
        )
        states.backward_masks = states.tensor != 0

    def make_random_states_tensor(self, batch_shape: Tuple[int, ...]) -> torch.Tensor:
        """Creates a batch of random states.

        Args:
            batch_shape: Tuple indicating the shape of the batch.

        Returns the batch of random states as tensor of shape (*batch_shape, *state_shape).
        """
        return torch.randint(
            0, self.height, batch_shape + self.s0.shape, device=self.device
        )

    def step(self, states: DiscreteStates, actions: Actions) -> torch.Tensor:
        """Take a step in the environment.

        Args:
            states: The current states.
            actions: The actions to take.

        Returns the new states after taking the actions as a tensor of shape (*batch_shape, *state_shape).
        """
        new_states_tensor = states.tensor.scatter(-1, actions.tensor, 1, reduce="add")
        assert new_states_tensor.shape == states.tensor.shape
        return new_states_tensor

    def backward_step(self, states: DiscreteStates, actions: Actions) -> torch.Tensor:
        """Take a step in the environment in the backward direction.

        Args:
            states: The current states.
            actions: The actions to take.

        Returns the new states after taking the actions as a tensor of shape (*batch_shape, *state_shape).
        """
        new_states_tensor = states.tensor.scatter(-1, actions.tensor, -1, reduce="add")
        assert new_states_tensor.shape == states.tensor.shape
        return new_states_tensor

<<<<<<< HEAD
    def reward(self, final_states: DiscreteStates | torch.Tensor) -> torch.Tensor:
=======
    def reward(self, final_states: DiscreteStates) -> torch.Tensor:
>>>>>>> f7fb8880
        r"""In the normal setting, the reward is:
        R(s) = R_0 + 0.5 \prod_{d=1}^D \mathbf{1} \left( \left\lvert \frac{s^d}{H-1}
          - 0.5 \right\rvert \in (0.25, 0.5] \right)
          + 2 \prod_{d=1}^D \mathbf{1} \left( \left\lvert \frac{s^d}{H-1} - 0.5 \right\rvert \in (0.3, 0.4) \right)

        Args:
            final_states: The final states.

        Returns the reward as a tensor of shape `batch_shape`.
        """
        assert isinstance(
            final_states, DiscreteStates | torch.Tensor
        ), f"final_states is {type(final_states)}"
        if isinstance(final_states, DiscreteStates):
            final_states_raw = final_states.tensor
        else:
            final_states_raw = final_states

        R0, R1, R2 = (self.R0, self.R1, self.R2)
        ax = abs(final_states_raw / (self.height - 1) - 0.5)

        if not self.reward_cos:
            reward = (
                R0 + (0.25 < ax).prod(-1) * R1 + ((0.3 < ax) * (ax < 0.4)).prod(-1) * R2
            )
        else:
            pdf_input = ax * 5
            pdf = 1.0 / (2 * torch.pi) ** 0.5 * torch.exp(-(pdf_input**2) / 2)
            reward = R0 + ((torch.cos(ax * 50) + 1) * pdf).prod(-1) * R1

<<<<<<< HEAD
        if isinstance(final_states, DiscreteStates):
            assert (
                reward.shape == final_states.batch_shape
            ), f"reward.shape is {reward.shape} and final_states.batch_shape is {final_states.batch_shape}"
        else:
            n_dims = len(reward.shape)
            assert (
                reward.shape == final_states.shape[:n_dims]
            ), f"reward.shape is {reward.shape} and final_states.shape is {final_states.shape}"
        return reward

    def get_states_indices(self, states: DiscreteStates | torch.Tensor) -> torch.Tensor:
=======
        assert reward.shape == final_states.batch_shape
        return reward

    def get_states_indices(self, states: DiscreteStates) -> torch.Tensor:
>>>>>>> f7fb8880
        """Get the indices of the states in the canonical ordering.

        Args:
            states: The states to get the indices of.

        Returns the indices of the states in the canonical ordering as a tensor of shape `batch_shape`.
        """
<<<<<<< HEAD
        if isinstance(states, DiscreteStates):
            states_raw = states.tensor
        else:
            states_raw = states
=======
        states_raw = states.tensor
>>>>>>> f7fb8880

        canonical_base = self.height ** torch.arange(
            self.ndim - 1, -1, -1, device=states_raw.device
        )
        indices = (canonical_base * states_raw).sum(-1).long()
<<<<<<< HEAD
        if isinstance(states, DiscreteStates):
            assert (
                indices.shape == states.batch_shape
            ), f"indices.shape is {indices.shape} and states.batch_shape is {states.batch_shape}"
        else:
            n_dims = len(indices.shape)
            assert (
                indices.shape[:n_dims] == states.shape[:n_dims]
            ), f"indices.shape is {indices.shape} and states.shape is {states.shape}"
=======
        assert indices.shape == states.batch_shape
>>>>>>> f7fb8880
        return indices

    def get_terminating_states_indices(self, states: DiscreteStates) -> torch.Tensor:
        """Get the indices of the terminating states in the canonical ordering from the submitted states.

        Canonical ordering is returned as a tensor of shape `batch_shape`.
        """
        return self.get_states_indices(states)

    @property
    def n_states(self) -> int:
        return self.height**self.ndim

    @property
    def n_terminating_states(self) -> int:
        return self.n_states

    # Functions for calculating the true log partition function / state enumeration.
    def _calculate_log_partition(self, batch_size: int = 20_000):
        """Calculates the log partition of the complete hypergrid.

        Args:
            batch_size: Compute this number of hypergrid indices in parallel.
        """

        if self._log_partition is None and self.calculate_partition:
            # The # of possible combinations (with repetition) of 𝑛 numbers, where each
            # number can be any integer from 0 to 𝑘 (inclusive), is given by:
            # n = (k + 1) ** n -- note that k in our case is height-1, as it represents
            # a python index.
            max_height_idx = self.height - 1  # Handles 0 indexing.
            n_expected = (max_height_idx + 1) ** self.ndim
            n_found = 0
            start_time = time()
            total_reward = 0

            for batch in self._generate_combinations_in_batches(
                self.ndim,
                max_height_idx,
                batch_size,
            ):
                batch = torch.LongTensor(list(batch))
                rewards = self.reward(
                    batch
                )  # Operates on raw tensors due to multiprocessing.
                total_reward += rewards.sum().item()  # Accumulate.
                n_found += batch.shape[0]

            assert n_expected == n_found, "failed to compute reward of all indices!"
            end_time = time()
            total_log_reward = log(total_reward)

            print(
                "log_partition = {}, calculated in {} minutes".format(
                    total_log_reward,
                    (end_time - start_time) / 60.0,
                )
            )

            self._log_partition = total_log_reward

    def _calculate_all_states_tensor(self, batch_size: int = 20_000):
        """Enumerates all states of the complete hypergrid.

        Args:
            batch_size: Compute this number of hypergrid indices in parallel.
        """
        if self._all_states is None and self.calculate_all_states:
            start_time = time()
            all_states = []

            for batch in self._generate_combinations_in_batches(
                self.ndim,
                self.height - 1,  # Handles 0 indexing.
                batch_size,
            ):
                all_states.append(torch.LongTensor(list(batch)))

            all_states = torch.cat(all_states, dim=0)
            end_time = time()

            print(
                "calculated tensor of all states in {} minutes".format(
                    (end_time - start_time) / 60.0,
                )
            )

            self._all_states = all_states

    # These properties are optionally available according to the flags set in init.
    @property
    def true_dist_pmf(self) -> torch.Tensor:
        """Returns the pmf over all states in the hypergrid."""
        if self._true_dist_pmf is None and self.calculate_all_states:
            assert torch.all(
                self.get_states_indices(self.all_states)
                == torch.arange(self.n_states, device=self.device)
            )
            self._true_dist_pmf = self.reward(self.all_states)
            self._true_dist_pmf /= self._true_dist_pmf.sum()

        assert self._true_dist_pmf is not None
        return self._true_dist_pmf

    @property
<<<<<<< HEAD
    def log_partition(self) -> float | None:
        return self._log_partition

    @property
    def all_states(self) -> DiscreteStates:
        """Returns a tensor of all hypergrid states as a States instance."""
        assert self._all_states is not None
        all_states = self.States(self._all_states)
        assert isinstance(all_states, DiscreteStates)
        return all_states
=======
    def log_partition(self) -> float:
        grid = self.build_grid()
        rewards = self.reward(grid)
        return rewards.sum().log().item()

    def build_grid(self) -> DiscreteStates:
        "Utility function to build the complete grid"
        H = self.height
        ndim = self.ndim
        grid_shape = (H,) * ndim + (ndim,)  # (H, ..., H, ndim)
        grid = torch.zeros(grid_shape, device=self.device)
        for i in range(ndim):
            grid_i = torch.linspace(start=0, end=H - 1, steps=H)
            for _ in range(i):
                grid_i = grid_i.unsqueeze(1)
            grid[..., i] = grid_i

        rearrange_string = " ".join([f"n{i}" for i in range(1, ndim + 1)])
        rearrange_string += " ndim -> "
        rearrange_string += " ".join([f"n{i}" for i in range(ndim, 0, -1)])
        rearrange_string += " ndim"
        grid = rearrange(grid, rearrange_string).long()
        return self.states_from_tensor(grid)

    @property
    def all_states(self) -> DiscreteStates:
        grid = self.build_grid()
        flat_grid = rearrange(grid.tensor, "... ndim -> (...) ndim")
        return self.states_from_tensor(flat_grid)
>>>>>>> f7fb8880

    @property
    def terminating_states(self) -> DiscreteStates:
        return self.all_states

    # Helper methods for enumerating all possible statxes.
    def _generate_combinations_chunk(self, numbers, n, start, end):
        """Generate combinations with replacement for the specified range."""
        # islice accesses a subset of the full iterator - each job does unique work.
        return itertools.islice(itertools.product(numbers, repeat=n), start, end)

    def _worker(self, task):
        """Executes a single call to `generate_combinations_chunk`."""
        numbers, n, start, end = task
        return self._generate_combinations_chunk(numbers, n, start, end)

    def _generate_combinations_in_batches(self, n, k, batch_size):
        """Uses Pool to collect subsets of the results of itertools.product in parallel."""
        numbers = list(range(k + 1))

        # Number of possible combinations (with repetition) of 𝑛 numbers, where each
        # number can be any integer from 0 to 𝑘 (inclusive).
        total_combinations = (k + 1) ** n
        tasks = [
            (numbers, n, i, min(i + batch_size, total_combinations))
            for i in range(0, total_combinations, batch_size)
        ]

        with multiprocessing.Pool() as pool:
            for result in pool.imap(self._worker, tasks):
                yield result<|MERGE_RESOLUTION|>--- conflicted
+++ resolved
@@ -12,10 +12,6 @@
 from typing import Literal, Tuple
 
 import torch
-<<<<<<< HEAD
-=======
-from einops import rearrange
->>>>>>> f7fb8880
 
 from gfn.actions import Actions
 from gfn.env import DiscreteEnv
@@ -195,11 +191,7 @@
         assert new_states_tensor.shape == states.tensor.shape
         return new_states_tensor
 
-<<<<<<< HEAD
     def reward(self, final_states: DiscreteStates | torch.Tensor) -> torch.Tensor:
-=======
-    def reward(self, final_states: DiscreteStates) -> torch.Tensor:
->>>>>>> f7fb8880
         r"""In the normal setting, the reward is:
         R(s) = R_0 + 0.5 \prod_{d=1}^D \mathbf{1} \left( \left\lvert \frac{s^d}{H-1}
           - 0.5 \right\rvert \in (0.25, 0.5] \right)
@@ -230,7 +222,6 @@
             pdf = 1.0 / (2 * torch.pi) ** 0.5 * torch.exp(-(pdf_input**2) / 2)
             reward = R0 + ((torch.cos(ax * 50) + 1) * pdf).prod(-1) * R1
 
-<<<<<<< HEAD
         if isinstance(final_states, DiscreteStates):
             assert (
                 reward.shape == final_states.batch_shape
@@ -243,12 +234,6 @@
         return reward
 
     def get_states_indices(self, states: DiscreteStates | torch.Tensor) -> torch.Tensor:
-=======
-        assert reward.shape == final_states.batch_shape
-        return reward
-
-    def get_states_indices(self, states: DiscreteStates) -> torch.Tensor:
->>>>>>> f7fb8880
         """Get the indices of the states in the canonical ordering.
 
         Args:
@@ -256,20 +241,15 @@
 
         Returns the indices of the states in the canonical ordering as a tensor of shape `batch_shape`.
         """
-<<<<<<< HEAD
         if isinstance(states, DiscreteStates):
             states_raw = states.tensor
         else:
             states_raw = states
-=======
-        states_raw = states.tensor
->>>>>>> f7fb8880
 
         canonical_base = self.height ** torch.arange(
             self.ndim - 1, -1, -1, device=states_raw.device
         )
         indices = (canonical_base * states_raw).sum(-1).long()
-<<<<<<< HEAD
         if isinstance(states, DiscreteStates):
             assert (
                 indices.shape == states.batch_shape
@@ -279,9 +259,6 @@
             assert (
                 indices.shape[:n_dims] == states.shape[:n_dims]
             ), f"indices.shape is {indices.shape} and states.shape is {states.shape}"
-=======
-        assert indices.shape == states.batch_shape
->>>>>>> f7fb8880
         return indices
 
     def get_terminating_states_indices(self, states: DiscreteStates) -> torch.Tensor:
@@ -387,7 +364,6 @@
         return self._true_dist_pmf
 
     @property
-<<<<<<< HEAD
     def log_partition(self) -> float | None:
         return self._log_partition
 
@@ -398,37 +374,6 @@
         all_states = self.States(self._all_states)
         assert isinstance(all_states, DiscreteStates)
         return all_states
-=======
-    def log_partition(self) -> float:
-        grid = self.build_grid()
-        rewards = self.reward(grid)
-        return rewards.sum().log().item()
-
-    def build_grid(self) -> DiscreteStates:
-        "Utility function to build the complete grid"
-        H = self.height
-        ndim = self.ndim
-        grid_shape = (H,) * ndim + (ndim,)  # (H, ..., H, ndim)
-        grid = torch.zeros(grid_shape, device=self.device)
-        for i in range(ndim):
-            grid_i = torch.linspace(start=0, end=H - 1, steps=H)
-            for _ in range(i):
-                grid_i = grid_i.unsqueeze(1)
-            grid[..., i] = grid_i
-
-        rearrange_string = " ".join([f"n{i}" for i in range(1, ndim + 1)])
-        rearrange_string += " ndim -> "
-        rearrange_string += " ".join([f"n{i}" for i in range(ndim, 0, -1)])
-        rearrange_string += " ndim"
-        grid = rearrange(grid, rearrange_string).long()
-        return self.states_from_tensor(grid)
-
-    @property
-    def all_states(self) -> DiscreteStates:
-        grid = self.build_grid()
-        flat_grid = rearrange(grid.tensor, "... ndim -> (...) ndim")
-        return self.states_from_tensor(flat_grid)
->>>>>>> f7fb8880
 
     @property
     def terminating_states(self) -> DiscreteStates:
