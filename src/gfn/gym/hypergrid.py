--- conflicted
+++ resolved
@@ -164,13 +164,9 @@
     def make_random_states(
         self,
         batch_shape: Tuple[int, ...],
-<<<<<<< HEAD
         conditions: torch.Tensor | None = None,
         device: torch.device | None = None,
-=======
-        device: torch.device | None = None,
         debug: bool = False,
->>>>>>> 91aae263
     ) -> DiscreteStates:
         """Creates a batch of random states.
 
@@ -179,6 +175,7 @@
             conditions: Optional tensor of shape (*batch_shape, condition_dim) containing
                 condition vectors for conditional GFlowNets.
             device: The device to use.
+            debug: If True, emit States with debug guards (not compile-friendly).
 
         Returns:
             A `DiscreteStates` object with random states.
@@ -187,11 +184,7 @@
         tensor = torch.randint(
             0, self.height, batch_shape + self.s0.shape, device=device
         )
-<<<<<<< HEAD
-        return self.States(tensor, conditions=conditions)
-=======
-        return self.States(tensor, debug=debug)
->>>>>>> 91aae263
+        return self.States(tensor, conditions=conditions, debug=debug)
 
     def step(self, states: DiscreteStates, actions: Actions) -> DiscreteStates:
         """Performs a step in the environment.
