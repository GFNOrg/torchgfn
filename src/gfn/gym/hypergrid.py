--- conflicted
+++ resolved
@@ -62,21 +62,12 @@
         {0, 1, ..., height - 1}.
 
         Args:
-<<<<<<< HEAD
-            ndim (int, optional): dimension of the grid.
-            height (int, optional): height of the grid.
-            R0 (float, optional): reward parameter R0.
-            R1 (float, optional): reward parameter R1.
-            R2 (float, optional): reward parameter R1.
-            reward_cos (bool, optional): Which version of the reward to use.
-=======
             ndim: dimension of the grid.
             height: height of the grid.
             R0: reward parameter R0.
             R1: reward parameter R1.
             R2: reward parameter R1.
             reward_cos: Which version of the reward to use.
->>>>>>> 9ba19f4b
             device: The device to use for the environment.
             calculate_partition: If True, calculates the true log partition function,
                 which requires enumerating all states of the hypergrid. Might have
