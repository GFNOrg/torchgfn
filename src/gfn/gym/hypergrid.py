--- conflicted
+++ resolved
@@ -21,27 +21,13 @@
         R1: float = 0.5,
         R2: float = 2.0,
         reward_cos: bool = False,
-<<<<<<< HEAD
-        device_str: Literal["cpu", "cuda"] = "cpu",
-=======
         device: Literal["cpu", "cuda"] | torch.device = "cpu",
-        preprocessor_name: Literal["KHot", "OneHot", "Identity", "Enum"] = "KHot",
->>>>>>> 73549a05
     ):
         """HyperGrid environment from the GFlowNets paper.
         The states are represented as 1-d tensors of length `ndim` with values in
         {0, 1, ..., height - 1}.
 
         Args:
-<<<<<<< HEAD
-            ndim (int, optional): dimension of the grid. Defaults to 2.
-            height (int, optional): height of the grid. Defaults to 4.
-            R0 (float, optional): reward parameter R0. Defaults to 0.1.
-            R1 (float, optional): reward parameter R1. Defaults to 0.5.
-            R2 (float, optional): reward parameter R1. Defaults to 2.0.
-            reward_cos (bool, optional): Which version of the reward to use. Defaults to False.
-            device_str (str, optional): "cpu" or "cuda". Defaults to "cpu".
-=======
             ndim: dimension of the grid. Defaults to 2.
             height: height of the grid. Defaults to 4.
             R0: reward parameter R0. Defaults to 0.1.
@@ -49,8 +35,6 @@
             R2: reward parameter R1. Defaults to 2.0.
             reward_cos: Which version of the reward to use. Defaults to False.
             device: The device to use for the environment.
-            preprocessor_name: Preprocessor to use. Defaults to "KHot".
->>>>>>> 73549a05
         """
         self.ndim = ndim
         self.height = height
