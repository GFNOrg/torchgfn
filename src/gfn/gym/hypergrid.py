"""Adapted from https://github.com/Tikquuss/GflowNets_Tutorial"""

import itertools
import multiprocessing
import platform
import warnings
from decimal import Decimal
from functools import reduce
from math import gcd, log
from time import time
from typing import List, Literal, Tuple

import torch

from gfn.actions import Actions
from gfn.env import DiscreteEnv
from gfn.gym.helpers.hypergrid.rewards import get_reward_fn
from gfn.states import DiscreteStates
from gfn.utils.common import ensure_same_device

if platform.system() == "Windows":
    multiprocessing.set_start_method("spawn", force=True)
else:
    multiprocessing.set_start_method("fork", force=True)


def lcm(a, b):
    """Returns the lowest common multiple between a and b."""
    return a * b // gcd(a, b)


def lcm_multiple(numbers):
    """Find the lowest common multiple across a list of numbers"""
    return reduce(lcm, numbers)


def smallest_multiplier_to_integers(float_vector, precision=3):
    """Used to calculate a scale factor to avoid imprecise floating point arithmetic."""
    denominators = []

    for num in float_vector:
        dec = Decimal(str(num))  # Convert to Decimal for precise arithmetic.
        fraction = dec.as_integer_ratio()
        denominators.append(fraction[1])

    smallest_multiplier = lcm_multiple(denominators)

    return smallest_multiplier


class HyperGrid(DiscreteEnv):
    """HyperGrid environment from the GFlowNets paper.

    The states are represented as 1-d tensors of length `ndim` with values in
    `{0, 1, ..., height - 1}`.

    Attributes:
        ndim: The dimension of the grid.
        height: The height of the grid.
<<<<<<< HEAD
        R0: The reward parameter R0.
        R1: The reward parameter R1.
        R2: The reward parameter R2.
        reward_cos: Whether to use the cosine reward.
        calculate_partition: Whether to calculate the log partition function.
        calculate_all_states: Whether to store all states.
        scale_factor: The scale factor for the reward.
=======
        reward_fn: The reward function.
        calculate_partition: Whether to calculate the log partition function.
        store_all_states: Whether to store all states.
>>>>>>> 97839299
    """

    def __init__(
        self,
        ndim: int = 2,
        height: int = 4,
        reward_fn_str: str = "original",
        reward_fn_kwargs: dict | None = None,
        device: Literal["cpu", "cuda"] | torch.device = "cpu",
        calculate_partition: bool = False,
        store_all_states: bool = False,
        check_action_validity: bool = True,
    ):
        """Initializes the HyperGrid environment.

        Args:
            ndim: The dimension of the grid.
            height: The height of the grid.
            reward_fn_str: The reward function string to use.
            reward_fn_kwargs: The keyword arguments for the reward function.
            device: The device to use.
            calculate_partition: Whether to calculate the log partition function.
            store_all_states: Whether to store all states. If True, the true distribution
                can be accessed via the `true_dist` property.
            check_action_validity: Whether to check the action validity.
        """
        if height <= 4:
            warnings.warn("+ Warning: height <= 4 can lead to unsolvable environments.")

        self.ndim = ndim
        self.height = height
        if reward_fn_kwargs is None:
            reward_fn_kwargs = {"R0": 0.1, "R1": 0.5, "R2": 2.0}
        self.reward_fn_kwargs = reward_fn_kwargs
        self.reward_fn = get_reward_fn(reward_fn_str, height, ndim, reward_fn_kwargs)
        self._all_states_tensor = None  # Populated optionally in init.
        self._log_partition = None  # Populated optionally in init.
        self._true_dist = None  # Populated at first request.
        self.calculate_partition = calculate_partition
        self.store_all_states = store_all_states

        # Pre-computes these values when printing.
        if self.store_all_states:
            self._store_all_states_tensor()
            assert self._all_states_tensor is not None
            print(f"+ Environment has {len(self._all_states_tensor)} states")

        if self.calculate_partition:
            self._calculate_log_partition()
            print(f"+ Environment log partition is {self._log_partition}")

        if isinstance(device, str):
            device = torch.device(device)

        s0 = torch.zeros(ndim, dtype=torch.long, device=device)
        sf = torch.full((ndim,), fill_value=-1, device=device)
        n_actions = ndim + 1

        state_shape = (self.ndim,)

        super().__init__(
            n_actions=n_actions,
            s0=s0,
            state_shape=state_shape,
            sf=sf,
            check_action_validity=check_action_validity,
        )
        self.States: type[DiscreteStates] = self.States  # for type checking

    def update_masks(self, states: DiscreteStates) -> None:
        """Updates the masks of the states.

        Args:
            states: The states to update the masks of.
        """
        # Not allowed to take any action beyond the environment height, but
        # allow early termination.
        # TODO: do we need to handle the conditional case here?
        states.set_nonexit_action_masks(
            states.tensor == self.height - 1,
            allow_exit=True,
        )
        states.backward_masks = states.tensor != 0

    def make_random_states(
        self, batch_shape: Tuple[int, ...], device: torch.device | None = None
    ) -> DiscreteStates:
        """Creates a batch of random states.

        Args:
            batch_shape: The shape of the batch.
            device: The device to use.

        Returns:
            A `DiscreteStates` object with random states.
        """
        device = self.device if device is None else device
        tensor = torch.randint(
            0, self.height, batch_shape + self.s0.shape, device=device
        )
        return self.States(tensor)

    def step(self, states: DiscreteStates, actions: Actions) -> DiscreteStates:
        """Performs a step in the environment.

        Args:
            states: The current states.
            actions: The actions to take.

        Returns:
            The next states.
        """
        new_states_tensor = states.tensor.scatter(-1, actions.tensor, 1, reduce="add")
        assert new_states_tensor.shape == states.tensor.shape
        return self.States(new_states_tensor)

    def backward_step(self, states: DiscreteStates, actions: Actions) -> DiscreteStates:
        """Performs a backward step in the environment.

        Args:
            states: The current states.
            actions: The actions to take.

        Returns:
            The previous states.
        """
        new_states_tensor = states.tensor.scatter(-1, actions.tensor, -1, reduce="add")
        assert new_states_tensor.shape == states.tensor.shape
        return self.States(new_states_tensor)

    def reward(self, states: DiscreteStates) -> torch.Tensor:
        r"""Computes the reward for a batch of final states.

        In the normal setting, the reward is:
        `R(s) = R_0 + 0.5 \prod_{d=1}^D \mathbf{1} \left( \left\lvert \frac{s^d}{H-1}
          - 0.5 \right\rvert \in (0.25, 0.5] \right)
          + 2 \prod_{d=1}^D \mathbf{1} \left( \left\lvert \frac{s^d}{H-1} - 0.5 \right\rvert \in (0.3, 0.4) \right)`

        Args:
            final_states: The final states.

        Returns:
            The reward of the final states.
        """
        reward = self.reward_fn(states.tensor)
        assert (
            reward.shape == states.batch_shape
        ), f"reward.shape is {reward.shape} and states.batch_shape is {states.batch_shape}"
        return reward

    def get_states_indices(self, states: DiscreteStates | torch.Tensor) -> torch.Tensor:
        """Get the indices of the states in the canonical ordering.

        Args:
            states: The states to get the indices of.

        Returns:
            The indices of the states in the canonical ordering.
        """
        if isinstance(states, DiscreteStates):
            states_raw = states.tensor
        else:
            states_raw = states

        canonical_base = self.height ** torch.arange(
            self.ndim - 1, -1, -1, device=states_raw.device
        )
        indices = (canonical_base * states_raw).sum(-1).long()
        if isinstance(states, DiscreteStates):
            assert (
                indices.shape == states.batch_shape
            ), f"indices.shape is {indices.shape} and states.batch_shape is {states.batch_shape}"
        else:
            n_dims = len(indices.shape)
            assert (
                indices.shape[:n_dims] == states.shape[:n_dims]
            ), f"indices.shape is {indices.shape} and states.shape is {states.shape}"
        return indices

    def get_terminating_states_indices(self, states: DiscreteStates) -> torch.Tensor:
        """Get the indices of the terminating states in the canonical ordering.

        Args:
            states: The states to get the indices of.

        Returns:
            The indices of the terminating states in the canonical ordering.
        """
        return self.get_states_indices(states)

    @property
    def n_states(self) -> int:
        """Returns the number of states in the environment."""
        return self.height**self.ndim

    @property
    def n_terminating_states(self) -> int:
        """Returns the number of terminating states in the environment."""
        return self.n_states

    # Functions for calculating the true log partition function / state enumeration.
    def _calculate_log_partition(self, batch_size: int = 20_000):
        """Calculates the log partition of the complete hypergrid.

        Args:
            batch_size: The batch size to use for the calculation.
        """

        if self._log_partition is None and self.calculate_partition:
            if self._all_states_tensor is not None:
                self._log_partition = (
                    self.reward_fn(self._all_states_tensor).sum().log().item()
                )
                return

            # The # of possible combinations (with repetition) of
            # numbers, where each
            # number can be any integer from 0 to
            # (inclusive), is given by:
            # n = (k + 1) ** n -- note that k in our case is height-1, as it represents
            # a python index.
            max_height_idx = self.height - 1  # Handles 0 indexing.
            n_expected = (max_height_idx + 1) ** self.ndim
            n_found = 0
            start_time = time()
            total_reward = 0

            for batch in self._generate_combinations_in_batches(
                self.ndim,
                max_height_idx,
                batch_size,
            ):
                batch = torch.LongTensor(list(batch))
                rewards = self.reward_fn(
                    batch
                )  # Operates on raw tensors due to multiprocessing.
                total_reward += rewards.sum().item()  # Accumulate.
                n_found += batch.shape[0]

            assert n_expected == n_found, "failed to compute reward of all indices!"
            end_time = time()
            total_log_reward = log(total_reward)

            print(
                "log_partition = {}, calculated in {} minutes".format(
                    total_log_reward,
                    (end_time - start_time) / 60.0,
                )
            )

            self._log_partition = total_log_reward

    def _store_all_states_tensor(self, batch_size: int = 20_000):
        """Enumerates all states_tensor of the complete hypergrid.

        Args:
            batch_size: The batch size to use for the calculation.
        """
        if self._all_states_tensor is None:
            start_time = time()
            all_states_tensor = []

            for batch in self._generate_combinations_in_batches(
                self.ndim,
                self.height - 1,  # Handles 0 indexing.
                batch_size,
            ):
                all_states_tensor.append(torch.LongTensor(list(batch)))

            all_states_tensor = torch.cat(all_states_tensor, dim=0)
            end_time = time()

            print(
                "calculated tensor of all states in {} minutes".format(
                    (end_time - start_time) / 60.0,
                )
            )

            self._all_states_tensor = all_states_tensor

    @property
    def true_dist(self) -> torch.Tensor | None:
        """Returns the pmf over all states in the hypergrid."""
        if self._true_dist is None and self.all_states is not None:
            assert torch.all(
                self.get_states_indices(self.all_states)
                == torch.arange(self.n_states, device=self.device)
            )
            self._true_dist = self.reward(self.all_states)
            self._true_dist /= self._true_dist.sum()

        return self._true_dist

    def all_indices(self) -> List[Tuple[int, ...]]:
        """Generate all possible indices for the grid.

        Returns:
            A list of all possible indices for the grid.
        """

        def _all_indices(dim: int, height: int) -> List[Tuple[int, ...]]:
            if dim == 1:
                return [(i,) for i in range(height)]
            return [
                (i, *j) for i in range(height) for j in _all_indices(dim - 1, height)
            ]

        return _all_indices(self.ndim, self.height)

    @property
    def log_partition(self) -> float | None:
        """Returns the log partition of the reward function."""
        return self._log_partition

    @property
    def all_states(self) -> DiscreteStates | None:
        """Returns a tensor of all hypergrid states as a `DiscreteStates` instance."""
        if self._all_states_tensor is None:
            if not self.store_all_states:
                return None
            self._store_all_states_tensor()

        assert self._all_states_tensor is not None
        try:
            ensure_same_device(self._all_states_tensor.device, self.device)
        except ValueError:
            self._all_states_tensor = self._all_states_tensor.to(self.device)

        all_states = self.States(self._all_states_tensor)
        return all_states

    @property
    def terminating_states(self) -> DiscreteStates | None:
        """Returns all terminating states of the environment."""
        return self.all_states

    # Helper methods for enumerating all possible states.
    def _generate_combinations_chunk(self, numbers, n, start, end):
        """Generate combinations with replacement for the specified range."""
        # islice accesses a subset of the full iterator - each job does unique work.
        return itertools.islice(itertools.product(numbers, repeat=n), start, end)

    def _worker(self, task):
        """Executes a single call to `generate_combinations_chunk`."""
        numbers, n, start, end = task
        return self._generate_combinations_chunk(numbers, n, start, end)

    def _generate_combinations_in_batches(self, n, k, batch_size):
        """Uses Pool to collect subsets of the results of itertools.product in parallel."""
        numbers = list(range(k + 1))

        # Number of possible combinations (with repetition) of
        # numbers, where each
        # number can be any integer from 0 to
        # (inclusive).
        total_combinations = (k + 1) ** n
        tasks = [
            (numbers, n, i, min(i + batch_size, total_combinations))
            for i in range(0, total_combinations, batch_size)
        ]

        with multiprocessing.Pool() as pool:
            for result in pool.imap(self._worker, tasks):
                yield result<|MERGE_RESOLUTION|>--- conflicted
+++ resolved
@@ -57,19 +57,9 @@
     Attributes:
         ndim: The dimension of the grid.
         height: The height of the grid.
-<<<<<<< HEAD
-        R0: The reward parameter R0.
-        R1: The reward parameter R1.
-        R2: The reward parameter R2.
-        reward_cos: Whether to use the cosine reward.
-        calculate_partition: Whether to calculate the log partition function.
-        calculate_all_states: Whether to store all states.
-        scale_factor: The scale factor for the reward.
-=======
         reward_fn: The reward function.
         calculate_partition: Whether to calculate the log partition function.
         store_all_states: Whether to store all states.
->>>>>>> 97839299
     """
 
     def __init__(
