from math import prod
from typing import Callable, Literal, Tuple

import numpy as np
import torch
from tensordict import TensorDict
from torch_geometric.data import Data as GeometricData

from gfn.actions import GraphActions, GraphActionType
from gfn.env import GraphEnv
from gfn.states import GraphStates
from gfn.utils.graphs import get_edge_indices


class GraphBuilding(GraphEnv):
    """Environment for incrementally building graphs.

    This environment allows constructing graphs by:
    - Adding nodes of a given class
    - Adding edges of a given class between existing nodes
    - Terminating construction (EXIT)

    Attributes:
        num_node_classes (int): The number of node classes.
        num_edge_classes (int): The number of edge classes.
        state_evaluator (Callable[[GraphStates], torch.Tensor]): A callable that computes rewards for final states.
        is_directed (bool): Whether the graph is directed.
    """

    def __init__(
        self,
        num_node_classes: int,
        num_edge_classes: int,
        state_evaluator: Callable[[GraphStates], torch.Tensor],
        is_directed: bool = True,
        device: Literal["cpu", "cuda"] | torch.device = "cpu",
        s0: GeometricData | None = None,
        sf: GeometricData | None = None,
    ):
        """Initializes the GraphBuilding environment.

        Args:
            num_node_classes: The number of node classes.
            num_edge_classes: The number of edge classes.
            state_evaluator: A callable that computes rewards for final states.
            is_directed: Whether the graph is directed.
            device: The device to run computations on.
            s0: The initial state.
            sf: The sink state.
        """
        if s0 is None:
            s0 = GeometricData(
                x=torch.zeros((0, 1), dtype=torch.int64).to(device),
                edge_attr=torch.zeros((0, 1), dtype=torch.int64).to(device),
                edge_index=torch.zeros((2, 0), dtype=torch.long).to(device),
            )
        if sf is None:
            sf = GeometricData(
                x=torch.full((1, 1), -1, dtype=torch.int64).to(device),
                edge_attr=torch.full((0, 1), -1, dtype=torch.int64).to(device),
                edge_index=torch.zeros((2, 0), dtype=torch.long).to(device),
            )

        self.state_evaluator = state_evaluator
        super().__init__(
            s0=s0,
            sf=sf,
            num_node_classes=num_node_classes,
            num_edge_classes=num_edge_classes,
            is_directed=is_directed,
        )

    def step(self, states: GraphStates, actions: GraphActions) -> GraphStates:
        """Performs a step in the environment.

        Args:
            states: The current states.
            actions: The actions to take.

        Returns:
            The next states.
        """
        if len(actions) == 0:
            return states

        data_array = states.data.flatten()
        # Create masks for different action types
        # Flatten each mask, from (*batch_shape) to (prod(batch_shape),)
        add_node_mask = (actions.action_type == GraphActionType.ADD_NODE).flatten()
        add_edge_mask = (actions.action_type == GraphActionType.ADD_EDGE).flatten()
        exit_mask = (actions.action_type == GraphActionType.EXIT).flatten()

        # Handle ADD_NODE action
        if torch.any(add_node_mask):
            batch_indices_flat = torch.arange(len(states))[add_node_mask]
            node_class_action_flat = actions.node_class.flatten()

            # Add nodes to the specified graphs
            for graph_idx, new_node_class in zip(
                batch_indices_flat, node_class_action_flat
            ):
                # Get the graph to modify
                graph = data_array[graph_idx]

                # Ensure new_nodes is 2D
                new_node_class = torch.atleast_2d(new_node_class)

                # Check feature dimension
                if new_node_class.shape[1] != graph.x.shape[1]:
                    raise ValueError(
                        f"Node features must have dimension {graph.x.shape[1]}"
                    )

                # Add new nodes to the graph
                graph.x = torch.cat([graph.x, new_node_class], dim=0)

        # Handle ADD_EDGE action
        if torch.any(add_edge_mask):
            add_edge_index = torch.where(add_edge_mask)[0]
            edge_index_action_flat = actions.edge_index.flatten()
            edge_class_action_flat = actions.edge_class.flatten()

            # Add edges to each graph
            for i in add_edge_index:
                graph = data_array[i]
                edge_idx = edge_index_action_flat[i]
                src, dst = self.Actions.edge_index_action_to_src_dst(
                    edge_idx, graph.x.size(0)
                )
                # Add the new edge
                graph.edge_index = torch.cat(
                    [
                        graph.edge_index,
                        torch.tensor([[src], [dst]], device=graph.edge_index.device),
                    ],
                    dim=1,
                )

                # Add the edge feature
                graph.edge_attr = torch.cat(
                    [graph.edge_attr, edge_class_action_flat[i].reshape(1, 1)], dim=0
                )

        # Handle EXIT action
        if torch.any(exit_mask):
            # For graphs with EXIT action, replace them with sink states
            exit_indices = torch.where(exit_mask)[0]
            for idx in exit_indices:
                data_array[idx] = self.sf

        # Create a new batch from the updated data list
        return self.States(data_array, device=states.device)

    def backward_step(self, states: GraphStates, actions: GraphActions) -> GraphStates:
        """Performs a backward step in the environment.

        Args:
            states: The current states.
            actions: The actions to undo.

        Returns:
            The previous states.
        """
        if len(actions) == 0:
            return states

        # Get the data list from the batch
        data_array = states.data.flatten()
        # Create masks for different action types
        # Flatten each mask, from (*batch_shape) to (prod(batch_shape),)
        add_node_mask = (actions.action_type == GraphActionType.ADD_NODE).flatten()
        add_edge_mask = (actions.action_type == GraphActionType.ADD_EDGE).flatten()

        # Handle ADD_NODE action
        if torch.any(add_node_mask):
            add_node_index = torch.where(add_node_mask)[0]
            node_class_action_flat = actions.node_class.flatten()

            # Remove nodes with matching features
            for i in add_node_index:
                graph = data_array[i]

                # Find nodes with matching features
                is_equal = torch.all(
                    graph.x == node_class_action_flat[i].unsqueeze(0), dim=1
                )

                # Remove the first matching node
                node_idx = int(torch.where(is_equal)[0][0].item())

                # Remove the node
                mask = torch.ones(
                    graph.x.size(0), dtype=torch.bool, device=graph.x.device
                )
                mask[node_idx] = False

                # Update node features
                graph.x = graph.x[mask]

        # Handle ADD_EDGE action
        if torch.any(add_edge_mask):
            add_edge_index = torch.where(add_edge_mask)[0]
            edge_index_action_flat = actions.edge_index.flatten()

            # Remove edges with matching indices
            for i in add_edge_index:
                graph = data_array[i]
                edge_idx = edge_index_action_flat[i]
                src, dst = self.Actions.edge_index_action_to_src_dst(
                    edge_idx, graph.x.size(0)
                )
                # Find the edge to remove
                edge_mask = ~(
                    (graph.edge_index[0] == src) & (graph.edge_index[1] == dst)
                )

                # Remove the edge
                graph.edge_index = graph.edge_index[:, edge_mask]
                graph.edge_attr = graph.edge_attr[edge_mask]

        # Create a new batch from the updated data list
        return self.States(data_array, device=states.device)

    def is_action_valid(
        self, states: GraphStates, actions: GraphActions, backward: bool = False
    ) -> bool:
        """Check if actions are valid for the given states.

        Args:
            states: Current graph states.
            actions: Actions to validate.
            backward: Whether this is a backward step.

        Returns:
            True if all actions are valid, False otherwise.
        """
        # Get the data list from the batch
        data_array = states.data.flat
        action_type_action_flat = actions.action_type.flatten()
        node_class_action_flat = actions.node_class.flatten()
        edge_index_action_flat = actions.edge_index.flatten()

        for i in range(len(actions)):
            action_type = action_type_action_flat[i]
            if action_type == GraphActionType.EXIT:
                continue

            graph = data_array[i]
            if action_type == GraphActionType.ADD_NODE:
                # Check if a node with these features already exists
                equal_nodes = torch.all(
                    graph.x == node_class_action_flat[i].unsqueeze(0), dim=1
                )

                if backward:
                    # For backward actions, we need at least one matching node
                    if not torch.any(equal_nodes):
                        return False
                else:
                    # For forward actions, we should not have any matching nodes
                    if torch.any(equal_nodes):
                        return False

            elif action_type == GraphActionType.ADD_EDGE:
                edge_idx = edge_index_action_flat[i]
                src, dst = self.Actions.edge_index_action_to_src_dst(
                    edge_idx, graph.x.size(0)
                )

                # Check if the edge already exists
                edge_exists = torch.any(
                    (graph.edge_index[0] == src) & (graph.edge_index[1] == dst)
                )

                if backward:
                    # For backward actions, the edge must exist
                    if not edge_exists:
                        return False
                else:
                    # For forward actions, the edge must not exist
                    if edge_exists:
                        return False

        return True

<<<<<<< HEAD
    def _add_node(
        self,
        data_array: np.ndarray,
        batch_indices_flat: torch.Tensor,
        node_class: torch.Tensor,
    ) -> np.ndarray:
        """Add nodes to graphs in a batch.

        Args:
            data_array: The current batch of graphs.
            batch_indices_flat: Indices of graphs to add nodes to.
            node_class: Class of nodes to add.

        Returns:
            Updated batch of graphs.
        """
        if len(batch_indices_flat) != len(node_class):
            raise ValueError(
                "Number of batch indices must match number of node feature lists"
            )

        # Add nodes to the specified graphs
        for graph_idx, new_node_class in zip(batch_indices_flat, node_class):
            # Get the graph to modify
            graph = data_array[graph_idx]

            # Ensure new_nodes is 2D
            new_node_class = torch.atleast_2d(new_node_class)

            # Check feature dimension
            if new_node_class.shape[1] != graph.x.shape[1]:
                raise ValueError(f"Node features must have dimension {graph.x.shape[1]}")

            # Add new nodes to the graph
            graph.x = torch.cat([graph.x, new_node_class], dim=0)

        return data_array

=======
>>>>>>> 15459bc6
    def reward(self, final_states: GraphStates) -> torch.Tensor:
        """The environment's reward given a state.

        Args:
            final_states: A batch of final states.

        Returns:
            A tensor of shape `(batch_size,)` containing the rewards.
        """
        return self.state_evaluator(final_states)

    def make_random_states(
        self, batch_shape: Tuple, device: torch.device | None = None
    ) -> GraphStates:
        """Generates random states.

        Args:
            batch_shape: The shape of the batch.
            device: The device to use.

        Returns:
            A `GraphStates` object with random states.
        """
        assert self.s0.edge_attr is not None
        assert self.s0.x is not None
        device = self.device if device is None else device

        batch_shape = batch_shape if isinstance(batch_shape, Tuple) else (batch_shape,)
        num_graphs = prod(batch_shape)

        data_array = np.empty(batch_shape, dtype=object)
        for i in range(num_graphs):
            # Create a random graph with random number of nodes
            n_nodes = np.random.randint(1, 10)  # TODO: make the max n_nodes a parameter
            n_possible_edges = (
                n_nodes**2 - n_nodes if self.is_directed else (n_nodes**2 - n_nodes) // 2
            )

            # Create random node features
            x = torch.rand(n_nodes, self.s0.x.size(1), device=device)

            # Create random edges (not all possible edges to keep it sparse)
            n_edges = np.random.randint(0, n_possible_edges + 1)
            # Get all possible edge indices
            src, dst = get_edge_indices(n_nodes, self.is_directed, device)
            # Randomly select n_edges from all possible edges
            selected_indices = torch.randperm(len(src), device=device)[:n_edges]
            edge_index = torch.stack([src[selected_indices], dst[selected_indices]])

            # Create random edge attributes
            edge_attr = torch.rand(n_edges, self.s0.edge_attr.size(1), device=device)

            data = GeometricData(
                x=x,
                edge_index=edge_index,
                edge_attr=edge_attr,
            )
            data_array.flat[i] = data

        return self.States(data_array, device=device)

    def make_states_class(self) -> type[GraphStates]:
        """Creates a `GraphStates` class for this environment."""
        env = self

        class GraphBuildingStates(GraphStates):
            """Represents the state of a graph building process.

            The state representation consists of:
            - node_class: Class of each node (shape: `[n_nodes, 1]`)
            - edge_class: Class of each edge (shape: `[n_edges, 1]`)
            - edge_index: Indices representing the source and target nodes for each edge

            Special states:
            - s0: Initial state with n_nodes and no edges
            - sf: Terminal state (used as a placeholder)

            The class provides masks for both forward and backward actions to determine
            which actions are valid from the current state.
            """

            num_node_classes = env.num_node_classes
            num_edge_classes = env.num_edge_classes
            is_directed = env.is_directed

            s0 = env.s0
            sf = env.sf
            make_random_states = env.make_random_states

        return GraphBuildingStates

    def make_actions_class(self) -> type[GraphActions]:
        env = self

        class GraphBuildingActions(GraphActions):
            @classmethod
            def edge_index_action_to_src_dst(
                cls, edge_index_action: torch.Tensor, n_nodes: int
            ) -> tuple[torch.Tensor, torch.Tensor]:
                """Converts the edge index action to source and destination node indices."""
                assert edge_index_action.ndim == 0  # TODO: support vector actions
                src, dst = get_edge_indices(
                    n_nodes, env.is_directed, edge_index_action.device
                )
                return src[edge_index_action], dst[edge_index_action]

        return GraphBuildingActions


class GraphBuildingOnEdges(GraphBuilding):
    """Environment for building graphs edge by edge with discrete action space.

    The environment supports both directed and undirected graphs.

    In each state, the policy can:
    1. Add an edge between existing nodes.
    2. Use the exit action to terminate graph building.

    The action space is discrete, with size:
    - For directed graphs: `n_nodes^2 - n_nodes + 1` (all possible directed edges + exit).
    - For undirected graphs: `(n_nodes^2 - n_nodes)/2 + 1` (upper triangle + exit).

    Attributes:
        n_nodes (int): The number of nodes in the graph.
        n_possible_edges (int): The number of possible edges.
    """

    def __init__(
        self,
        n_nodes: int,
        state_evaluator: callable,
        directed: bool,
        device: Literal["cpu", "cuda"] | torch.device,
    ):
        """Initializes the `GraphBuildingOnEdges` environment.

        Args:
            n_nodes: The number of nodes in the graph.
            state_evaluator: A function that evaluates a state and returns a reward.
            directed: Whether the graph should be directed.
            device: The device to use.
        """
        self.n_nodes = n_nodes
        if directed:
            # all off-diagonal edges.
            self.n_possible_edges = n_nodes**2 - n_nodes
        else:
            # bottom triangle.
            self.n_possible_edges = (n_nodes**2 - n_nodes) // 2

        s0 = GeometricData(
            x=torch.arange(self.n_nodes)[:, None].to(device),
            edge_attr=torch.ones((0, 1), device=device),
            edge_index=torch.ones((2, 0), dtype=torch.long, device=device),
        )
        sf = GeometricData(
            x=-torch.ones(self.n_nodes)[:, None].to(device),
            edge_attr=torch.zeros((0, 1), device=device),
            edge_index=torch.zeros((2, 0), dtype=torch.long, device=device),
        )
        super().__init__(
            num_node_classes=1,
            num_edge_classes=1,
            state_evaluator=state_evaluator,
            is_directed=directed,
            device=device,
            s0=s0,
            sf=sf,
        )

    def make_states_class(self) -> type[GraphStates]:
        """Creates a `GraphStates` class for this environment."""
        env = self

        class GraphBuildingOnEdgesStates(GraphStates):
            """Represents the state of an edge-by-edge graph building process.

            This class extends `GraphStates` to specifically handle edge-by-edge graph
            building states. Each state represents a graph with a fixed number of nodes
            where edges are being added incrementally.

            The state representation consists of:
            - node_feature: Node IDs for each node in the graph (shape: `[n_nodes, 1]`)
            - edge_feature: Features for each edge (shape: `[n_edges, 1]`)
            - edge_index: Indices representing the source and target nodes for each edge
                (shape: `[n_edges, 2]`)

            Special states:
            - s0: Initial state with n_nodes and no edges
            - sf: Terminal state (used as a placeholder)

            The class provides masks for both forward and backward actions to determine
            which actions are valid from the current state.
            """

            num_node_classes = env.num_node_classes
            num_edge_classes = env.num_edge_classes
            is_directed = env.is_directed
            n_nodes = env.n_nodes
            n_possible_edges = env.n_possible_edges
            s0 = env.s0
            sf = env.sf
            make_random_states = env.make_random_states

            @property
            def forward_masks(self) -> TensorDict:
                """Compute masks for valid forward actions from the current state.

                A forward action is valid if:
                1. The edge doesn't already exist in the graph
                2. The edge connects two distinct nodes

                For directed graphs, all possible `src->dst` edges are considered.
                For undirected graphs, only the upper triangular portion of the
                adjacency matrix is used.

                Returns:
                    A boolean mask where `True` indicates valid actions.
                """
                forward_masks = super().forward_masks
                forward_masks[GraphActions.ACTION_TYPE_KEY][
                    ..., GraphActionType.ADD_NODE
                ] = False
                return forward_masks

            @property
            def backward_masks(self) -> TensorDict:
                """Compute masks for valid backward actions from the current state.

                A backward action is valid if:
                1. The edge exists in the current graph (i.e., can be removed)

                For directed graphs, all existing edges are considered for removal.
                For undirected graphs, only the upper triangular edges are considered.

                The EXIT action is not included in backward masks.

                Returns:
                    A boolean mask where `True` indicates valid actions.
                """
                backward_masks = super().backward_masks
                backward_masks[GraphActions.ACTION_TYPE_KEY][
                    ..., GraphActionType.ADD_NODE
                ] = False
                return backward_masks

            @property
            def is_sink_state(self) -> torch.Tensor:
                """Returns a tensor that is `True` for states that are `sf`."""
                xs = torch.cat([g.x for g in self.data.flat], dim=1)  # type: ignore
                return (xs == self.sf.x).all(dim=0).view(self.batch_shape)

            @property
            def is_initial_state(self) -> torch.Tensor:
                """Returns a tensor that is `True` for states that are `s0`."""
                is_not_sink = ~self.is_sink_state
                has_edges = torch.tensor(
                    [g.edge_index.shape[1] > 0 for g in self.data.flat],  # type: ignore
                    device=self.device,
                ).view(self.batch_shape)
                return is_not_sink & ~has_edges

        return GraphBuildingOnEdgesStates

    def make_random_states(
        self, batch_shape: Tuple, device: torch.device | None = None
    ) -> GraphStates:
        """Makes a batch of random graph states with fixed number of nodes.

        Args:
            batch_shape: Shape of the batch dimensions.
            device: The device to use.

        Returns:
            A `GraphStates` object containing random graph states.
        """
        assert self.s0.edge_attr is not None
        assert self.s0.x is not None
        device = self.device if device is None else device

        batch_shape = batch_shape if isinstance(batch_shape, Tuple) else (batch_shape,)
        num_graphs = prod(batch_shape)

        data_array = np.empty(batch_shape, dtype=object)
        for i in range(num_graphs):
            # Create a graph with the given number of nodes
            n_nodes = self.n_nodes

            # Create node features
            x = self.s0.x.clone()

            # Create random edges using get_edge_indices
            n_edges = np.random.randint(0, self.n_possible_edges + 1)
            # Get all possible edge indices
            src, dst = get_edge_indices(n_nodes, self.is_directed, device)
            # Randomly select n_edges from all possible edges
            selected_indices = torch.randperm(len(src), device=device)[:n_edges]
            edge_index = torch.stack([src[selected_indices], dst[selected_indices]])

            # Create random edge attributes
            edge_attr = torch.rand(n_edges, self.s0.edge_attr.size(1), device=device)

            data = GeometricData(x=x, edge_index=edge_index, edge_attr=edge_attr)
            data_array.flat[i] = data

        return self.States(data_array, device=device)

    def is_action_valid(
        self, states: GraphStates, actions: GraphActions, backward: bool = False
    ) -> bool:
        """Checks if the actions are valid.

        Args:
            states: The current states.
            actions: The actions to validate.
            backward: Whether the actions are backward actions.

        Returns:
            `True` if the actions are valid, `False` otherwise.
        """
        if not backward and (actions.action_type == GraphActionType.ADD_NODE).any():
            return False
        if backward and (actions.action_type != GraphActionType.ADD_EDGE).any():
            return False
        return super().is_action_valid(states, actions, backward)<|MERGE_RESOLUTION|>--- conflicted
+++ resolved
@@ -283,47 +283,6 @@
 
         return True
 
-<<<<<<< HEAD
-    def _add_node(
-        self,
-        data_array: np.ndarray,
-        batch_indices_flat: torch.Tensor,
-        node_class: torch.Tensor,
-    ) -> np.ndarray:
-        """Add nodes to graphs in a batch.
-
-        Args:
-            data_array: The current batch of graphs.
-            batch_indices_flat: Indices of graphs to add nodes to.
-            node_class: Class of nodes to add.
-
-        Returns:
-            Updated batch of graphs.
-        """
-        if len(batch_indices_flat) != len(node_class):
-            raise ValueError(
-                "Number of batch indices must match number of node feature lists"
-            )
-
-        # Add nodes to the specified graphs
-        for graph_idx, new_node_class in zip(batch_indices_flat, node_class):
-            # Get the graph to modify
-            graph = data_array[graph_idx]
-
-            # Ensure new_nodes is 2D
-            new_node_class = torch.atleast_2d(new_node_class)
-
-            # Check feature dimension
-            if new_node_class.shape[1] != graph.x.shape[1]:
-                raise ValueError(f"Node features must have dimension {graph.x.shape[1]}")
-
-            # Add new nodes to the graph
-            graph.x = torch.cat([graph.x, new_node_class], dim=0)
-
-        return data_array
-
-=======
->>>>>>> 15459bc6
     def reward(self, final_states: GraphStates) -> torch.Tensor:
         """The environment's reward given a state.
 
