--- conflicted
+++ resolved
@@ -383,22 +383,13 @@
         else:
             # bottom triangle + exit.
             self.n_actions = ((n_nodes**2 - n_nodes) // 2) + 1
-<<<<<<< HEAD
-
-        self.is_discrete = True  # actions here are discrete, needed for FlowMatching
-        self.is_directed = directed
-        self.device = torch.device(device) if isinstance(device, str) else device
-
-        super().__init__(feature_dim=n_nodes, state_evaluator=state_evaluator)
-=======
         super().__init__(
             feature_dim=n_nodes,
             state_evaluator=state_evaluator,
-            device=device,
+            device=device,  # type: ignore
         )
         self.is_discrete = True  # actions here are discrete, needed for FlowMatching
         self.is_directed = directed
->>>>>>> 2503f526
 
     def make_actions_class(self) -> type[Actions]:
         env = self
@@ -485,26 +476,8 @@
                     len(self), self.n_actions, dtype=torch.bool, device=self.device
                 )
 
-<<<<<<< HEAD
                 # Convert action indices to source-target node pairs
                 ei0, ei1 = get_edge_indices(self.n_nodes, env.is_directed, self.device)
-=======
-                if env.is_directed:
-                    i_up, j_up = torch.triu_indices(
-                        self.n_nodes, self.n_nodes, offset=1, device=self.device
-                    )  # Upper triangle.
-                    i_lo, j_lo = torch.tril_indices(
-                        self.n_nodes, self.n_nodes, offset=-1, device=self.device
-                    )  # Lower triangle.
-
-                    # Combine them
-                    ei0 = torch.cat([i_up, i_lo])
-                    ei1 = torch.cat([j_up, j_lo])
-                else:
-                    ei0, ei1 = torch.triu_indices(
-                        self.n_nodes, self.n_nodes, offset=1, device=self.device
-                    )
->>>>>>> 2503f526
 
                 # Remove existing edges.
                 for i in range(len(self)):
