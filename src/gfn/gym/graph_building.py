--- conflicted
+++ resolved
@@ -292,13 +292,9 @@
     def make_random_states(
         self,
         batch_shape: Tuple,
-<<<<<<< HEAD
         conditions: torch.Tensor | None = None,
         device: torch.device | None = None,
-=======
-        device: torch.device | None = None,
         debug: bool = False,
->>>>>>> 91aae263
     ) -> GraphStates:
         """Generates random states.
 
@@ -349,11 +345,7 @@
             )
             data_array.flat[i] = data
 
-<<<<<<< HEAD
-        return self.States(data_array, conditions=conditions, device=device)
-=======
-        return self.States(data_array, device=device, debug=debug)
->>>>>>> 91aae263
+        return self.States(data_array, conditions=conditions, device=device, debug=debug)
 
     def make_states_class(self) -> type[GraphStates]:
         """Creates a `GraphStates` class for this environment."""
@@ -597,13 +589,9 @@
     def make_random_states(
         self,
         batch_shape: Tuple,
-<<<<<<< HEAD
         conditions: torch.Tensor | None = None,
         device: torch.device | None = None,
-=======
-        device: torch.device | None = None,
         debug: bool = False,
->>>>>>> 91aae263
     ) -> GraphStates:
         """Makes a batch of random graph states with fixed number of nodes.
 
@@ -646,11 +634,7 @@
             data = GeometricData(x=x, edge_index=edge_index, edge_attr=edge_attr)
             data_array.flat[i] = data
 
-<<<<<<< HEAD
-        return self.States(data_array, conditions=conditions, device=device)
-=======
-        return self.States(data_array, device=device, debug=debug)
->>>>>>> 91aae263
+        return self.States(data_array, conditions=conditions, device=device, debug=debug)
 
     def is_action_valid(
         self, states: GraphStates, actions: GraphActions, backward: bool = False
