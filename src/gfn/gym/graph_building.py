--- conflicted
+++ resolved
@@ -80,7 +80,6 @@
         # Handle ADD_NODE action
         if torch.any(add_node_mask):
             batch_indices_flat = torch.arange(len(states))[add_node_mask]
-<<<<<<< HEAD
             node_class_action_flat = actions.node_class.flatten()
 
             # Add nodes to the specified graphs
@@ -88,8 +87,7 @@
                 batch_indices_flat, node_class_action_flat
             ):
                 # Get the graph to modify
-                graph = data_list[graph_idx]
-                assert graph.x is not None
+                graph = data_array[graph_idx]
 
                 # Ensure new_nodes is 2D
                 new_node_class = torch.atleast_2d(new_node_class)
@@ -102,10 +100,6 @@
 
                 # Add new nodes to the graph
                 graph.x = torch.cat([graph.x, new_node_class], dim=0)
-=======
-            node_class_flat = actions.node_class.flatten()
-            data_array = self._add_node(data_array, batch_indices_flat, node_class_flat)
->>>>>>> 8a20e652
 
         # Handle ADD_EDGE action
         if torch.any(add_edge_mask):
@@ -115,20 +109,10 @@
 
             # Add edges to each graph
             for i in add_edge_index:
-<<<<<<< HEAD
-                graph = data_list[i]
+                graph = data_array[i]
                 edge_idx = edge_index_action_flat[i]
-
-                assert isinstance(graph.num_nodes, int)
                 src, dst = self.Actions.edge_index_action_to_src_dst(
-                    edge_idx, graph.num_nodes
-=======
-                graph = data_array[i]
-                edge_idx = action_edge_index_flat[i]
-
-                src, dst = get_edge_indices(
-                    graph.x.size(0), self.is_directed, graph.edge_index.device
->>>>>>> 8a20e652
+                    edge_idx, graph.x.size(0)
                 )
                 # Add the new edge
                 graph.edge_index = torch.cat(
@@ -206,22 +190,11 @@
 
             # Remove edges with matching indices
             for i in add_edge_index:
-<<<<<<< HEAD
-                graph = data_list[i]
+                graph = data_array[i]
                 edge_idx = edge_index_action_flat[i]
-
-                assert isinstance(graph.num_nodes, int)
                 src, dst = self.Actions.edge_index_action_to_src_dst(
-                    edge_idx, graph.num_nodes
-=======
-                graph = data_array[i]
-                edge_idx = action_edge_index_flat[i]
-
-                src, dst = get_edge_indices(
-                    graph.x.size(0), self.is_directed, graph.edge_index.device
->>>>>>> 8a20e652
-                )
-
+                    edge_idx, graph.x.size(0)
+                )
                 # Find the edge to remove
                 edge_mask = ~(
                     (graph.edge_index[0] == src) & (graph.edge_index[1] == dst)
@@ -248,29 +221,17 @@
             True if all actions are valid, False otherwise.
         """
         # Get the data list from the batch
-<<<<<<< HEAD
-        data_list = states.tensor.to_data_list()
+        data_array = states.data.flatten()
         action_type_action_flat = actions.action_type.flatten()
         node_class_action_flat = actions.node_class.flatten()
         edge_index_action_flat = actions.edge_index.flatten()
-=======
-        data_array = states.data.flatten()
-        action_type_flat = actions.action_type.flatten()
-        node_class_flat = actions.node_class.flatten()
-        edge_index_flat = actions.edge_index.flatten()
->>>>>>> 8a20e652
 
         for i in range(len(actions)):
             action_type = action_type_action_flat[i]
             if action_type == GraphActionType.EXIT:
                 continue
 
-<<<<<<< HEAD
-            graph = data_list[i]
-
-=======
             graph = data_array[i]
->>>>>>> 8a20e652
             if action_type == GraphActionType.ADD_NODE:
                 # Check if a node with these features already exists
                 equal_nodes = torch.all(
@@ -287,16 +248,9 @@
                         return False
 
             elif action_type == GraphActionType.ADD_EDGE:
-<<<<<<< HEAD
-                assert isinstance(graph.num_nodes, int)
                 edge_idx = edge_index_action_flat[i]
                 src, dst = self.Actions.edge_index_action_to_src_dst(
-                    edge_idx, graph.num_nodes
-=======
-                edge_idx = edge_index_flat[i]
-                src, dst = get_edge_indices(
-                    graph.x.size(0), self.is_directed, graph.edge_index.device
->>>>>>> 8a20e652
+                    edge_idx, graph.x.size(0)
                 )
 
                 # Check if the edge already exists
@@ -315,47 +269,6 @@
 
         return True
 
-<<<<<<< HEAD
-=======
-    def _add_node(
-        self,
-        data_array: np.ndarray,
-        batch_indices_flat: torch.Tensor,
-        node_class: torch.Tensor,
-    ) -> np.ndarray:
-        """Add nodes to graphs in a batch.
-
-        Args:
-            data_array: The current batch of graphs.
-            batch_indices: Indices of graphs to add nodes to.
-            node_class: Class of nodes to add.
-
-        Returns:
-            Updated batch of graphs.
-        """
-        if len(batch_indices_flat) != len(node_class):
-            raise ValueError(
-                "Number of batch indices must match number of node feature lists"
-            )
-
-        # Add nodes to the specified graphs
-        for graph_idx, new_node_class in zip(batch_indices_flat, node_class):
-            # Get the graph to modify
-            graph = data_array[graph_idx]
-
-            # Ensure new_nodes is 2D
-            new_node_class = torch.atleast_2d(new_node_class)
-
-            # Check feature dimension
-            if new_node_class.shape[1] != graph.x.shape[1]:
-                raise ValueError(f"Node features must have dimension {graph.x.shape[1]}")
-
-            # Add new nodes to the graph
-            graph.x = torch.cat([graph.x, new_node_class], dim=0)
-
-        return data_array
-
->>>>>>> 8a20e652
     def reward(self, final_states: GraphStates) -> torch.Tensor:
         """The environment's reward given a state.
         This or log_reward must be implemented.
