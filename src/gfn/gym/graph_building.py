from math import prod
from typing import Callable, List, Literal, Tuple, cast

import numpy as np
import torch
from tensordict import TensorDict
from torch_geometric.data import Batch as GeometricBatch
from torch_geometric.data import Data as GeometricData
from torch_geometric.data.data import BaseData

from gfn.actions import GraphActions, GraphActionType
from gfn.env import GraphEnv
from gfn.states import GraphStates
from gfn.utils.graphs import get_edge_indices


class GraphBuilding(GraphEnv):
    """Environment for incrementally building graphs.

    This environment allows constructing graphs by:
    - Adding nodes of a given class
    - Adding edges of a given class between existing nodes
    - Terminating construction (EXIT)

    Args:
        state_evaluator: Callable that computes rewards for final states.
            If None, uses default GCNConvEvaluator
        device_str: Device to run computations on ('cpu' or 'cuda')
    """

    def __init__(
        self,
        num_node_classes: int,
        num_edge_classes: int,
        state_evaluator: Callable[[GraphStates], torch.Tensor],
        is_directed: bool = True,
        device: Literal["cpu", "cuda"] | torch.device = "cpu",
        s0: GeometricData | None = None,
        sf: GeometricData | None = None,
    ):
        if s0 is None:
            s0 = GeometricData(
                x=torch.zeros((0, 1), dtype=torch.int64).to(device),
                edge_attr=torch.zeros((0, 1), dtype=torch.int64).to(device),
                edge_index=torch.zeros((2, 0), dtype=torch.long).to(device),
            )
        if sf is None:
            sf = GeometricData(
                x=torch.full((1, 1), -1, dtype=torch.int64).to(device),
                edge_attr=torch.full((0, 1), -1, dtype=torch.int64).to(device),
                edge_index=torch.zeros((2, 0), dtype=torch.long).to(device),
            )

        self.state_evaluator = state_evaluator
        super().__init__(
            s0=s0,
            sf=sf,
            num_node_classes=num_node_classes,
            num_edge_classes=num_edge_classes,
            is_directed=is_directed,
        )

    def step(self, states: GraphStates, actions: GraphActions) -> GeometricBatch:
        """Step function for the GraphBuilding environment.

        Args:
            states: GraphStates object representing the current graph.
            actions: Actions indicating which edge to add.

        Returns the next graph the new GraphStates.
        """
        if len(actions) == 0:
            return states.tensor

        data_list = states.tensor.to_data_list()

        # Create masks for different action types
        # Flatten each mask, from (*batch_shape) to (prod(batch_shape),)
        add_node_mask = (actions.action_type == GraphActionType.ADD_NODE).flatten()
        add_edge_mask = (actions.action_type == GraphActionType.ADD_EDGE).flatten()
        exit_mask = (actions.action_type == GraphActionType.EXIT).flatten()

        # Handle ADD_NODE action
        if torch.any(add_node_mask):
            batch_indices_flat = torch.arange(len(states))[add_node_mask]
            node_class_flat = actions.node_class.flatten()
            data_list = self._add_node(data_list, batch_indices_flat, node_class_flat)

        # Handle ADD_EDGE action
        if torch.any(add_edge_mask):
            add_edge_index = torch.where(add_edge_mask)[0]
            action_edge_index_flat = actions.edge_index.flatten()
            action_edge_class_flat = actions.edge_class.flatten()

            # Add edges to each graph
            for i in add_edge_index:
                graph = data_list[i]
                edge_idx = action_edge_index_flat[i]

                assert isinstance(graph.num_nodes, int)
                src, dst = get_edge_indices(
                    graph.num_nodes, self.is_directed, graph.edge_index.device
                )
                src, dst = src[edge_idx], dst[edge_idx]

                # Add the new edge
                graph.edge_index = torch.cat(
                    [
                        graph.edge_index,
                        torch.tensor([[src], [dst]], device=graph.edge_index.device),
                    ],
                    dim=1,
                )

                # Add the edge feature
                graph.edge_attr = torch.cat(
                    [graph.edge_attr, action_edge_class_flat[i].reshape(1, 1)], dim=0
                )

        # Handle EXIT action
        if torch.any(exit_mask):
            # For graphs with EXIT action, replace them with sink states
            exit_indices = torch.where(exit_mask)[0]
            for idx in exit_indices:
                data_list[idx] = self.sf

        # Create a new batch from the updated data list
        new_tensor = GeometricBatch.from_data_list(data_list)
        new_tensor.batch_shape = states.tensor.batch_shape
        return new_tensor

    def backward_step(
        self, states: GraphStates, actions: GraphActions
    ) -> GeometricBatch:
        """Backward step function for the GraphBuilding environment.

        Args:
            states: GraphStates object representing the current graph.
            actions: Actions indicating which edge to remove.

        Returns the previous graph as a new GraphStates.
        """
        if len(actions) == 0:
            return states.tensor

        # Get the data list from the batch
        data_list = states.tensor.to_data_list()

        # Create masks for different action types
        # Flatten each mask, from (*batch_shape) to (prod(batch_shape),)
        add_node_mask = (actions.action_type == GraphActionType.ADD_NODE).flatten()
        add_edge_mask = (actions.action_type == GraphActionType.ADD_EDGE).flatten()

        # Handle ADD_NODE action
        if torch.any(add_node_mask):
            add_node_index = torch.where(add_node_mask)[0]
            node_class_flat = actions.node_class.flatten()

            # Remove nodes with matching features
            for i in add_node_index:
                graph = data_list[i]
                assert isinstance(graph.num_nodes, int)

                # Find nodes with matching features
                is_equal = torch.all(graph.x == node_class_flat[i].unsqueeze(0), dim=1)

                # Remove the first matching node
                node_idx = int(torch.where(is_equal)[0][0].item())

                # Remove the node
                mask = torch.ones(
                    graph.num_nodes, dtype=torch.bool, device=graph.x.device
                )
                mask[node_idx] = False

                # Update node features
                graph.x = graph.x[mask]

        # Handle ADD_EDGE action
        if torch.any(add_edge_mask):
            add_edge_index = torch.where(add_edge_mask)[0]
            action_edge_index_flat = actions.edge_index.flatten()

            # Remove edges with matching indices
            for i in add_edge_index:
                graph = data_list[i]
                edge_idx = action_edge_index_flat[i]

                assert isinstance(graph.num_nodes, int)
                src, dst = get_edge_indices(
                    graph.num_nodes, self.is_directed, graph.edge_index.device
                )
                src, dst = src[edge_idx], dst[edge_idx]

                # Find the edge to remove
                edge_mask = ~(
                    (graph.edge_index[0] == src) & (graph.edge_index[1] == dst)
                )

                # Remove the edge
                graph.edge_index = graph.edge_index[:, edge_mask]
                graph.edge_attr = graph.edge_attr[edge_mask]

        # Create a new batch from the updated data list
        new_batch = GeometricBatch.from_data_list(data_list)
        new_batch.batch_shape = states.batch_shape
        return new_batch

    def is_action_valid(
        self, states: GraphStates, actions: GraphActions, backward: bool = False
    ) -> bool:
        """Check if actions are valid for the given states.

        Args:
            states: Current graph states.
            actions: Actions to validate.
            backward: Whether this is a backward step.

        Returns:
            True if all actions are valid, False otherwise.
        """
        # Get the data list from the batch
        data_list = states.tensor.to_data_list()
        action_type_flat = actions.action_type.flatten()
        node_class_flat = actions.node_class.flatten()
        edge_index_flat = actions.edge_index.flatten()

        for i in range(len(actions)):
            action_type = action_type_flat[i]
            if action_type == GraphActionType.EXIT:
                continue

            graph = data_list[i]
            assert isinstance(graph.num_nodes, int)

            if action_type == GraphActionType.ADD_NODE:
                # Check if a node with these features already exists
                equal_nodes = torch.all(
                    graph.x == node_class_flat[i].unsqueeze(0), dim=1
                )

                if backward:
                    # For backward actions, we need at least one matching node
                    if not torch.any(equal_nodes):
                        return False
                else:
                    # For forward actions, we should not have any matching nodes
                    if torch.any(equal_nodes):
                        return False

            elif action_type == GraphActionType.ADD_EDGE:
                edge_idx = edge_index_flat[i]
                src, dst = get_edge_indices(
                    graph.num_nodes, self.is_directed, graph.edge_index.device
                )
                if edge_idx >= len(src) or edge_idx >= len(dst):
                    return False
                src, dst = src[edge_idx], dst[edge_idx]

                # Check if the edge already exists
                edge_exists = torch.any(
                    (graph.edge_index[0] == src) & (graph.edge_index[1] == dst)
                )

                if backward:
                    # For backward actions, the edge must exist
                    if not edge_exists:
                        return False
                else:
                    # For forward actions, the edge must not exist
                    if edge_exists:
                        return False

        return True

    def _add_node(
        self,
        data_list: List[BaseData],
        batch_indices_flat: torch.Tensor,
        node_class: torch.Tensor,
    ) -> List[BaseData]:
        """Add nodes to graphs in a batch.

        Args:
            data_list: The current batch of graphs.
            batch_indices: Indices of graphs to add nodes to.
            node_class: Class of nodes to add.

        Returns:
            Updated batch of graphs.
        """
        if len(batch_indices_flat) != len(node_class):
            raise ValueError(
                "Number of batch indices must match number of node feature lists"
            )

        # Add nodes to the specified graphs
        for graph_idx, new_node_class in zip(batch_indices_flat, node_class):
            # Get the graph to modify
            graph = data_list[graph_idx]
            assert graph.x is not None

            # Ensure new_nodes is 2D
            new_node_class = torch.atleast_2d(new_node_class)

            # Check feature dimension
            if new_node_class.shape[1] != graph.x.shape[1]:
                raise ValueError(f"Node features must have dimension {graph.x.shape[1]}")

            # Add new nodes to the graph
            graph.x = torch.cat([graph.x, new_node_class], dim=0)

        return data_list

    def reward(self, final_states: GraphStates) -> torch.Tensor:
        """The environment's reward given a state.
        This or log_reward must be implemented.

        Args:
            final_states: A batch of final states.

        Returns:
            torch.Tensor: Tensor of shape "batch_shape" containing the rewards.
        """
        return self.state_evaluator(final_states)

    def make_random_states_tensor(
        self, batch_shape: Tuple, device: torch.device | None = None
    ) -> GeometricBatch:
        """Generates random states tensor of shape (*batch_shape, feature_dim).

        Args:
            batch_shape: Shape of the batch dimensions.

        Returns:
            A PyG Batch object containing random graph states.
        """
        assert self.s0.edge_attr is not None
        assert self.s0.x is not None
        device = self.device if device is None else device

        batch_shape = batch_shape if isinstance(batch_shape, Tuple) else (batch_shape,)
        num_graphs = prod(batch_shape)

        data_list = []
        for _ in range(num_graphs):
            # Create a random graph with random number of nodes
            n_nodes = np.random.randint(1, 10)  # TODO: make the max n_nodes a parameter
            n_possible_edges = (
                n_nodes**2 - n_nodes if self.is_directed else (n_nodes**2 - n_nodes) // 2
            )

            # Create random node features
            x = torch.rand(n_nodes, self.s0.x.size(1), device=device)

            # Create random edges (not all possible edges to keep it sparse)
            n_edges = np.random.randint(0, n_possible_edges + 1)
            # Get all possible edge indices
            src, dst = get_edge_indices(n_nodes, self.is_directed, device)
            # Randomly select n_edges from all possible edges
            selected_indices = torch.randperm(len(src), device=device)[:n_edges]
            edge_index = torch.stack([src[selected_indices], dst[selected_indices]])

            # Create random edge attributes
            edge_attr = torch.rand(n_edges, self.s0.edge_attr.size(1), device=device)

            data = GeometricData(
                x=x,
                edge_index=edge_index,
                edge_attr=edge_attr,
            )
            data_list.append(data)

        if len(data_list) == 0:  # If batch_shape is 0, create a single empty graph
            data_list = [
                GeometricData(
                    x=torch.zeros(0, self.s0.x.size(1)),
                    edge_index=torch.zeros(2, 0, dtype=torch.long),
                    edge_attr=torch.zeros(0, self.s0.edge_attr.size(1)),
                )
            ]

        # Create a batch from the list
        batch = GeometricBatch.from_data_list(cast(List[BaseData], data_list))

        # Store the batch shape for later reference
        batch.batch_shape = batch_shape

        return batch

    def make_states_class(self) -> type[GraphStates]:
        env = self

        class GraphBuildingStates(GraphStates):
            """Represents the state of a graph building process.

            The state representation consists of:
            - node_class: Class of each node (shape: [n_nodes, 1])
            - edge_class: Class of each edge (shape: [n_edges, 1])
            - edge_index: Indices representing the source and target nodes for each edge

            Special states:
            - s0: Initial state with n_nodes and no edges
            - sf: Terminal state (used as a placeholder)

            The class provides masks for both forward and backward actions to determine
            which actions are valid from the current state.
            """

            num_node_classes = env.num_node_classes
            num_edge_classes = env.num_edge_classes
            is_directed = env.is_directed

<<<<<<< HEAD
=======
            s0 = env.s0
            sf = env.sf
            make_random_states_tensor = env.make_random_states_tensor

>>>>>>> 56246c9b
        return GraphBuildingStates


class GraphBuildingOnEdges(GraphBuilding):
    """Environment for building graphs edge by edge with discrete action space.

    The environment supports both directed and undirected graphs.

    In each state, the policy can:
    1. Add an edge between existing nodes.
    2. Use the exit action to terminate graph building.

    The action space is discrete, with size:
    - For directed graphs: n_nodes^2 - n_nodes + 1 (all possible directed edges + exit).
    - For undirected graphs: (n_nodes^2 - n_nodes)/2 + 1 (upper triangle + exit).

    Args:
        n_nodes: The number of nodes in the graph.
        state_evaluator: A function that evaluates a state and returns a reward.
        directed: Whether the graph should be directed.
    """

    def __init__(
        self,
        n_nodes: int,
        state_evaluator: callable,
        directed: bool,
        device: Literal["cpu", "cuda"] | torch.device,
    ):
        self.n_nodes = n_nodes
        if directed:
            # all off-diagonal edges.
            self.n_possible_edges = n_nodes**2 - n_nodes
        else:
            # bottom triangle.
            self.n_possible_edges = (n_nodes**2 - n_nodes) // 2

        s0 = GeometricData(
            x=torch.arange(self.n_nodes)[:, None].to(device),
            edge_attr=torch.ones((0, 1), device=device),
            edge_index=torch.ones((2, 0), dtype=torch.long, device=device),
        )
        sf = GeometricData(
            x=-torch.ones(self.n_nodes)[:, None].to(device),
            edge_attr=torch.zeros((0, 1), device=device),
            edge_index=torch.zeros((2, 0), dtype=torch.long, device=device),
        )
        super().__init__(
            num_node_classes=1,
            num_edge_classes=1,
            state_evaluator=state_evaluator,
            is_directed=directed,
            device=device,
            s0=s0,
            sf=sf,
        )

    def make_states_class(self) -> type[GraphStates]:
        env = self

        class GraphBuildingOnEdgesStates(GraphStates):
            """Represents the state of an edge-by-edge graph building process.

            This class extends GraphStates to specifically handle edge-by-edge graph
            building states. Each state represents a graph with a fixed number of nodes
            where edges are being added incrementally.

            The state representation consists of:
            - node_feature: Node IDs for each node in the graph (shape: [n_nodes, 1])
            - edge_feature: Features for each edge (shape: [n_edges, 1])
            - edge_index: Indices representing the source and target nodes for each edge
                (shape: [n_edges, 2])

            Special states:
            - s0: Initial state with n_nodes and no edges
            - sf: Terminal state (used as a placeholder)

            The class provides masks for both forward and backward actions to determine
            which actions are valid from the current state.
            """

            num_node_classes = env.num_node_classes
            num_edge_classes = env.num_edge_classes
            is_directed = env.is_directed
            n_nodes = env.n_nodes
            n_possible_edges = env.n_possible_edges
            s0 = env.s0
            sf = env.sf
            make_random_states_tensor = env.make_random_states_tensor

            @property
            def forward_masks(self) -> TensorDict:
                """Compute masks for valid forward actions from the current state.

                A forward action is valid if:
                1. The edge doesn't already exist in the graph
                2. The edge connects two distinct nodes

                For directed graphs, all possible src->dst edges are considered.
                For undirected graphs, only the upper triangular portion of the
                    adjacency matrix is used.

                Returns:
                    TensorDict: Boolean mask where True indicates valid actions
                """
                forward_masks = super().forward_masks
                forward_masks["action_type"][..., GraphActionType.ADD_NODE] = False
                return forward_masks

            @property
            def backward_masks(self) -> TensorDict:
                """Compute masks for valid backward actions from the current state.

                A backward action is valid if:
                1. The edge exists in the current graph (i.e., can be removed)

                For directed graphs, all existing edges are considered for removal.
                For undirected graphs, only the upper triangular edges are considered.

                The EXIT action is not included in backward masks.

                Returns:
                    TensorDict: Boolean mask where True indicates valid actions
                """
                backward_masks = super().backward_masks
                backward_masks["action_type"][..., GraphActionType.ADD_NODE] = False
                return backward_masks

        return GraphBuildingOnEdgesStates

    def make_random_states_tensor(
        self, batch_shape: Tuple, device: torch.device | None = None
    ) -> GeometricBatch:
        """Makes a batch of random graph states with fixed number of nodes.

        Args:
            batch_shape: Shape of the batch dimensions.

        Returns:
            A PyG Batch object containing random graph states.
        """
        assert self.s0.edge_attr is not None
        assert self.s0.x is not None
        device = self.device if device is None else device

        batch_shape = batch_shape if isinstance(batch_shape, Tuple) else (batch_shape,)
        num_graphs = prod(batch_shape)

        data_list = []
        for _ in range(num_graphs):
            # Create a graph with the given number of nodes
            n_nodes = self.n_nodes

            # Create node features
            x = self.s0.x.clone()

            # Create random edges using get_edge_indices
            n_edges = np.random.randint(0, self.n_possible_edges + 1)
            # Get all possible edge indices
            src, dst = get_edge_indices(n_nodes, self.is_directed, device)
            # Randomly select n_edges from all possible edges
            selected_indices = torch.randperm(len(src), device=device)[:n_edges]
            edge_index = torch.stack([src[selected_indices], dst[selected_indices]])

            # Create random edge attributes
            edge_attr = torch.rand(n_edges, self.s0.edge_attr.size(1), device=device)

            data = GeometricData(
                x=x,
                edge_index=edge_index,
                edge_attr=edge_attr,
            )
            data_list.append(data)

        if len(data_list) == 0:  # If batch_shape is 0, create a single empty graph
            data_list = [
                GeometricData(
                    x=torch.zeros(0, self.s0.x.size(1)),
                    edge_index=torch.zeros(2, 0, dtype=torch.long),
                    edge_attr=torch.zeros(0, self.s0.edge_attr.size(1)),
                )
            ]

        # Create a batch from the list
        batch = GeometricBatch.from_data_list(cast(List[BaseData], data_list))

        # Store the batch shape for later reference
        batch.batch_shape = batch_shape

        return batch

    def is_action_valid(
        self, states: GraphStates, actions: GraphActions, backward: bool = False
    ) -> bool:
        if not backward and (actions.action_type == GraphActionType.ADD_NODE).any():
            return False
        if backward and (actions.action_type != GraphActionType.ADD_EDGE).any():
            return False
        return super().is_action_valid(states, actions, backward)<|MERGE_RESOLUTION|>--- conflicted
+++ resolved
@@ -411,13 +411,10 @@
             num_edge_classes = env.num_edge_classes
             is_directed = env.is_directed
 
-<<<<<<< HEAD
-=======
             s0 = env.s0
             sf = env.sf
             make_random_states_tensor = env.make_random_states_tensor
 
->>>>>>> 56246c9b
         return GraphBuildingStates
 
 
