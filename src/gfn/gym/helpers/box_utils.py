"""This file contains utilitary functions for the Box environment."""

from typing import Any, Tuple

import numpy as np
import torch
import torch.nn as nn
from torch.distributions import Beta, Categorical, Distribution, MixtureSameFamily

from gfn.gym import Box
from gfn.modules import GFNModule
from gfn.states import States
from gfn.utils.modules import MLP

PI_2_INV = 2.0 / torch.pi
PI_2 = torch.pi / 2.0
CLAMP = torch.finfo(torch.float).eps


class QuarterCircle(Distribution):
    """Represents distributions on quarter circles (or parts thereof), either the northeastern
    ones or the southwestern ones, centered at a point in (0, 1)^2. The distributions
    are Mixture of Beta distributions on the possible angle range.

    When a state is of norm <= delta, and northeastern=False, then the distribution is a Dirac at the
    state (i.e. the only possible parent is s_0).

    Adapted from https://github.com/saleml/continuous-gfn/blob/master/sampling.py

    This is useful for the `Box` environment.
    """

    def __init__(
        self,
        delta: float,
        northeastern: bool,
        centers: States,  # TODO: should probably be a tensor
        mixture_logits: torch.Tensor,
        alpha: torch.Tensor,
        beta: torch.Tensor,
    ):
        """Initializes the distribution.

        Args:
            delta: the radius of the quarter disk.
            northeastern: whether the quarter disk is northeastern or southwestern.
            centers: the centers of the distribution with shape (n_states, 2).
            mixture_logits: Tensor of shape (n_states", n_components) containing the logits of the mixture of Beta distributions.
            alpha: Tensor of shape (n_states", n_components) containing the alpha parameters of the Beta distributions.
            beta: Tensor of shape (n_states", n_components) containing the beta parameters of the Beta distributions.
        """
        self.delta = delta
        self.northeastern = northeastern
        self.n_states, self.n_components = mixture_logits.shape

        assert centers.tensor.shape == (self.n_states, 2)
        self.centers = centers

        assert alpha.shape == (self.n_states, self.n_components)
        assert beta.shape == (self.n_states, self.n_components)
        self.base_dist = MixtureSameFamily(
            Categorical(logits=mixture_logits),
            Beta(alpha, beta),
        )

        self.min_angles, self.max_angles = self.get_min_and_max_angles()

    def get_min_and_max_angles(self) -> Tuple[torch.Tensor, torch.Tensor]:
        """Computes the minimum and maximum angles for the distribution.

        Returns a tuple of two tensors of shape (n_states,) containing the minimum and maximum angles, respectively.
        """
        if self.northeastern:
            min_angles = torch.where(
                self.centers.tensor[..., 0] <= 1 - self.delta,
                0.0,
                PI_2_INV * torch.arccos((1 - self.centers.tensor[..., 0]) / self.delta),
            )
            max_angles = torch.where(
                self.centers.tensor[..., 1] <= 1 - self.delta,
                1.0,
                PI_2_INV * torch.arcsin((1 - self.centers.tensor[..., 1]) / self.delta),
            )
        else:
            min_angles = torch.where(
                self.centers.tensor[..., 0] >= self.delta,
                0.0,
                PI_2_INV * torch.arccos((self.centers.tensor[..., 0]) / self.delta),
            )
            max_angles = torch.where(
                self.centers.tensor[..., 1] >= self.delta,
                1.0,
                PI_2_INV * torch.arcsin((self.centers.tensor[..., 1]) / self.delta),
            )

        assert min_angles.shape == (self.n_states,)
        assert max_angles.shape == (self.n_states,)
        return min_angles, max_angles

    def sample(self, sample_shape: torch.Size = torch.Size()) -> torch.Tensor:
        """Samples from the distribution.

        Args:
            sample_shape: the shape of the samples to generate.

        Returns the sampled actions of shape (sample_shape, n_states, 2).
        """
        base_01_samples = self.base_dist.sample(sample_shape=sample_shape)

        sampled_angles = (
            self.min_angles + (self.max_angles - self.min_angles) * base_01_samples
        )
        sampled_angles = PI_2 * sampled_angles

        sampled_actions = self.delta * torch.stack(
            [torch.cos(sampled_angles), torch.sin(sampled_angles)],
            dim=-1,
        )

        if not self.northeastern:
            # when centers are of norm <= delta, the distribution is a Dirac at the center
            centers_in_quarter_disk = (
                torch.norm(self.centers.tensor, dim=-1) <= self.delta
            )
            # repeat the centers_in_quarter_disk tensor to be of shape (*centers.batch_shape, 2)
            centers_in_quarter_disk = centers_in_quarter_disk.unsqueeze(-1).repeat(
                *([1] * len(self.centers.batch_shape)), 2
            )
            sampled_actions = torch.where(
                centers_in_quarter_disk,
                self.centers.tensor,
                sampled_actions,
            )

            # Sometimes, when a point is at the border of the square (e.g. (1e-8, something) or (something, 1e-9))
            # Then the approximation errors lead to the sampled_actions being slightly larger than the state or slightly
            # negative at the low coordinate. So what we do is we set the sampled_action to be half that coordinate

            sampled_actions = torch.where(
                sampled_actions > self.centers.tensor,
                self.centers.tensor / 2,
                sampled_actions,
            )

            sampled_actions = torch.where(
                sampled_actions < 0,
                self.centers.tensor / 2,
                sampled_actions,
            )
        else:
            # When at the border of the square,
            # the approximation errors might lead to the sampled_actions being slightly negative at the high coordinate
            # We set the sampled_action to be 0
            # This is actually of no impact, given that the true action that would be sampled is the exit action
            sampled_actions = torch.where(
                sampled_actions < 0,
                0,
                sampled_actions,
            )
            if torch.any(
                torch.abs(torch.norm(sampled_actions, dim=-1) - self.delta) > 1e-5
            ):
                raise ValueError("Sampled actions should be of norm delta ish")

        assert sampled_actions.shape == sample_shape + (self.n_states, 2)
        return sampled_actions

    def log_prob(self, sampled_actions: torch.Tensor) -> torch.Tensor:
        """Computes the log probability of the sampled actions.

        Args:
            sampled_actions: Tensor of shape (*batch_shape, 2) with the actions to compute the log probability of.

        Returns the log probability of the sampled actions as a tensor of shape `batch_shape`.
        """
        assert sampled_actions.shape[-1] == 2
        batch_shape = sampled_actions.shape[:-1]

        sampled_actions = sampled_actions.to(
            torch.double
        )  # Arccos is very brittle, so we use double precision
        sampled_actions.clamp_(
            min=0.0, max=self.delta
        )  # Should be the case already - just to avoid numerical issues
        sampled_angles = torch.arccos(sampled_actions[..., 0] / self.delta) / (PI_2)

        base_01_samples = (sampled_angles - self.min_angles) / (
            self.max_angles - self.min_angles
        ).clamp_(min=CLAMP, max=1 - CLAMP)

        if not self.northeastern:
            # Ideally, we shouldn't need this
            # But it is used in the original implementation, so we keep it. It helps with numerical issues.
            base_01_samples = base_01_samples.clamp(1e-4, 1 - 1e-4)

        # Ugly hack: when some of the sampled actions are -infinity (exit action), the corresponding value is nan
        # And we don't really care about the log prob of the exit action
        # So we first need to replace nans by anything between 0 and 1, say 0.5
        base_01_samples = torch.where(
            torch.isnan(base_01_samples),
            torch.ones_like(base_01_samples) * 0.5,
            base_01_samples,
        ).clamp_(min=CLAMP, max=1 - CLAMP)

        # Another hack: when backward (northeastern=False), sometimes the sampled_actions are equal to the centers
        # In this case, the base_01_samples are close to 0 because of approximations errors. But they do not count
        # when evaluating the logpros, so we just bump them to CLAMP so that Beta.log_prob does not throw an error
        if not self.northeastern:
            base_01_samples = torch.where(
                torch.norm(self.centers.tensor, dim=-1) <= self.delta,
                torch.ones_like(base_01_samples) * CLAMP,
                base_01_samples,
            ).clamp_(min=CLAMP, max=1 - CLAMP)
        base_01_samples = base_01_samples.to(torch.float)
        base_01_logprobs = self.base_dist.log_prob(base_01_samples)

        if not self.northeastern:
            base_01_logprobs = base_01_logprobs.clamp_max(100)

        logprobs = (
            base_01_logprobs
            - np.log(self.delta)
            - np.log(np.pi / 2)
            - torch.log((self.max_angles - self.min_angles).clamp_(min=CLAMP))
            # The clamp doesn't really matter, because if we need to clamp, it means the actual action is exit action
        )

        if not self.northeastern:
            # when centers are of norm <= delta, the distribution is a Dirac at the center
            logprobs = torch.where(
                torch.norm(self.centers.tensor, dim=-1) <= self.delta,
                torch.zeros_like(logprobs),
                logprobs,
            )

        if torch.any(torch.isinf(logprobs)) or torch.any(torch.isnan(logprobs)):
            raise ValueError("logprobs contains inf or nan")

        assert logprobs.shape == batch_shape
        return logprobs


class QuarterDisk(Distribution):
    """Represents a distribution on the northeastern quarter disk centered at (0, 0) of maximal radius delta.
    The radius and the angle follow Mixture of Betas distributions.

    Adapted from https://github.com/saleml/continuous-gfn/blob/master/sampling.py

    This is useful for the `Box` environment
    """

    def __init__(
        self,
        delta: float,
        mixture_logits: torch.Tensor,
        alpha_r: torch.Tensor,
        beta_r: torch.Tensor,
        alpha_theta: torch.Tensor,
        beta_theta: torch.Tensor,
    ):
<<<<<<< HEAD
        """Initializes the distribution.
=======
        """ "Initializes the distribution.
>>>>>>> 57cc269f

        Args:
            delta: the radius of the quarter disk.
            mixture_logits: Tensor of shape (n_components,) containing the logits of the mixture of Beta distributions.
            alpha_r: Tensor of shape (n_components,) containing the alpha parameters of the Beta distributions for the radius.
            beta_r: Tensor of shape (n_components,) containing the beta parameters of the Beta distributions for the radius.
            alpha_theta: Tensor of shape (n_components,) containing the alpha parameters of the Beta distributions for the angle.
            beta_theta: Tensor of shape (n_components,) containing the beta parameters of the Beta distributions for the angle.
        """
        self.delta = delta
        self.mixture_logits = mixture_logits
        (self.n_components,) = mixture_logits.shape

        assert alpha_r.shape == (self.n_components,)
        assert beta_r.shape == (self.n_components,)
        assert alpha_theta.shape == (self.n_components,)
        assert beta_theta.shape == (self.n_components,)

        self.base_r_dist = MixtureSameFamily(
            Categorical(logits=mixture_logits),
            Beta(alpha_r, beta_r),
        )

        self.base_theta_dist = MixtureSameFamily(
            Categorical(logits=mixture_logits),
            Beta(alpha_theta, beta_theta),
        )

    def sample(self, sample_shape: torch.Size = torch.Size()) -> torch.Tensor:
        """Samples from the distribution.

        Args:
            sample_shape: the shape of the samples to generate.

        Returns the sampled actions of shape (sample_shape, 2).
        """
        base_r_01_samples = self.base_r_dist.sample(sample_shape=sample_shape)
        base_theta_01_samples = self.base_theta_dist.sample(sample_shape=sample_shape)

        sampled_actions = self.delta * (
            torch.stack(
                [
                    base_r_01_samples * torch.cos(PI_2 * base_theta_01_samples),
                    base_r_01_samples * torch.sin(PI_2 * base_theta_01_samples),
                ],
                dim=-1,
            )
        )

        assert sampled_actions.shape == sample_shape + (2,)
        return sampled_actions

    def log_prob(self, sampled_actions: torch.Tensor) -> torch.Tensor:
        """Computes the log probability of the sampled actions.

        Args:
            sampled_actions: Tensor of shape (*batch_shape, 2) with the actions to compute the log probability of.

        Returns the log probability of the sampled actions as a tensor of shape `batch_shape`.
        """
        assert sampled_actions.shape[-1] == 2
        batch_shape = sampled_actions.shape[:-1]

        sampled_actions = sampled_actions.to(
            torch.double
        )  # Arccos is very brittle, so we use double precision
        base_r_01_samples = (
            torch.sqrt(torch.sum(sampled_actions**2, dim=-1))
            / self.delta  # changes from 0 to 1.
        )
        # Debugging, I changed from -1 to 0 in the following line
        base_theta_01_samples = (
            torch.arccos(sampled_actions[..., 0] / (base_r_01_samples * self.delta))
            / PI_2
        ).clamp_(CLAMP, 1 - CLAMP)

        base_r_01_samples = base_r_01_samples.to(torch.float)
        base_theta_01_samples = base_theta_01_samples.to(torch.float)
        logprobs = (
            self.base_r_dist.log_prob(base_r_01_samples)
            + self.base_theta_dist.log_prob(base_theta_01_samples)
            - np.log(self.delta)
            - np.log(PI_2)
            - torch.log(base_r_01_samples * self.delta)
        )

        if torch.any(torch.isinf(logprobs)):
            raise ValueError("logprobs contains inf")

        assert logprobs.shape == batch_shape
        return logprobs


class QuarterCircleWithExit(Distribution):
    """Extends the previous QuarterCircle distribution by considering an extra parameter, called
    `exit_probability` of shape (n_states,). When sampling, then with probability `exit_probability`,
    the `exit_action` [-inf, -inf] is sampled. The `log_prob` function needs to change accordingly
    """

    def __init__(
        self,
        delta: float,
        centers: States,  # TODO: should probably be a tensor
        exit_probability: torch.Tensor,
        mixture_logits: torch.Tensor,
        alpha: torch.Tensor,
        beta: torch.Tensor,
        epsilon: float = 1e-4,
    ):
        """Initializes the distribution.

        Args:
            delta: the radius of the quarter disk.
            centers: the centers of the distribution with shape (n_states, 2).
            exit_probability: Tensor of shape (n_states,) containing the probability of exiting the quarter disk.
            mixture_logits: Tensor of shape (n_states, n_components) containing the logits of the mixture of Beta distributions.
            alpha: Tensor of shape (n_states, n_components) containing the alpha parameters of the Beta distributions.
            beta: Tensor of shape (n_states, n_components) containing the beta parameters of the Beta distributions.
            epsilon: the epsilon value to consider the state as being at the border of the square.
        """
        self.n_states, n_components = mixture_logits.shape
        assert centers.tensor.shape == (self.n_states, 2)
        assert exit_probability.shape == (self.n_states,)
        assert alpha.shape == (self.n_states, n_components)
        assert beta.shape == (self.n_states, n_components)

        self.delta = delta
        self.epsilon = epsilon
        self.centers = centers
        self.dist_without_exit = QuarterCircle(
            delta=delta,
            northeastern=True,
            centers=centers,
            mixture_logits=mixture_logits,
            alpha=alpha,
            beta=beta,
        )
        self.exit_probability = exit_probability
        self.exit_action = torch.FloatTensor([-float("inf"), -float("inf")]).to(
            centers.device
        )

    def sample(self, sample_shape=()) -> torch.Tensor:
        """Samples from the distribution.

        Args:
            sample_shape: the shape of the samples to generate.

        Returns the sampled actions of shape (sample_shape, n_states, 2).
        """
        actions = self.dist_without_exit.sample(sample_shape)
        repeated_exit_probability = self.exit_probability.repeat(sample_shape + (1,))
        exit_mask = torch.bernoulli(repeated_exit_probability).bool()

        # TODO: this will BREAK with sample_shape defined not matching
        # self.centers.tensor.shape! Do we need `sample_shape` at all, if not, we should
        # remove it.
        if sample_shape:
            raise NotImplementedError(
                "User defined sample_shape not supported currently."
            )
        # When torch.norm(1 - states, dim=-1) <= env.delta or
        # torch.any(self.centers.tensor >= 1 - self.epsilon, dim=-1), we have to exit
        exit_mask[torch.norm(1 - self.centers.tensor, dim=-1) <= self.delta] = True
        exit_mask[torch.any(self.centers.tensor >= 1 - self.epsilon, dim=-1)] = True
        actions[exit_mask] = self.exit_action

        assert actions.shape == sample_shape + (self.n_states, 2)
        return actions

    def log_prob(self, sampled_actions):
        exit = torch.all(
            sampled_actions == torch.full_like(sampled_actions[0], -float("inf")), 1
        )
        logprobs = torch.full_like(self.exit_probability, fill_value=-float("inf"))
        logprobs[~exit] = self.dist_without_exit.log_prob(sampled_actions)[~exit]
        logprobs[~exit] = logprobs[~exit] + torch.log(1 - self.exit_probability)[~exit]
        logprobs[exit] = torch.log(self.exit_probability[exit])
        # When torch.norm(1 - states, dim=-1) <= env.delta, logprobs should be 0
        # When torch.any(self.centers.tensor >= 1 - self.epsilon, dim=-1), logprobs should be 0
        logprobs[torch.norm(1 - self.centers.tensor, dim=-1) <= self.delta] = 0.0
        logprobs[torch.any(self.centers.tensor >= 1 - self.epsilon, dim=-1)] = 0.0
        return logprobs


class DistributionWrapper(Distribution):
    def __init__(
        self,
        states: States,
        delta: float,
        epsilon: float,
        mixture_logits,
        alpha_r,
        beta_r,
        alpha_theta,
        beta_theta,
        exit_probability,
        n_components,
        n_components_s0,
    ):
        self.idx_is_initial = torch.where(torch.all(states.tensor == 0, 1))[0]
        self.idx_not_initial = torch.where(torch.any(states.tensor != 0, 1))[0]
        self._output_shape = states.tensor.shape
        self.quarter_disk = None
        if len(self.idx_is_initial) > 0:
            self.quarter_disk = QuarterDisk(
                delta=delta,
                mixture_logits=mixture_logits[self.idx_is_initial[0], :n_components_s0],
                alpha_r=alpha_r[self.idx_is_initial[0], :n_components_s0],
                beta_r=beta_r[self.idx_is_initial[0], :n_components_s0],
                alpha_theta=alpha_theta[self.idx_is_initial[0], :n_components_s0],
                beta_theta=beta_theta[self.idx_is_initial[0], :n_components_s0],
            )
        self.quarter_circ = None
        if len(self.idx_not_initial) > 0:
            self.quarter_circ = QuarterCircleWithExit(
                delta=delta,
                centers=states[self.idx_not_initial],  # Remove initial states.
                exit_probability=exit_probability[self.idx_not_initial],
                mixture_logits=mixture_logits[self.idx_not_initial, :n_components],
                alpha=alpha_theta[self.idx_not_initial, :n_components],
                beta=beta_theta[self.idx_not_initial, :n_components],
                epsilon=epsilon,
            )  # no sample_shape req as it is stored in centers.

    def sample(self, sample_shape=()):
        output = torch.zeros(sample_shape + self._output_shape).to(
            self.idx_is_initial.device
        )

        n_disk_samples = len(self.idx_is_initial)
        if n_disk_samples > 0:
            assert self.quarter_disk is not None
            sample_disk = self.quarter_disk.sample(
                sample_shape=sample_shape + (n_disk_samples,)
            )
            output[self.idx_is_initial] = sample_disk
        if len(self.idx_not_initial) > 0:
            assert self.quarter_circ is not None
            sample_circ = self.quarter_circ.sample(sample_shape=sample_shape)
            output[self.idx_not_initial] = sample_circ

        # output = output.scatter_(0, self.idx_is_initial, sample_disk)
        # output = output.scatter_(0, self.idx_not_initial, sample_circ)

        return output

    def log_prob(self, sampled_actions):
        log_prob = torch.zeros(sampled_actions.shape[:-1]).to(
            self.idx_is_initial.device
        )
        n_disk_samples = len(self.idx_is_initial)
        if n_disk_samples > 0:
            assert self.quarter_disk is not None
            log_prob[self.idx_is_initial] = self.quarter_disk.log_prob(
                sampled_actions[self.idx_is_initial]
            )
        if len(self.idx_not_initial) > 0:
            assert self.quarter_circ is not None
            log_prob[self.idx_not_initial] = self.quarter_circ.log_prob(
                sampled_actions[self.idx_not_initial]
            )
        if torch.any(torch.isinf(log_prob)):
            raise ValueError("log_prob contains inf")
        return log_prob


class BoxPFMLP(MLP):
    """A deep neural network for the forward policy.

    Attributes:
        n_components_s0: the number of components for each s=0 distribution parameter.
        n_components: the number of components for each s=t>0 distribution parameter.
        PFs0: the parameters for the s=0 distribution.
    """

    def __init__(
        self,
        hidden_dim: int,
        n_hidden_layers: int,
        n_components_s0: int,
        n_components: int,
        **kwargs: Any,
    ):
        """Instantiates the neural network for the forward policy.

        Args:
            hidden_dim: the size of each hidden layer.
            n_hidden_layers: the number of hidden layers.
            n_components_s0: the number of output components for each s=0 distribution
                parameter.
            n_components: the number of output components for each s=t>0 distribution
                parameter.
            **kwargs: passed to the MLP class.

        """
        self._n_comp_max = max(n_components_s0, n_components)
        self.n_components_s0 = n_components_s0
        self.n_components = n_components

        input_dim = 2
        self._input_dim = input_dim

        output_dim = 1 + 3 * self.n_components

        super().__init__(
            input_dim=input_dim,
            hidden_dim=hidden_dim,
            n_hidden_layers=n_hidden_layers,
            output_dim=output_dim,
            activation_fn="elu",
            **kwargs,
        )
        # Does not include the + 1 to handle the exit probability (which is
        # impossible at t=0).
        self.PFs0 = torch.nn.Parameter(torch.zeros(1, 5 * self.n_components_s0))

    def forward(self, preprocessed_states: torch.Tensor) -> torch.Tensor:
        """Computes the forward pass of the neural network.

        Args:
            preprocessed_states: The tensor states of shape (*batch_shape, 2) to compute the forward pass of the neural network.

        Returns the output of the neural network as a tensor of shape (*batch_shape, 1 + 5 * max_n_components).
        """
        assert preprocessed_states.shape[-1] == 2
        batch_shape = preprocessed_states.shape[:-1]

        if preprocessed_states.ndim != 2:
            raise ValueError(
                f"preprocessed_states should be of shape [B, 2], got {preprocessed_states.shape}"
            )
        B, _ = preprocessed_states.shape
        # The desired output shape is [B, 1 + 5 * n_components_max], let's create the tensor
        desired_out = torch.zeros(B, 1 + 5 * self._n_comp_max).to(
            preprocessed_states.device
        )

        # First calculate network outputs for all states
        out = super().forward(
            preprocessed_states
        )  # This should be of shape [B, 1 + 3 * n_components]

        # Now let's find which of the B indices correspond to s_0
        idx_s0 = torch.all(preprocessed_states == 0.0, 1)

        # Now we can fill the desired output tensor
        # 1st, for the s_0 states, we use the PFs0 parameters
        # Remember, PFs0 is of shape [1, 5 * n_components_s0]
        indices_to_override = (
            torch.arange(5 * self._n_comp_max).fmod(self._n_comp_max)
            < self.n_components_s0
        )
        indices_to_override = torch.cat(
            (torch.zeros(1).bool(), indices_to_override), dim=0
        )
        desired_out_slice = desired_out[idx_s0]
        desired_out_slice[:, indices_to_override] = self.PFs0
        desired_out[idx_s0] = desired_out_slice

        # 2nd, for the states s, t>0, we use the network outputs
        # Remember, out is of shape [B, 1 + 3 * n_components]
        indices_to_override2 = (
            torch.arange(3 * self._n_comp_max).fmod(self._n_comp_max)
            < self.n_components
        )
        indices_to_override2 = torch.cat(
            (
                torch.ones(1).bool(),
                indices_to_override2,
                torch.zeros(2 * self._n_comp_max).bool(),
            ),
            dim=0,
        )
        desired_out_slice2 = desired_out[~idx_s0]
        desired_out_slice2[:, indices_to_override2] = out[~idx_s0]
        desired_out[~idx_s0] = desired_out_slice2

        # Apply sigmoid to all except the dimensions between 1 and 1 + self._n_comp_max
        # These are the components that represent the concentration parameters of the Betas, before normalizing, and should
        # thus be between 0 and 1 (along with the exit probability)
        desired_out[..., 0] = torch.sigmoid(desired_out[..., 0])
        desired_out[..., 1 + self._n_comp_max :] = torch.sigmoid(
            desired_out[..., 1 + self._n_comp_max :]
        )

        assert desired_out.shape == batch_shape + (1 + 5 * self._n_comp_max,)
        return desired_out


class BoxPBMLP(MLP):
    """A deep neural network for the backward policy.

    Attributes:
        n_components: the number of components for each distribution parameter.
    """

    def __init__(
        self,
        hidden_dim: int,
        n_hidden_layers: int,
        n_components: int,
        **kwargs: Any,
    ):
        """Instantiates the neural network.

        Args:
            hidden_dim: the size of each hidden layer.
            n_hidden_layers: the number of hidden layers.
            n_components: the number of output components for each distribution
                parameter.
            **kwargs: passed to the MLP class.
        """
        input_dim = 2
        self._input_dim = input_dim
        output_dim = 3 * n_components

        super().__init__(
            input_dim=input_dim,
            hidden_dim=hidden_dim,
            n_hidden_layers=n_hidden_layers,
            output_dim=output_dim,
            activation_fn="elu",
            **kwargs,
        )

        self.n_components = n_components

    def forward(self, preprocessed_states: torch.Tensor) -> torch.Tensor:
        """Computes the forward pass of the neural network.

        Args:
            preprocessed_states: The tensor states of shape (*batch_shape, 2) to compute the forward pass of the neural network.

        Returns the output of the neural network as a tensor of shape (*batch_shape, 3 * n_components).
        """
        assert preprocessed_states.shape[-1] == 2
        batch_shape = preprocessed_states.shape[:-1]

        out = super().forward(preprocessed_states)

        # Apply sigmoid to all except the dimensions between 0 and self.n_components.
        out[..., self.n_components :] = torch.sigmoid(out[..., self.n_components :])

        assert out.shape == batch_shape + (3 * self.n_components,)
        return out


class BoxStateFlowModule(MLP):
    """A deep neural network for the state flow function."""

    def __init__(self, logZ_value: torch.Tensor, **kwargs: Any):
        super().__init__(**kwargs)
        self.logZ_value = nn.Parameter(logZ_value)

    def forward(self, preprocessed_states: torch.Tensor) -> torch.Tensor:
        """Computes the forward pass of the neural network.

        Args:
            preprocessed_states: The tensor states of shape (*batch_shape, input_dim) to compute the forward pass of the neural network.

        Returns the output of the neural network as a tensor of shape (*batch_shape, output_dim).
        """
        out = super().forward(preprocessed_states)
        idx_s0 = torch.all(preprocessed_states == 0.0, 1)
        out[idx_s0] = self.logZ_value

        return out


class BoxPBUniform(torch.nn.Module):
    """A module to be used to create a uniform PB distribution for the Box environment

    A module that returns (1, 1, 1) for all states. Used with QuarterCircle, it leads to a
    uniform distribution over parents in the south-western part of circle.
    """

    input_dim = 2

    def forward(self, preprocessed_states: torch.Tensor) -> torch.Tensor:
        """Computes the forward pass of the neural network.

        Args:
            preprocessed_states: The tensor states of shape (*batch_shape, 2) to compute the forward pass of the neural network.

        Returns a tensor of shape (*batch_shape, 3) filled by ones.
        """
        # return (1, 1, 1) for all states, thus the "+ (3,)".
        assert preprocessed_states.shape[-1] == 2
        batch_shape = preprocessed_states.shape[:-1]
        return torch.ones(batch_shape + (3,), device=preprocessed_states.device)


def split_PF_module_output(output: torch.Tensor, n_comp_max: int):
    """Splits the module output into the expected parameter sets.

    Args:
        output: the module_output from the P_F model as a tensor of shape (*batch_shape, output_dim).
        n_comp_max: the larger number of the two n_components and n_components_s0.

    Returns:
        exit_probability: A probability unique to QuarterCircleWithExit.
        mixture_logits: Parameters shared by QuarterDisk and QuarterCircleWithExit.
        alpha_r: Parameters shared by QuarterDisk and QuarterCircleWithExit.
        beta_r: Parameters shared by QuarterDisk and QuarterCircleWithExit.
        alpha_theta: Parameters unique to QuarterDisk.
        beta_theta: Parameters unique to QuarterDisk.
    """
    (
        exit_probability,  # Unique to QuarterCircleWithExit.
        mixture_logits,  # Shared by QuarterDisk and QuarterCircleWithExit.
        alpha_theta,  # Shared by QuarterDisk and QuarterCircleWithExit.
        beta_theta,  # Shared by QuarterDisk and QuarterCircleWithExit.
        alpha_r,  # Unique to QuarterDisk.
        beta_r,  # Unique to QuarterDisk.
    ) = torch.split(
        output,
        [
            1,  # Unique to QuarterCircleWithExit.
            n_comp_max,  # Shared by QuarterDisk and QuarterCircleWithExit.
            n_comp_max,  # Shared by QuarterDisk and QuarterCircleWithExit.
            n_comp_max,  # Shared by QuarterDisk and QuarterCircleWithExit.
            n_comp_max,  # Unique to QuarterDisk.
            n_comp_max,  # Unique to QuarterDisk.
        ],
        dim=-1,
    )

    return (exit_probability, mixture_logits, alpha_theta, beta_theta, alpha_r, beta_r)


class BoxPFEstimator(GFNModule):
    r"""Estimator for P_F for the Box environment. Uses the BoxForwardDist distribution."""

    def __init__(
        self,
        env: Box,
        module: torch.nn.Module,
        n_components_s0: int,
        n_components: int,
        min_concentration: float = 0.1,
        max_concentration: float = 2.0,
    ):
        super().__init__(module)
        self._n_comp_max = max(n_components_s0, n_components)
        self.n_components_s0 = n_components_s0
        self.n_components = n_components

        self.min_concentration = min_concentration
        self.max_concentration = max_concentration
        self.delta = env.delta
        self.epsilon = env.epsilon

    def expected_output_dim(self) -> int:
        return 1 + 5 * self._n_comp_max

    def to_probability_distribution(
        self, states: States, module_output: torch.Tensor
    ) -> Distribution:
        """Converts the module output to a probability distribution.

        Args:
            states: the states for which to convert the module output to a probability distribution.
            module_output: the output of the module for the states as a tensor of shape (*batch_shape, output_dim).

        Returns the probability distribution for the states."""
        # First, we verify that the batch shape of states is 1
        assert len(states.batch_shape) == 1

        # The module_output is of shape (*batch_shape, 1 + 5 * max_n_components), why:
        # We need:
        #   + one scalar for the exit probability,
        #   + self.n_components for the alpha_theta
        #   + self.n_components for the betas_theta
        #   + self.n_components for the mixture logits
        # but we also need compatibility with the s0 state, which has two additional
        # parameters:
        #   + self.n_s0_components for the alpha_r
        #   + self.n_s0_components for the beta_r
        # and finally, we want to be able to give a different number of parameters to
        # s0 and st. So we need to use self._n_comp_max to split on the larger size, and
        # then index to slice out the smaller size when appropriate.
        assert module_output.shape == states.batch_shape + (1 + 5 * self._n_comp_max,)

        (
            exit_probability,
            mixture_logits,
            alpha_theta,
            beta_theta,
            alpha_r,
            beta_r,
        ) = split_PF_module_output(module_output, self._n_comp_max)
        mixture_logits = mixture_logits  # .contiguous().view(-1)

        def _normalize(x):
            return (
                self.min_concentration
                + (self.max_concentration - self.min_concentration) * x
            )  # .contiguous().view(-1)

        alpha_r = _normalize(alpha_r)
        beta_r = _normalize(beta_r)
        alpha_theta = _normalize(alpha_theta)
        beta_theta = _normalize(beta_theta)

        return DistributionWrapper(
            states,
            self.delta,
            self.epsilon,
            mixture_logits,
            alpha_r,
            beta_r,
            alpha_theta,
            beta_theta,
            exit_probability.squeeze(-1),
            self.n_components,
            self.n_components_s0,
        )


class BoxPBEstimator(GFNModule):
    r"""Estimator for P_B for the Box environment. Uses the QuarterCircle(northeastern=False) distribution"""

    def __init__(
        self,
        env: Box,
        module: torch.nn.Module,
        n_components: int,
        min_concentration: float = 0.1,
        max_concentration: float = 2.0,
    ):
        super().__init__(module, is_backward=True)
        self.module = module
        self.n_components = n_components

        self.min_concentration = min_concentration
        self.max_concentration = max_concentration

        self.delta = env.delta

    def expected_output_dim(self) -> int:
        return 3 * self.n_components

    def to_probability_distribution(
        self, states: States, module_output: torch.Tensor
    ) -> Distribution:
        """Converts the module output to a probability distribution.

        Args:
            states: the states for which to convert the module output to a probability distribution.
            module_output: the output of the module for the states as a tensor of shape (*batch_shape, output_dim).

        Returns the probability distribution for the states.
        """
        # First, we verify that the batch shape of states is 1
        assert len(states.batch_shape) == 1
        mixture_logits, alpha, beta = torch.split(
            module_output, self.n_components, dim=-1
        )

        def _normalize(x):
            return (
                self.min_concentration
                + (self.max_concentration - self.min_concentration) * x
            )  # .contiguous().view(-1)

        if not isinstance(self.module, BoxPBUniform):
            alpha = _normalize(alpha)
            beta = _normalize(beta)
        return QuarterCircle(
            delta=self.delta,
            northeastern=False,
            centers=states,
            mixture_logits=mixture_logits,
            alpha=alpha,
            beta=beta,
        )<|MERGE_RESOLUTION|>--- conflicted
+++ resolved
@@ -258,11 +258,7 @@
         alpha_theta: torch.Tensor,
         beta_theta: torch.Tensor,
     ):
-<<<<<<< HEAD
         """Initializes the distribution.
-=======
-        """ "Initializes the distribution.
->>>>>>> 57cc269f
 
         Args:
             delta: the radius of the quarter disk.
