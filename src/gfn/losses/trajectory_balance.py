"""
Implementations of the [Trajectory Balance loss](https://arxiv.org/abs/2201.13259)
and the [Log Partition Variance loss](https://arxiv.org/abs/2302.05446).
"""
from dataclasses import dataclass

import torch
from torchtyping import TensorType as TT

from gfn.containers import Trajectories
from gfn.estimators import LogZEstimator
from gfn.losses.base import PFBasedParametrization, TrajectoryDecomposableLoss
from gfn.samplers import ActionsSampler


@dataclass
class TBParametrization(PFBasedParametrization):
    r"""Dataclass which holds the logZ estimate for the Trajectory Balance loss.

    $\mathcal{O}_{PFZ} = \mathcal{O}_1 \times \mathcal{O}_2 \times \mathcal{O}_3$, where
    $\mathcal{O}_1 = \mathbb{R}$ represents the possible values for logZ,
    and $\mathcal{O}_2$ is the set of forward probability functions consistent with the
    DAG. $\mathcal{O}_3$ is the set of backward probability functions consistent with
    the DAG, or a singleton thereof, if self.logit_PB is a fixed DiscretePBEstimator.
    """
    logZ: LogZEstimator


# TODO: rename to TrajectoryBalanceLoss.
# TODO: Should this loss live within the Parameterization, as a method?
class TrajectoryBalance(TrajectoryDecomposableLoss):
    """Loss object to evaluate the TB loss on a batch of trajectories.

<<<<<<< HEAD
    This method is described in section 2.3 of [this paper](https://arxiv.org/abs/2209.12782))
=======
    This method is described in 2.3 of
    [Trajectory balance: Improved credit assignment in GFlowNets](https://arxiv.org/abs/2201.13259))
>>>>>>> d692cc09

    Attributes:
        parametrization: a TBParamaterization (Trajectory Balance) instance.
        log_reward_clip_min: minimal value to clamp rewards to.
        on_policy: stores whether log probabilities stored in trajectories are used.
    """

    def __init__(
        self,
        parametrization: TBParametrization,
        log_reward_clip_min: float = -12,  # roughly log(1e-5)
        on_policy: bool = False,
    ):
        """Instantiates a TrajectoryBalance instance.

        Args:
            parametrization: a TBParamaterization instance.
            log_reward_clip_min): minimal value to clamp the reward to.
            on_policy: If True, the log probs stored in the trajectories are used,
                which should be faster than reevaluating them.
        """
        super().__init__(parametrization, on_policy)
        self.log_reward_clip_min = log_reward_clip_min

    def __call__(self, trajectories: Trajectories) -> TT[0, float]:
        _, _, scores = self.get_trajectories_scores(trajectories)
        loss = (scores + self.parametrization.logZ.tensor).pow(2).mean()
        if torch.isnan(loss):
            raise ValueError("loss is nan")

        return loss


# TODO: All methods should have a nice reference like this.
# TODO: Should this loss live within the Parameterization, as a method?
class LogPartitionVarianceLoss(TrajectoryDecomposableLoss):
    """Loss object to evaluate the Log Partition Variance Loss.

    This method is described in section 3.2 of
    [ROBUST SCHEDULING WITH GFLOWNETS](https://arxiv.org/abs/2302.05446))

    Attributes:
        parametrization: a PFBasedParameterization instance.
        log_reward_clip_min: Threshold below which all log rewards will be clamped.
        actions_sampler: Forward policy actions sampler.
        backward_actions_sampler: Backward policy actions sampler.
    """

    def __init__(
        self,
        parametrization: PFBasedParametrization,
        log_reward_clip_min: float = -12,  # roughly log(1e-5)
        on_policy: bool = False,
    ):
        """Instantiate the LogPartitionVarianceLoss given a paramaterization.

        Args:
            parametrization: a PFBasedParameterization instance.
            log_reward_clip_min: Threshold below which all log rewards will be clipped
                to 0.
            on_policy: If True, the log probs stored in the trajectories are used.
                Which should be faster than reevaluating them.
        """
        super().__init__(parametrization, on_policy)
        self.log_reward_clip_min = log_reward_clip_min

    def __call__(self, trajectories: Trajectories) -> TT[0, float]:
        """Given a batch of trajectories, return a batch of losses.

        Args:
            trajectories: a batch of trajectories.

        Returns: a batch of losses.

        Raises:
            ValueError: If ever the loss is NaN.
        """
        _, _, scores = self.get_trajectories_scores(trajectories)
        loss = (scores - scores.mean()).pow(2).mean()
        if torch.isnan(loss):
            raise ValueError("loss is NaN.")

        return loss<|MERGE_RESOLUTION|>--- conflicted
+++ resolved
@@ -31,12 +31,8 @@
 class TrajectoryBalance(TrajectoryDecomposableLoss):
     """Loss object to evaluate the TB loss on a batch of trajectories.
 
-<<<<<<< HEAD
-    This method is described in section 2.3 of [this paper](https://arxiv.org/abs/2209.12782))
-=======
     This method is described in 2.3 of
     [Trajectory balance: Improved credit assignment in GFlowNets](https://arxiv.org/abs/2201.13259))
->>>>>>> d692cc09
 
     Attributes:
         parametrization: a TBParamaterization (Trajectory Balance) instance.
