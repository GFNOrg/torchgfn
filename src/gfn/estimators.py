from abc import ABC, abstractmethod
from collections import defaultdict
from typing import Any, Optional

import torch
import torch.nn as nn
from tensordict import TensorDict
from torch.distributions import Categorical, Distribution

from gfn.actions import GraphActions, GraphActionType
from gfn.preprocessors import IdentityPreprocessor, Preprocessor
from gfn.states import DiscreteStates, States
from gfn.utils.distributions import GraphActionDistribution, UnsqueezedCategorical

REDUCTION_FUNCTIONS = {
    "mean": torch.mean,
    "sum": torch.sum,
    "prod": torch.prod,
}


class Estimator(ABC, nn.Module):
    r"""Base class for modules mapping states to distributions or scalar values.

    Training a GFlowNet requires parameterizing one or more of the following functions:
    - $s \mapsto (\log F(s \rightarrow s'))_{s' \in Children(s)}$
    - $s \mapsto (P_F(s' \mid s))_{s' \in Children(s)}$
    - $s' \mapsto (P_B(s \mid s'))_{s \in Parents(s')}$
    - $s \mapsto (\log F(s))_{s \in States}$

    This class is the base class for all such function estimators. The estimators need
    to encapsulate a `nn.Module`, which takes a batch of preprocessed states as input
    and outputs a batch of outputs of the desired shape. When the goal is to represent
    a probability distribution, the outputs would correspond to the parameters of the
    distribution, e.g. logits for a categorical distribution for discrete environments.

    The call method is used to output logits, or the parameters to distributions.
    Otherwise, one can overwrite and use the `to_probability_distribution()` method to
    directly output a probability distribution.

    The preprocessor is also encapsulated in the estimator.
    These function estimators implement the `__call__` method, which takes `States`
    objects as inputs and calls the module on the preprocessed states.

    Attributes:
        module: The neural network module to use. If it is a Tabular module (from
            `gfn.utils.modules`), then the environment preprocessor needs to be an
            `EnumPreprocessor`.
        preprocessor: Preprocessor object that transforms raw States objects to tensors
            that can be used as input to the module. Optional, defaults to
            `IdentityPreprocessor`.
        is_backward: Flag indicating whether this estimator is for backward policy,
            i.e., is used for predicting probability distributions over parents.
    """

    def __init__(
        self,
        module: nn.Module,
        preprocessor: Preprocessor | None = None,
        is_backward: bool = False,
    ) -> None:
        """Initializes an Estimator with a neural network module and a preprocessor.

        Args:
            module: The neural network module to use.
            preprocessor: Preprocessor object that transforms states to tensors. If None,
                uses `IdentityPreprocessor` with the module's input_dim.
            is_backward: Flag indicating whether this estimator is for backward policy,
                i.e., is used for predicting probability distributions over parents.
        """
        nn.Module.__init__(self)
        self.module = module
        if preprocessor is None:
            assert hasattr(module, "input_dim") and isinstance(module.input_dim, int), (
                "Module needs to have an attribute `input_dim` specifying the input "
                "dimension, in order to use the default IdentityPreprocessor."
            )
            preprocessor = IdentityPreprocessor(module.input_dim)
        self.preprocessor = preprocessor
        self.is_backward = is_backward

    def forward(self, input: States) -> torch.Tensor:
        """Forward pass of the module.

        Args:
            input: The input to the module as states.

        Returns:
            The output of the module, as a tensor of shape (*batch_shape, output_dim).
        """
        preprocessed_input = self.preprocessor(input)
        out = self.module(preprocessed_input)
        if self.expected_output_dim is not None:
            assert out.shape[-1] == self.expected_output_dim, (
                f"Module output shape {out.shape} does not match expected output "
                f"dimension {self.expected_output_dim}"
            )
        return out

    def __repr__(self):
        """Returns a string representation of the Estimator.

        Returns:
            A string summary of the Estimator.
        """
        return f"{self.__class__.__name__} module"

    @property
    @abstractmethod
    def expected_output_dim(self) -> Optional[int]:
        """Expected output dimension of the module.

        Returns:
            The expected output dimension of the module, or None if the output dimension
            is not well-defined (e.g., when the output is a TensorDict for GraphActions).
        """

    def to_probability_distribution(
        self,
        states: States,
        module_output: torch.Tensor,
        **policy_kwargs: Any,
    ) -> Distribution:
        """Transforms the output of the module into a probability distribution.

        The kwargs may contain parameters to modify a base distribution, for example to
        encourage exploration.

        This method is optional for modules that don't need to output probability
        distributions (e.g., when estimating logF for flow matching). However, it is
        required for modules that define policies, as it converts raw module outputs into
        probability distributions over actions. See `DiscretePolicyEstimator` for an
        example using categorical distributions for discrete actions, or `BoxPFEstimator`
        for examples using continuous distributions like Beta mixtures.

        Args:
            states: The states to use.
            module_output: The output of the module as a tensor of shape
                (*batch_shape, output_dim).
            **policy_kwargs: Keyword arguments to modify the distribution.

        Returns:
            A distribution object.
        """
        raise NotImplementedError


class ScalarEstimator(Estimator):
    r"""Class for estimating scalars such as logZ of TB or state/edge flows of DB/SubTB.

    Training a GFlowNet sometimes requires the estimation of precise scalar values,
    such as the partition function (for TB) or state/edge flows (for DB/SubTB).
    This Estimator is designed for those cases.

    Attributes:
        module: The neural network module to use. This doesn't have to directly output a
            scalar. If it does not, `reduction` will be used to aggregate the outputs of
            the module into a single scalar.
        preprocessor: Preprocessor object that transforms raw States objects to tensors
            that can be used as input to the module.
        is_backward: Always False for ScalarEstimator (since it's direction-agnostic).
        reduction_function: Function used to reduce multi-dimensional outputs to scalars.
    """

    def __init__(
        self,
        module: nn.Module,
        preprocessor: Preprocessor | None = None,
        reduction: str = "mean",
    ):
        """Initializes a ScalarEstimator.

        Args:
            module: The neural network module to use.
            preprocessor: Preprocessor object that transforms states to tensors. If None,
                uses `IdentityPreprocessor` with the module's input_dim.
            reduction: String name of one of the REDUCTION_FUNCTIONS keys.
        """
        super().__init__(module, preprocessor, False)
        assert (
            reduction in REDUCTION_FUNCTIONS
        ), f"reduction function not one of {REDUCTION_FUNCTIONS.keys()}"
        self.reduction_function = REDUCTION_FUNCTIONS[reduction]

    @property
    def expected_output_dim(self) -> int:
        """Expected output dimension of the module.

        Returns:
            Always 1, as this estimator outputs scalar values.
        """
        return 1

    def _calculate_module_output(self, input: States) -> torch.Tensor:
        return self.module(self.preprocessor(input))

    def forward(self, input: States) -> torch.Tensor:
        """Forward pass of the module.

        Args:
            input: The input to the module as states.

        Returns:
            The output of the module, as a tensor of shape (*batch_shape, 1).
        """
        out = self._calculate_module_output(input)

        # Ensures estimator outputs are always scalar.
        if out.shape[-1] != 1:
            out = self.reduction_function(out, -1)

        assert out.shape[-1] == 1

        return out


<<<<<<< HEAD
class LogitBasedEstimator(Estimator):
    r"""Base class for estimators that output logits.

    This class is used to define estimators that output logits, which can be used to
    construct probability distributions.
    """

    @staticmethod
    def _prepare_logits(
        logits: torch.Tensor,
        masks: torch.Tensor,
        sf_index: int | None,
        sf_bias: float,
        temperature: float,
    ) -> torch.Tensor:
        """Clone and apply mask, bias and temperature to logits."""
        assert temperature > 0.0

        x = logits.clone()
        x[~masks] = -float("inf")

        # Ensure at least one finite per row if requested
        if sf_index is not None:
            no_valid = masks.sum(dim=-1) == 0
            if no_valid.any():
                x[no_valid] = -float("inf")
                x[no_valid, sf_index] = 0.0  # degenerate one-hot
        else:
            # If entire row is masked (e.g., unused component like EDGE_INDEX), place a
            # harmless finite fallback to avoid all -inf rows through the pipeline.
            no_valid = masks.sum(dim=-1) == 0
            if no_valid.any():
                x[no_valid] = -float("inf")
                # set the first column to 0.0 as a dummy finite value
                x[no_valid, 0] = 0.0

        # Assert that each row has at least one finite entry.
        assert torch.isfinite(x).any(dim=-1).all(), "All -inf row after masking"

        if sf_index is not None and sf_bias != 0.0:
            x[..., sf_index] = x[..., sf_index] - sf_bias

        if temperature != 1.0:
            x = x / temperature

        return x

    @staticmethod
    def _uniform_log_probs(masks: torch.Tensor) -> torch.Tensor:
        """Uniform log-probs over valid actions; -inf for invalid."""
        masks_sum = masks.sum(dim=-1, keepdim=True)
        log_uniform = torch.full_like(
            masks, fill_value=-float("inf"), dtype=torch.get_default_dtype()
        )
        valid_rows = (masks_sum > 0).squeeze(-1)
        if valid_rows.any():
            log_uniform[valid_rows] = torch.where(
                masks[valid_rows],
                -torch.log(masks_sum[valid_rows].to(torch.get_default_dtype())),
                torch.full_like(
                    masks[valid_rows],
                    fill_value=-float("inf"),
                    dtype=torch.get_default_dtype(),
                ),
            )
        return log_uniform

    @staticmethod
    def _mix_with_uniform_in_log_space(
        lsm: torch.Tensor, masks: torch.Tensor, epsilon: float
    ) -> torch.Tensor:
        """Compute log((1-eps) p + eps u) in log space."""
        assert 0.0 <= epsilon < 1.0

        if epsilon == 0.0:
            return lsm

        log_uniform = LogitBasedEstimator._uniform_log_probs(masks).to(lsm.dtype)
        eps_tensor = torch.as_tensor(epsilon, dtype=lsm.dtype, device=lsm.device)

        # Row-wise safe mixing: compute only on valid entries; for rows with no valid
        # actions, keep the original lsm row to avoid all -inf.
        out = torch.full_like(lsm, -float("inf"))
        has_any_valid = masks.any(dim=-1)

        if masks.any():
            mixed_valid_outputs = torch.logaddexp(
                lsm[masks] + torch.log1p(-eps_tensor),
                log_uniform[masks] + torch.log(eps_tensor),
            )
            out[masks] = mixed_valid_outputs

        # For rows with no valid entries (should only happen for unused components,
        # e.g., EDGE_INDEX when no edges are able to be added), retain the original
        # normalized log-probs to avoid all -inf rows.
        if (~has_any_valid).any():
            out[~has_any_valid] = lsm[~has_any_valid]

        return out

    @staticmethod
    def _compute_logits_for_distribution(
        logits: torch.Tensor,
        masks: torch.Tensor,
        sf_index: int | None,
        sf_bias: float,
        temperature: float,
        epsilon: float,
    ) -> torch.Tensor:
        """Return logits to feed a Categorical:
        - If epsilon == 0: masked, biased, temperature-scaled logits.
        - Else: normalized log-probs of the epsilon-greedy mixture (valid as logits).
        """
        assert not torch.isnan(logits).any(), "Module output logits contain NaNs"

        # Prepare logits first (masking, bias, temperature) in the existing dtype
        x = LogitBasedEstimator._prepare_logits(
            logits, masks, sf_index, sf_bias, temperature
        )

        assert not torch.isnan(x).any(), "Prepared logits contain NaNs"

        # Perform numerically sensitive ops in float32 when inputs are low-precision
        orig_dtype = x.dtype
        compute_dtype = (
            torch.float32
            if orig_dtype in (torch.float16, torch.bfloat16)
            else orig_dtype
        )

        assert torch.isfinite(x).any(dim=-1).all(), "All -inf row before log-softmax"

        lsm = torch.log_softmax(x.to(compute_dtype), dim=-1)
        assert (
            torch.isfinite(lsm).any(dim=-1).all()
        ), "Invalid log-probs after log_softmax"

        if epsilon == 0.0:
            return lsm.to(orig_dtype) if lsm.dtype != orig_dtype else lsm

        mixed = LogitBasedEstimator._mix_with_uniform_in_log_space(lsm, masks, epsilon)
        assert torch.isfinite(mixed).any(dim=-1).all(), "Invalid log-probs after mixing"

        return mixed.to(orig_dtype) if mixed.dtype != orig_dtype else mixed


class DiscretePolicyEstimator(LogitBasedEstimator):
=======
class ConditionalLogZEstimator(ScalarEstimator):
    """Conditional logZ estimator.

    This estimator is used to estimate the logZ of a GFlowNet from a conditioning tensor.
    Since conditioning is a tensor, it does not have a preprocessor. Reduction is used
    to aggregate the outputs of the module into a single scalar.
    """

    def __init__(self, module: nn.Module, reduction: str = "mean"):
        super().__init__(module, preprocessor=None, reduction=reduction)

    def _calculate_module_output(self, input: torch.Tensor) -> torch.Tensor:
        return self.module(input)


class DiscretePolicyEstimator(Estimator):
>>>>>>> 97839299
    r"""Forward or backward policy estimators for discrete environments.

    Estimates either:
    - $s \mapsto (P_F(s' \mid s))_{s' \in Children(s)}$ (forward policy)
    - $s' \mapsto (P_B(s \mid s'))_{s \in Parents(s')}$ (backward policy)

    This estimator is designed for discrete environments where actions are represented
    by integer indices and states have forward/backward masks indicating valid actions.

    Attributes:
        module: The neural network module to use.
        n_actions: Total number of actions in the discrete environment.
        preprocessor: Preprocessor object that transforms raw States objects to tensors.
        is_backward: Flag indicating whether this estimator is for backward policy,
            i.e., is used for predicting probability distributions over parents.
    """

    def __init__(
        self,
        module: nn.Module,
        n_actions: int,
        preprocessor: Preprocessor | None = None,
        is_backward: bool = False,
    ):
        """Initializes a DiscretePolicyEstimator.

        Args:
            module: The neural network module to use.
            n_actions: Total number of actions in the discrete environment.
            preprocessor: Preprocessor object that transforms states to tensors.
            is_backward: Flag indicating whether this estimator is for backward policy,
                i.e., is used for predicting probability distributions over parents.
        """
        super().__init__(module, preprocessor, is_backward=is_backward)
        self.n_actions = n_actions

    @property
    def expected_output_dim(self) -> int:
        """Expected output dimension of the module.

        Returns:
            n_actions for forward policies, n_actions - 1 for backward policies.
        """
        if self.is_backward:
            return self.n_actions - 1
        else:
            return self.n_actions

    def to_probability_distribution(
        self,
        states: DiscreteStates,
        module_output: torch.Tensor,
        sf_bias: float = 0.0,
        temperature: float = 1.0,
        epsilon: float = 0.0,
    ) -> Categorical:
        """Returns a Categorical distribution given a batch of states and module output.

        This implementation stays in logit/log-prob space for numerical stability.
        When epsilon > 0, we construct the epsilon-greedy distribution by mixing the
        original distribution with a uniform distribution and pass the resuling
        normalized log-probs as logits.

        The kwargs may contain parameters to modify a base distribution, for example to
        encourage exploration.

        Args:
            states: The discrete states where the policy is evaluated.
            module_output: The output of the module as a tensor of shape
                (*batch_shape, output_dim).
            sf_bias: Scalar to subtract from the exit action logit before dividing by
                temperature. Does nothing if set to 0.0 (default), in which case it's
                on policy.
            temperature: Scalar to divide the logits by before softmax. Does nothing
                if set to 1.0 (default), in which case it's on policy.
            epsilon: With probability epsilon, a random action is chosen. Does nothing
                if set to 0.0 (default), in which case it's on policy.

        Returns:
            A Categorical distribution over the actions.
        """
        assert module_output.shape[-1] == self.expected_output_dim, (
            f"Module output shape {module_output.shape} does not match "
            f"expected output dimension {self.expected_output_dim}"
        )
        assert temperature > 0.0
        assert 0.0 <= epsilon <= 1.0

        masks = states.backward_masks if self.is_backward else states.forward_masks
<<<<<<< HEAD

        logits = LogitBasedEstimator._compute_logits_for_distribution(
            module_output,
            masks,
            sf_index=-1,
            sf_bias=sf_bias,
            temperature=temperature,
            epsilon=epsilon,
        )
=======
        assert masks.any(dim=-1).all(), "No possible actions"
        logits = module_output
        logits[~masks] = -float("inf")

        if sf_bias != 0.0:
            logits[:, -1] -= sf_bias

        if temperature != 1.0:
            logits /= temperature

        probs = torch.softmax(logits, dim=-1)

        if epsilon != 0.0:
            uniform_dist_probs = masks / masks.sum(dim=-1, keepdim=True)
            probs = (1 - epsilon) * probs + epsilon * uniform_dist_probs
>>>>>>> 97839299

        return UnsqueezedCategorical(logits=logits)


class ConditionalDiscretePolicyEstimator(DiscretePolicyEstimator):
    r"""Conditional forward or backward policy estimators for discrete environments.

    Estimates either, with conditioning $c$:
    - $s \mapsto (P_F(s' \mid s, c))_{s' \in Children(s)}$ (conditional forward policy)
    - $s' \mapsto (P_B(s \mid s', c))_{s \in Parents(s')}$ (conditional backward policy)

    This estimator is designed for discrete environments where the policy depends on
    both the state and some conditioning information. It uses a multi-module architecture
    where state and conditioning are processed separately before being combined.

    Attributes:
        module: The neural network module for state processing.
        conditioning_module: The neural network module for conditioning processing.
        final_module: The neural network module that combines state and conditioning.
        n_actions: Total number of actions in the discrete environment.
        preprocessor: Preprocessor object that transforms raw States objects to tensors.
        is_backward: Flag indicating whether this estimator is for backward policy,
            i.e., is used for predicting probability distributions over parents.
    """

    def __init__(
        self,
        state_module: nn.Module,
        conditioning_module: nn.Module,
        final_module: nn.Module,
        n_actions: int,
        preprocessor: Preprocessor | None = None,
        is_backward: bool = False,
    ):
        """Initializes a ConditionalDiscretePolicyEstimator.

        Args:
            state_module: The neural network module for state processing.
            conditioning_module: The neural network module for conditioning processing.
            final_module: The neural network module that combines state and conditioning.
            n_actions: Total number of actions in the discrete environment.
            preprocessor: Preprocessor object that transforms states to tensors.
            is_backward: Flag indicating whether this estimator is for backward policy,
                i.e., is used for predicting probability distributions over parents.
        """
        super().__init__(state_module, n_actions, preprocessor, is_backward)
        self.n_actions = n_actions
        self.conditioning_module = conditioning_module
        self.final_module = final_module

    def _forward_trunk(self, states: States, conditioning: torch.Tensor) -> torch.Tensor:
        """Forward pass of the trunk of the module.

        This method processes the state and conditioning inputs separately, then
        combines them through the final module.

        Args:
            states: The input states.
            conditioning: The conditioning tensor.

        Returns:
            The output of the trunk of the module, as a tensor of shape
                (*batch_shape, output_dim).
        """
        state_out = self.module(self.preprocessor(states))
        conditioning_out = self.conditioning_module(conditioning)
        out = self.final_module(torch.cat((state_out, conditioning_out), -1))

        return out

    def forward(self, states: States, conditioning: torch.Tensor) -> torch.Tensor:
        """Forward pass of the module.

        Args:
            states: The input states.
            conditioning: The conditioning tensor.

        Returns:
            The output of the module, as a tensor of shape (*batch_shape, output_dim).
        """
        out = self._forward_trunk(states, conditioning)
        assert out.shape[-1] == self.expected_output_dim, (
            f"Module output shape {out.shape} does not match expected output "
            f"dimension {self.expected_output_dim}"
        )
        return out


class ConditionalScalarEstimator(ConditionalDiscretePolicyEstimator):
    r"""Class for conditionally estimating scalars (logZ, DB/SubTB state logF).

    Similar to `ScalarEstimator`, the function approximator used for `final_module` need
    not directly output a scalar. If it does not, `reduction` will be used to aggregate
    the outputs of the module into a single scalar.

    Attributes:
        module: The neural network module for state processing.
        conditioning_module: The neural network module for conditioning processing.
        final_module: The neural network module that combines state and conditioning.
        preprocessor: Preprocessor object that transforms raw States objects to tensors.
        is_backward: Always False for ConditionalScalarEstimator (since it's
            direction-agnostic).
        reduction_function: Function used to reduce multi-dimensional outputs to scalars.
    """

    def __init__(
        self,
        state_module: nn.Module,
        conditioning_module: nn.Module,
        final_module: nn.Module,
        preprocessor: Preprocessor | None = None,
        reduction: str = "mean",
    ):
        """Initializes a ConditionalScalarEstimator.

        Args:
            state_module: The neural network module for state processing.
            conditioning_module: The neural network module for conditioning processing.
            final_module: The neural network module that combines state and conditioning.
            preprocessor: Preprocessor object that transforms states to tensors.
            reduction: String name of one of the REDUCTION_FUNCTIONS keys.
        """

        super().__init__(
            state_module,
            conditioning_module,
            final_module,
            n_actions=1,
            preprocessor=preprocessor,
            is_backward=False,
        )
        assert (
            reduction in REDUCTION_FUNCTIONS
        ), "reduction function not one of {}".format(REDUCTION_FUNCTIONS.keys())
        self.reduction_function = REDUCTION_FUNCTIONS[reduction]

    def forward(self, states: States, conditioning: torch.Tensor) -> torch.Tensor:
        """Forward pass of the module.

        Args:
            states: The input states.
            conditioning: The tensor for conditioning.

        Returns:
            The output of the module, as a tensor of shape (*batch_shape, 1).
        """
        out = self._forward_trunk(states, conditioning)

        # Ensures estimator outputs are always scalar.
        if out.shape[-1] != 1:
            out = self.reduction_function(out, -1)

        assert out.shape[-1] == self.expected_output_dim, (
            f"Module output shape {out.shape} does not match expected output "
            f"dimension {self.expected_output_dim}"
        )
        return out

    @property
    def expected_output_dim(self) -> int:
        """Expected output dimension of the module.

        Returns:
            Always 1, as this estimator outputs scalar values.
        """
        return 1

    def to_probability_distribution(
        self,
        states: States,
        module_output: torch.Tensor,
        **policy_kwargs: Any,
    ) -> Distribution:
        """Transforms the output of the module into a probability distribution.

        This method should not be called for ConditionalScalarEstimator as it outputs
        scalar values, not probability distributions.

        Raises:
            NotImplementedError: This method is not implemented for scalar estimators.
        """
        raise NotImplementedError


class DiscreteGraphPolicyEstimator(LogitBasedEstimator):
    r"""Forward or backward policy estimators for graph-based environments.

    Estimates either, where $s$ and $s'$ are graph states:
    - $s \mapsto (P_F(s' \mid s))_{s' \in Children(s)}$ (forward policy)
    - $s' \mapsto (P_B(s \mid s'))_{s \in Parents(s')}$ (backward policy)

    This estimator is designed for graph-based environments where actions modify graphs
    and states are represented as graphs. The output is a TensorDict containing logits
    for different action components (action type, node class, edge class, edge index).

    Attributes:
        module: The neural network module to use.
        preprocessor: Preprocessor object that transforms GraphStates objects to tensors.
        is_backward: Flag indicating whether this estimator is for backward policy,
            i.e., is used for predicting probability distributions over parents.
    """

    def to_probability_distribution(
        self,
        states: States,
        module_output: TensorDict,
        sf_bias: float = 0.0,
        temperature: dict[str, float] = defaultdict(lambda: 1.0),
        epsilon: dict[str, float] = defaultdict(lambda: 0.0),
    ) -> Distribution:
        """Returns a probability distribution given a batch of states and module output.

        Similar to `DiscretePolicyEstimator.to_probability_distribution()`, but handles
        the complex structure of graph actions through a TensorDict. The method applies
        masks, biases, temperature scaling, and epsilon-greedy exploration to each
        action component separately.

        Args:
            states: The graph states where the policy is evaluated.
            module_output: The output of the module as a TensorDict containing logits
                for different action components.
            sf_bias: Scalar to subtract from the exit action logit before dividing by
                temperature.
            temperature: Dictionary mapping action component keys to temperature values
                for scaling logits.
            epsilon: Dictionary mapping action component keys to epsilon values for
                exploration.

        Returns:
            A GraphActionDistribution over the graph actions.
        """
        masks = states.backward_masks if self.is_backward else states.forward_masks
        Ga = GraphActions  # Shorthand for GraphActions.
        GaType = GraphActionType  # Shorthand for GraphActionType.

        logits = module_output
<<<<<<< HEAD
        logits[Ga.ACTION_TYPE_KEY][~masks[Ga.ACTION_TYPE_KEY]] = -float("inf")
        logits[Ga.NODE_CLASS_KEY][~masks[Ga.NODE_CLASS_KEY]] = -float("inf")
        logits[Ga.EDGE_CLASS_KEY][~masks[Ga.EDGE_CLASS_KEY]] = -float("inf")
        logits[Ga.EDGE_INDEX_KEY][~masks[Ga.EDGE_INDEX_KEY]] = -float("inf")
=======
        logits[GraphActions.ACTION_TYPE_KEY][~masks[GraphActions.ACTION_TYPE_KEY]] = (
            -float("inf")
        )
        logits[GraphActions.NODE_CLASS_KEY][~masks[GraphActions.NODE_CLASS_KEY]] = (
            -float("inf")
        )
        logits[GraphActions.NODE_INDEX_KEY][~masks[GraphActions.NODE_INDEX_KEY]] = (
            -float("inf")
        )
        logits[GraphActions.EDGE_CLASS_KEY][~masks[GraphActions.EDGE_CLASS_KEY]] = (
            -float("inf")
        )
        logits[GraphActions.EDGE_INDEX_KEY][~masks[GraphActions.EDGE_INDEX_KEY]] = (
            -float("inf")
        )
>>>>>>> 97839299

        # The following operations are to ensure that the logits are valid, i.e.,
        # contain at least one finite entry.

        # Check no edge can be added & assert that action type can't be ADD_EDGE
        no_possible_edge_index = torch.isneginf(logits[Ga.EDGE_INDEX_KEY]).all(-1)
        assert torch.isneginf(
            logits[Ga.ACTION_TYPE_KEY][no_possible_edge_index, GaType.ADD_EDGE]
        ).all()
        logits[Ga.EDGE_INDEX_KEY][no_possible_edge_index] = 0.0

        # Check no edge class can be added & assert that action type cannot be ADD_EDGE
        no_possible_edge_class = torch.isneginf(logits[Ga.EDGE_CLASS_KEY]).all(-1)
        assert torch.isneginf(
            logits[Ga.ACTION_TYPE_KEY][no_possible_edge_class, GaType.ADD_EDGE]
        ).all()
        logits[Ga.EDGE_CLASS_KEY][no_possible_edge_class] = 0.0

<<<<<<< HEAD
        # Check no node can be added & assert that action type cannot be ADD_NODE
        no_possible_node = torch.isneginf(logits[Ga.NODE_CLASS_KEY]).all(-1)
        assert torch.isneginf(
            logits[Ga.ACTION_TYPE_KEY][no_possible_node, GaType.ADD_NODE]
        ).all()
        logits[Ga.NODE_CLASS_KEY][no_possible_node] = 0.0
=======
        # Check if no possible node can be added,
        # and assert that action type cannot be ADD_NODE
        no_possible_node_class = torch.isneginf(logits[GraphActions.NODE_CLASS_KEY]).all(
            -1
        )
        no_possible_node_index = torch.isneginf(logits[GraphActions.NODE_INDEX_KEY]).all(
            -1
        )
        assert torch.isneginf(
            logits[GraphActions.ACTION_TYPE_KEY][
                no_possible_node_class & no_possible_node_index, GraphActionType.ADD_NODE
            ]
        ).all()
        logits[GraphActions.NODE_CLASS_KEY][no_possible_node_class] = 0.0
        logits[GraphActions.NODE_INDEX_KEY][no_possible_node_index] = 0.0
>>>>>>> 97839299

        transformed_logits = {}
        for key in logits.keys():
            assert isinstance(key, str)
<<<<<<< HEAD
            assert not torch.isnan(logits[key]).any(), f"logits[{key}] contains NaNs"

            # Logit transformations allow for off-policy exploration.
            transformed_logits[key] = (
                LogitBasedEstimator._compute_logits_for_distribution(
                    logits=logits[key],
                    masks=masks[key],
                    # ACTION_TYPE_KEY contains the exit action logit.
                    sf_index=GaType.EXIT if key == Ga.ACTION_TYPE_KEY else None,
                    sf_bias=sf_bias if key == Ga.ACTION_TYPE_KEY else 0.0,
                    temperature=temperature[key],
                    epsilon=epsilon[key],
                )
=======
            probs[key] = self.logits_to_probs(
                logits[key],
                masks[key],
                sf_bias=sf_bias if key == GraphActions.ACTION_TYPE_KEY else 0.0,
                temperature=temperature[key],
                epsilon=epsilon[key],
            )

        return GraphActionDistribution(
            probs=TensorDict(probs), is_backward=self.is_backward
        )

    @staticmethod
    def logits_to_probs(
        logits: torch.Tensor,
        masks: torch.Tensor,
        sf_bias: float = 0.0,
        temperature: float = 1.0,
        epsilon: float = 0.0,
    ) -> torch.Tensor:
        """Convert logits to probabilities with optional bias, temperature, and epsilon.

        This static method implements the same logic as `DiscretePolicyEstimator`'s
        probability conversion, but is separated to handle each action component
        independently in graph environments.

        Args:
            logits: The logits tensor.
            masks: The masks tensor indicating valid actions.
            sf_bias: Scalar to subtract from the exit action logit.
            temperature: Scalar to divide the logits by before softmax.
            epsilon: Probability of choosing a random action.

        Returns:
            A tensor of probabilities.
        """
        assert temperature > 0.0
        assert 0.0 <= epsilon <= 1.0

        if sf_bias != 0.0:
            logits[..., GraphActionType.EXIT] = (
                logits[..., GraphActionType.EXIT] - sf_bias
            )

        if temperature != 1.0:
            logits = logits / temperature

        probs = torch.softmax(logits, dim=-1)

        if epsilon != 0.0:
            masks_sum = masks.sum(dim=-1, keepdim=True)
            probs = torch.where(
                masks_sum == 0,
                probs,
                (1 - epsilon) * probs + epsilon * masks.to(logits.dtype) / masks_sum,
>>>>>>> 97839299
            )

        return GraphActionDistribution(logits=TensorDict(transformed_logits))

    @property
    def expected_output_dim(self) -> Optional[int]:
        """Expected output dimension of the module.

        Returns:
            None, as the output_dim of a TensorDict is not well-defined.
        """
        return None<|MERGE_RESOLUTION|>--- conflicted
+++ resolved
@@ -214,7 +214,6 @@
         return out
 
 
-<<<<<<< HEAD
 class LogitBasedEstimator(Estimator):
     r"""Base class for estimators that output logits.
 
@@ -244,12 +243,14 @@
                 x[no_valid, sf_index] = 0.0  # degenerate one-hot
         else:
             # If entire row is masked (e.g., unused component like EDGE_INDEX), place a
-            # harmless finite fallback to avoid all -inf rows through the pipeline.
-            no_valid = masks.sum(dim=-1) == 0
-            if no_valid.any():
-                x[no_valid] = -float("inf")
-                # set the first column to 0.0 as a dummy finite value
-                x[no_valid, 0] = 0.0
+            # harmless finite fallback to avoid all -inf rows through the pipeline, but
+            # only when there is at least one column.
+            if x.shape[-1] > 0:
+                no_valid = masks.sum(dim=-1) == 0
+                if no_valid.any():
+                    x[no_valid] = -float("inf")
+                    # set the first column to 0.0 as a dummy finite value
+                    x[no_valid, 0] = 0.0
 
         # Assert that each row has at least one finite entry.
         assert torch.isfinite(x).any(dim=-1).all(), "All -inf row after masking"
@@ -361,8 +362,6 @@
         return mixed.to(orig_dtype) if mixed.dtype != orig_dtype else mixed
 
 
-class DiscretePolicyEstimator(LogitBasedEstimator):
-=======
 class ConditionalLogZEstimator(ScalarEstimator):
     """Conditional logZ estimator.
 
@@ -378,8 +377,7 @@
         return self.module(input)
 
 
-class DiscretePolicyEstimator(Estimator):
->>>>>>> 97839299
+class DiscretePolicyEstimator(LogitBasedEstimator):
     r"""Forward or backward policy estimators for discrete environments.
 
     Estimates either:
@@ -468,34 +466,14 @@
         assert temperature > 0.0
         assert 0.0 <= epsilon <= 1.0
 
-        masks = states.backward_masks if self.is_backward else states.forward_masks
-<<<<<<< HEAD
-
         logits = LogitBasedEstimator._compute_logits_for_distribution(
             module_output,
-            masks,
+            states.backward_masks if self.is_backward else states.forward_masks,
             sf_index=-1,
             sf_bias=sf_bias,
             temperature=temperature,
             epsilon=epsilon,
         )
-=======
-        assert masks.any(dim=-1).all(), "No possible actions"
-        logits = module_output
-        logits[~masks] = -float("inf")
-
-        if sf_bias != 0.0:
-            logits[:, -1] -= sf_bias
-
-        if temperature != 1.0:
-            logits /= temperature
-
-        probs = torch.softmax(logits, dim=-1)
-
-        if epsilon != 0.0:
-            uniform_dist_probs = masks / masks.sum(dim=-1, keepdim=True)
-            probs = (1 - epsilon) * probs + epsilon * uniform_dist_probs
->>>>>>> 97839299
 
         return UnsqueezedCategorical(logits=logits)
 
@@ -732,28 +710,10 @@
         GaType = GraphActionType  # Shorthand for GraphActionType.
 
         logits = module_output
-<<<<<<< HEAD
         logits[Ga.ACTION_TYPE_KEY][~masks[Ga.ACTION_TYPE_KEY]] = -float("inf")
         logits[Ga.NODE_CLASS_KEY][~masks[Ga.NODE_CLASS_KEY]] = -float("inf")
         logits[Ga.EDGE_CLASS_KEY][~masks[Ga.EDGE_CLASS_KEY]] = -float("inf")
         logits[Ga.EDGE_INDEX_KEY][~masks[Ga.EDGE_INDEX_KEY]] = -float("inf")
-=======
-        logits[GraphActions.ACTION_TYPE_KEY][~masks[GraphActions.ACTION_TYPE_KEY]] = (
-            -float("inf")
-        )
-        logits[GraphActions.NODE_CLASS_KEY][~masks[GraphActions.NODE_CLASS_KEY]] = (
-            -float("inf")
-        )
-        logits[GraphActions.NODE_INDEX_KEY][~masks[GraphActions.NODE_INDEX_KEY]] = (
-            -float("inf")
-        )
-        logits[GraphActions.EDGE_CLASS_KEY][~masks[GraphActions.EDGE_CLASS_KEY]] = (
-            -float("inf")
-        )
-        logits[GraphActions.EDGE_INDEX_KEY][~masks[GraphActions.EDGE_INDEX_KEY]] = (
-            -float("inf")
-        )
->>>>>>> 97839299
 
         # The following operations are to ensure that the logits are valid, i.e.,
         # contain at least one finite entry.
@@ -772,107 +732,41 @@
         ).all()
         logits[Ga.EDGE_CLASS_KEY][no_possible_edge_class] = 0.0
 
-<<<<<<< HEAD
         # Check no node can be added & assert that action type cannot be ADD_NODE
         no_possible_node = torch.isneginf(logits[Ga.NODE_CLASS_KEY]).all(-1)
         assert torch.isneginf(
             logits[Ga.ACTION_TYPE_KEY][no_possible_node, GaType.ADD_NODE]
         ).all()
         logits[Ga.NODE_CLASS_KEY][no_possible_node] = 0.0
-=======
-        # Check if no possible node can be added,
-        # and assert that action type cannot be ADD_NODE
-        no_possible_node_class = torch.isneginf(logits[GraphActions.NODE_CLASS_KEY]).all(
-            -1
-        )
-        no_possible_node_index = torch.isneginf(logits[GraphActions.NODE_INDEX_KEY]).all(
-            -1
-        )
-        assert torch.isneginf(
-            logits[GraphActions.ACTION_TYPE_KEY][
-                no_possible_node_class & no_possible_node_index, GraphActionType.ADD_NODE
-            ]
-        ).all()
-        logits[GraphActions.NODE_CLASS_KEY][no_possible_node_class] = 0.0
-        logits[GraphActions.NODE_INDEX_KEY][no_possible_node_index] = 0.0
->>>>>>> 97839299
 
         transformed_logits = {}
         for key in logits.keys():
             assert isinstance(key, str)
-<<<<<<< HEAD
             assert not torch.isnan(logits[key]).any(), f"logits[{key}] contains NaNs"
 
+            # Pad zero-length components to length 1 with an invalid mask so downstream
+            # operations have at least one column and distributions can be constructed.
+            local_logits = logits[key]
+            local_masks = masks[key]
+            if local_logits.shape[-1] == 0:
+                local_logits = torch.zeros(
+                    *local_logits.shape[:-1], 1, dtype=local_logits.dtype, device=local_logits.device
+                )
+                local_masks = torch.zeros(
+                    *local_masks.shape[:-1], 1, dtype=torch.bool, device=local_masks.device
+                )
+
             # Logit transformations allow for off-policy exploration.
-            transformed_logits[key] = (
-                LogitBasedEstimator._compute_logits_for_distribution(
-                    logits=logits[key],
-                    masks=masks[key],
-                    # ACTION_TYPE_KEY contains the exit action logit.
-                    sf_index=GaType.EXIT if key == Ga.ACTION_TYPE_KEY else None,
-                    sf_bias=sf_bias if key == Ga.ACTION_TYPE_KEY else 0.0,
-                    temperature=temperature[key],
-                    epsilon=epsilon[key],
-                )
-=======
-            probs[key] = self.logits_to_probs(
-                logits[key],
-                masks[key],
-                sf_bias=sf_bias if key == GraphActions.ACTION_TYPE_KEY else 0.0,
+            transformed_logits[key] = LogitBasedEstimator._compute_logits_for_distribution(
+                logits=local_logits,
+                masks=local_masks,
+                # ACTION_TYPE_KEY contains the exit action logit.
+                sf_index=GaType.EXIT if key == Ga.ACTION_TYPE_KEY else None,
+                sf_bias=sf_bias if key == Ga.ACTION_TYPE_KEY else 0.0,
                 temperature=temperature[key],
                 epsilon=epsilon[key],
             )
 
-        return GraphActionDistribution(
-            probs=TensorDict(probs), is_backward=self.is_backward
-        )
-
-    @staticmethod
-    def logits_to_probs(
-        logits: torch.Tensor,
-        masks: torch.Tensor,
-        sf_bias: float = 0.0,
-        temperature: float = 1.0,
-        epsilon: float = 0.0,
-    ) -> torch.Tensor:
-        """Convert logits to probabilities with optional bias, temperature, and epsilon.
-
-        This static method implements the same logic as `DiscretePolicyEstimator`'s
-        probability conversion, but is separated to handle each action component
-        independently in graph environments.
-
-        Args:
-            logits: The logits tensor.
-            masks: The masks tensor indicating valid actions.
-            sf_bias: Scalar to subtract from the exit action logit.
-            temperature: Scalar to divide the logits by before softmax.
-            epsilon: Probability of choosing a random action.
-
-        Returns:
-            A tensor of probabilities.
-        """
-        assert temperature > 0.0
-        assert 0.0 <= epsilon <= 1.0
-
-        if sf_bias != 0.0:
-            logits[..., GraphActionType.EXIT] = (
-                logits[..., GraphActionType.EXIT] - sf_bias
-            )
-
-        if temperature != 1.0:
-            logits = logits / temperature
-
-        probs = torch.softmax(logits, dim=-1)
-
-        if epsilon != 0.0:
-            masks_sum = masks.sum(dim=-1, keepdim=True)
-            probs = torch.where(
-                masks_sum == 0,
-                probs,
-                (1 - epsilon) * probs + epsilon * masks.to(logits.dtype) / masks_sum,
->>>>>>> 97839299
-            )
-
         return GraphActionDistribution(logits=TensorDict(transformed_logits))
 
     @property
