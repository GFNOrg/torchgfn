from __future__ import annotations  # This allows to use the class name in type hints

from abc import ABC
from copy import deepcopy
from math import prod
from typing import (
    Callable,
    ClassVar,
    List,
    Literal,
    Optional,
    Sequence,
    Tuple,
    Union,
    cast,
)

import torch
from tensordict import TensorDict
from torch_geometric.data import Batch as GeometricBatch
from torch_geometric.data import Data as GeometricData
from torch_geometric.data.data import BaseData

from gfn.actions import GraphActions, GraphActionType
from gfn.utils.graphs import get_edge_indices


class States(ABC):
    """Base class for states, seen as nodes of the DAG.

    For each environment, a States subclass is needed. A `States` object
    is a collection of multiple states (nodes of the DAG). A tensor representation
    of the states is required for batching. If a state is represented with a tensor
    of shape (*state_shape), a batch of states is represented with a States object,
    with the attribute `tensor` of shape `(*batch_shape, *state_shape)`. Other
    representations are possible (e.g. state as string, numpy array, graph, etc...),
    but these representations cannot be batched.

    If the environment's action space is discrete (i.e. the environment subclasses
    `DiscreteEnv`), then each `States` object is also endowed with a `forward_masks` and
    `backward_masks` boolean attributes representing which actions are allowed at each
    state. This makes it possible to instantly access the allowed actions at each state,
    without having to call the environment's `is_action_valid` method. Put different,
    `is_action_valid` for such environments, directly calls the masks. This is handled
    in the DiscreteState subclass.

    A `batch_shape` attribute is also required, to keep track of the batch dimension.
    A trajectory can be represented by a States object with `batch_shape = (n_states,)`.
    Multiple trajectories can be represented by a States object with
    `batch_shape = (n_states, n_trajectories)`.

    Because multiple trajectories can have different lengths, batching requires
    appending a dummy tensor to trajectories that are shorter than the longest
    trajectory. The dummy state is the $s_f$ attribute of the environment
    (e.g. `[-1, ..., -1]`, or `[-inf, ..., -inf]`, etc...). Which is never processed,
    and is used to pad the batch of states only.

    Attributes:
        tensor: Tensor representing a batch of states.
        _batch_shape: Sizes of the batch dimensions.
        _log_rewards: Stores the log rewards of each state.
    """

    state_shape: ClassVar[tuple[int, ...]]
    s0: ClassVar[torch.Tensor | GeometricData]
    sf: ClassVar[torch.Tensor | GeometricData]

    make_random_states_tensor: Callable = lambda *x: (_ for _ in ()).throw(
        NotImplementedError(
            "The environment does not support initialization of random states."
        )
    )

    def __init__(self, tensor: torch.Tensor):
        """Initialize the State container with a batch of states.
        Args:
            tensor: Tensor of shape (*batch_shape, *state_shape) representing a batch of states.
        """
        assert self.s0.shape == self.state_shape
        assert self.sf.shape == self.state_shape
        assert tensor.shape[-len(self.state_shape) :] == self.state_shape

        self.tensor = tensor
        self._log_rewards = (
            None  # Useful attribute if we want to store the log-reward of the states
        )

    @property
    def device(self) -> torch.device:
        return self.tensor.device

    @property
    def batch_shape(self) -> tuple[int, ...]:
        return tuple(self.tensor.shape)[: -len(self.state_shape)]

    @classmethod
    def from_batch_shape(
        cls,
        batch_shape: int | tuple[int, ...],
        random: bool = False,
        sink: bool = False,
        device: torch.device | None = None,
    ) -> States | GraphStates:
        """Create a States object with the given batch shape.

        By default, all states are initialized to $s_0$, the initial state. Optionally,
        one can initialize random state, which requires that the environment implements
        the `make_random_states_tensor` class method. Sink can be used to initialize
        states at $s_f$, the sink state. Both random and sink cannot be True at the
        same time.

        Args:
            batch_shape: Shape of the batch dimensions.
            random (optional): Initalize states randomly.
            sink (optional): States initialized with s_f (the sink state).

        Raises:
            ValueError: If both Random and Sink are True.
        """
        if isinstance(batch_shape, int):
            batch_shape = (batch_shape,)

        if random and sink:
            raise ValueError("Only one of `random` and `sink` should be True.")

        if random:
            tensor = cls.make_random_states_tensor(batch_shape, device=device)
        elif sink:
            tensor = cls.make_sink_states_tensor(batch_shape, device=device)
        else:
            tensor = cls.make_initial_states_tensor(batch_shape, device=device)
        return cls(tensor)

    @classmethod
    def make_initial_states_tensor(
        cls, batch_shape: tuple[int, ...], device: torch.device | None = None
    ) -> torch.Tensor:
        """Makes a tensor with a `batch_shape` of states consisting of $s_0`$s."""
        state_ndim = len(cls.state_shape)
        assert cls.s0 is not None and state_ndim is not None
        device = cls.s0.device if device is None else device
        if isinstance(cls.s0, torch.Tensor):
            return cls.s0.repeat(*batch_shape, *((1,) * state_ndim)).to(device)
        else:
            raise NotImplementedError(
                f"make_initial_states_tensor is not implemented by default for {cls.__name__}"
            )

    @classmethod
    def make_sink_states_tensor(
        cls, batch_shape: tuple[int, ...], device: torch.device | None = None
    ) -> torch.Tensor:
        """Makes a tensor with a `batch_shape` of states consisting of $s_f$s."""
        state_ndim = len(cls.state_shape)
        assert cls.sf is not None and state_ndim is not None
        device = cls.sf.device if device is None else device
        if isinstance(cls.sf, torch.Tensor):
            return cls.sf.repeat(*batch_shape, *((1,) * state_ndim)).to(device)
        else:
            raise NotImplementedError(
                f"make_sink_states_tensor is not implemented by default for {cls.__name__}"
            )

    def __len__(self) -> int:
        return prod(self.batch_shape)

    def __repr__(self) -> str:
        parts = [
            f"{self.__class__.__name__}(",
            f"batch={self.batch_shape},",
            f"state={self.state_shape},",
            f"device={self.device})",
        ]
        return " ".join(parts)

    def __getitem__(
        self, index: int | slice | tuple | Sequence[int] | Sequence[bool] | torch.Tensor
    ) -> States:
        """Access particular states of the batch."""
        return self.__class__(self.tensor[index])

    def __setitem__(
        self,
        index: int | slice | tuple | Sequence[int] | Sequence[bool] | torch.Tensor,
        states: States,
    ) -> None:
        """Set particular states of the batch."""
        self.tensor[index] = states.tensor

    def clone(self) -> States:
        """Returns a *detached* clone of the current instance using deepcopy."""
        return deepcopy(self)

    def flatten(self) -> States:
        """Flatten the batch dimension of the states.

        Useful for example when extracting individual states from trajectories.
        """
        states = self.tensor.view(-1, *self.state_shape)
        return self.__class__(states)

    def extend(self, other: States) -> None:
        """Concatenates to another States object along the final batch dimension.

        Both States objects must have the same number of batch dimensions, which
        should be 1 or 2.

        Args:
            other (States): Batch of states to concatenate to.

        Raises:
            ValueError: if `self.batch_shape != other.batch_shape` or if
            `self.batch_shape != (1,) or (2,)`.
        """
        if len(other.batch_shape) == len(self.batch_shape) == 1:
            # This corresponds to adding a state to a trajectory
            self.tensor = torch.cat((self.tensor, other.tensor), dim=0)

        elif len(other.batch_shape) == len(self.batch_shape) == 2:
            # This corresponds to adding a trajectory to a batch of trajectories
            self.extend_with_sf(
                required_first_dim=max(self.batch_shape[0], other.batch_shape[0])
            )
            other.extend_with_sf(
                required_first_dim=max(self.batch_shape[0], other.batch_shape[0])
            )
            self.tensor = torch.cat((self.tensor, other.tensor), dim=1)
        else:
            raise ValueError(
                f"extend is not implemented for batch shapes {self.batch_shape} and {other.batch_shape}"
            )

    def extend_with_sf(self, required_first_dim: int) -> None:
        """Extends a 2-dimensional batch of states along the first batch dimension.

        Given a batch of states (i.e. of `batch_shape=(a, b)`), extends `a` it to a
        States object of `batch_shape = (required_first_dim, b)`, by adding the
        required number of $s_f$ tensors. This is useful to extend trajectories of
        different lengths.

        Args:
            required_first_dim: The size of the first batch dimension post-expansion.
        """
        if len(self.batch_shape) == 2 and isinstance(self.__class__.sf, torch.Tensor):
            if self.batch_shape[0] >= required_first_dim:
                return
            self.tensor = torch.cat(
                (
                    self.tensor,
                    self.__class__.sf.repeat(
                        required_first_dim - self.batch_shape[0], self.batch_shape[1], 1
                    ),
                ),
                dim=0,
            )
        else:
            raise ValueError(
                f"extend_with_sf is not implemented for graph states nor for batch shapes {self.batch_shape}"
            )

    def _compare(self, other: torch.Tensor) -> torch.Tensor:
        """Computes elementwise equality between state tensor with an external tensor.

        Args:
            other: Tensor with shape (*batch_shape, *state_shape) representing states to compare to.

        Returns a tensor of booleans with shape `batch_shape` indicating whether the states are equal
            to the states in self.
        """
        assert other.shape == self.batch_shape + self.state_shape
        out = self.tensor == other
        state_ndim = len(self.__class__.state_shape)
        for _ in range(state_ndim):
            out = out.all(dim=-1)

        assert out.shape == self.batch_shape
        return out

    @property
    def is_initial_state(self) -> torch.Tensor:
        """Returns a tensor of shape `batch_shape` that is True for states that are $s_0$ of the DAG."""
        if isinstance(self.__class__.s0, torch.Tensor):
            source_states_tensor = self.__class__.s0.repeat(
                *self.batch_shape, *((1,) * len(self.__class__.state_shape))
            )
        else:
            raise NotImplementedError(
                f"is_initial_state is not implemented by default for {self.__class__.__name__}"
            )
        return self._compare(source_states_tensor)

    @property
    def is_sink_state(self) -> torch.Tensor:
        """Returns a tensor of shape `batch_shape` that is True for states that are $s_f$ of the DAG."""
        if isinstance(self.__class__.sf, torch.Tensor):
            sink_states = self.__class__.sf.repeat(
                *self.batch_shape, *((1,) * len(self.__class__.state_shape))
            ).to(self.tensor.device)
        else:
            raise NotImplementedError(
                f"is_sink_state is not implemented by default for {self.__class__.__name__}"
            )
        return self._compare(sink_states)

    @property
    def log_rewards(self) -> torch.Tensor | None:
        """Returns the log rewards of the states as tensor of shape `batch_shape`."""
        return self._log_rewards

    @log_rewards.setter
    def log_rewards(self, log_rewards: torch.Tensor) -> None:
        """Sets the log rewards of the states.

        Args:
            log_rewards: Tensor of shape `batch_shape` representing the log rewards of the states.
        """
        assert tuple(log_rewards.shape) == self.batch_shape
        self._log_rewards = log_rewards

    def sample(self, n_samples: int) -> States:
        """Samples a subset of the States object."""
        return self[torch.randperm(len(self))[:n_samples]]

    @classmethod
    def stack(cls, states: Sequence[States]) -> States:
        """Given a list of states, stacks them along a new dimension (0)."""
        state_example = states[0]
        assert all(
            state.batch_shape == state_example.batch_shape for state in states
        ), "All states must have the same batch_shape"

        stacked_states = state_example.from_batch_shape(
            (0, 0), device=state_example.device
        )  # Empty.
        stacked_states.tensor = torch.stack([s.tensor for s in states], dim=0)
        if state_example._log_rewards:
            log_rewards = []
            for s in states:
                if s._log_rewards is None:
                    raise ValueError("Some states have no log rewards.")
                log_rewards.append(s._log_rewards)
            stacked_states._log_rewards = torch.stack(log_rewards, dim=0)

        return stacked_states


class DiscreteStates(States, ABC):
    """Base class for states of discrete environments.

    States are endowed with a `forward_masks` and `backward_masks`: boolean attributes
    representing which actions are allowed at each state. This is the mechanism by
    which all elements of the library (including an environment's `is_action_valid`
    method) verifies the allowed actions at each state.

    Attributes:
        forward_masks: A boolean tensor of allowable forward policy actions.
        backward_masks:  A boolean tensor of allowable backward policy actions.
    """

    n_actions: ClassVar[int]
    device: ClassVar[torch.device]

    def __init__(
        self,
        tensor: torch.Tensor,
        forward_masks: Optional[torch.Tensor] = None,
        backward_masks: Optional[torch.Tensor] = None,
    ) -> None:
        """Initalize a DiscreteStates container with a batch of states and masks.
        Args:
            tensor: A tensor with shape (*batch_shape, *state_shape) representing a batch of states.
            forward_masks: Optional boolean tensor tensor with shape (*batch_shape, n_actions) of
                allowable forward policy actions.
            backward_masks: Optional boolean tensor tensor with shape (*batch_shape, n_actions) of
                allowable backward policy actions.
        """
        super().__init__(tensor)
        assert tensor.shape == self.batch_shape + self.state_shape

        # In the usual case, no masks are provided and we produce these defaults.
        # Note: this **must** be updated externally by the env.
        if forward_masks is None:
            forward_masks = torch.ones(
                (*self.batch_shape, self.__class__.n_actions),
                dtype=torch.bool,
                device=self.__class__.device,
            )
        if backward_masks is None:
            backward_masks = torch.ones(
                (*self.batch_shape, self.__class__.n_actions - 1),
                dtype=torch.bool,
                device=self.__class__.device,
            )

        self.forward_masks: torch.Tensor = forward_masks
        self.backward_masks: torch.Tensor = backward_masks
        assert self.forward_masks.shape == (*self.batch_shape, self.n_actions)
        assert self.backward_masks.shape == (*self.batch_shape, self.n_actions - 1)

    def clone(self) -> DiscreteStates:
        """Returns a clone of the current instance."""
        return self.__class__(
            self.tensor.clone(),
            self.forward_masks,
            self.backward_masks,
        )

    def _check_both_forward_backward_masks_exist(self):
        assert self.forward_masks is not None and self.backward_masks is not None

    def __repr__(self):
        """Returns a detailed string representation of the DiscreteStates object."""
        parts = [
            f"{self.__class__.__name__}(",
            f"batch={self.batch_shape},",
            f"state={self.state_shape},",
            f"actions={self.n_actions},",
            f"device={self.device},",
            f"masks={tuple(self.forward_masks.shape)})",
        ]
        return " ".join(parts)

    def __getitem__(
        self, index: int | slice | tuple | Sequence[int] | Sequence[bool] | torch.Tensor
    ) -> DiscreteStates:
        states = self.tensor[index]
        self._check_both_forward_backward_masks_exist()
        forward_masks = self.forward_masks[index]
        backward_masks = self.backward_masks[index]
        out = self.__class__(states, forward_masks, backward_masks)
        return out

    def __setitem__(
        self, index: int | Sequence[int] | Sequence[bool], states: DiscreteStates
    ) -> None:
        super().__setitem__(index, states)
        self._check_both_forward_backward_masks_exist()
        self.forward_masks[index] = states.forward_masks
        self.backward_masks[index] = states.backward_masks

    def flatten(self) -> DiscreteStates:
        states = self.tensor.view(-1, *self.state_shape)
        self._check_both_forward_backward_masks_exist()
        forward_masks = self.forward_masks.view(-1, self.forward_masks.shape[-1])
        backward_masks = self.backward_masks.view(-1, self.backward_masks.shape[-1])
        return self.__class__(states, forward_masks, backward_masks)

    def extend(self, other: DiscreteStates) -> None:
        super().extend(other)
        self.forward_masks = torch.cat(
            (self.forward_masks, other.forward_masks), dim=len(self.batch_shape) - 1
        )
        self.backward_masks = torch.cat(
            (self.backward_masks, other.backward_masks), dim=len(self.batch_shape) - 1
        )

    def extend_with_sf(self, required_first_dim: int) -> None:
        """Extends forward and backward masks along the first batch dimension.

        After extending the state along the first batch dimensions with $s_f$ by
        `required_first_dim`, also extends both forward and backward masks with ones
        along the first dimension by `required_first_dim`.

        Args:
            required_first_dim: The size of the first batch dimension post-expansion.
        """
        super().extend_with_sf(required_first_dim)

        def _extend(masks, first_dim):
            return torch.cat(
                (
                    masks,
                    torch.ones(
                        first_dim - masks.shape[0],
                        *masks.shape[1:],
                        dtype=torch.bool,
                        device=self.device,
                    ),
                ),
                dim=0,
            )

        self.forward_masks = _extend(self.forward_masks, required_first_dim)
        self.backward_masks = _extend(self.backward_masks, required_first_dim)

    # The helper methods are convenience functions for common mask operations.
    def set_nonexit_action_masks(self, cond, allow_exit: bool):
        """Masks denoting disallowed actions according to cond, appending the exit mask.

        A convenience function for common mask operations.

        Args:
            cond: a boolean of shape (batch_shape,) + (n_actions - 1,), which
                denotes which actions are *not* allowed. For example, if a state element
                represents action count, and no action can be repeated more than 5
                times, cond might be state.tensor > 5 (assuming count starts at 0).
            allow_exit: sets whether exiting can happen at any point in the
                trajectory - if so, it should be set to True.
        """
        # Resets masks in place to prevent side-effects across steps.
        self.forward_masks[:] = True
        if allow_exit:
            exit_idx = torch.zeros(self.batch_shape + (1,)).to(cond.device)
        else:
            exit_idx = torch.ones(self.batch_shape + (1,)).to(cond.device)
        self.forward_masks[torch.cat([cond, exit_idx], dim=-1).bool()] = False

    def set_exit_masks(self, batch_idx):
        """Sets forward masks such that the only allowable next action is to exit.

        A convenience function for common mask operations.

        Args:
            batch_idx: A Boolean index along the batch dimension, along which to
                enforce exits.
        """
        self.forward_masks[batch_idx, :] = torch.cat(
            [
                torch.zeros([int(torch.sum(batch_idx).item()), *self.s0.shape]),
                torch.ones([int(torch.sum(batch_idx).item()), 1]),
            ],
            dim=-1,
        ).bool()

    def init_forward_masks(self, set_ones: bool = True):
        """Initalizes forward masks.

        A convienience function for common mask operations.

        Args:
            set_ones: if True, forward masks are initalized to all ones. Otherwise,
                they are initalized to all zeros.
        """
        shape = self.batch_shape + (self.n_actions,)
        if set_ones:
            self.forward_masks = torch.ones(shape).bool()
        else:
            self.forward_masks = torch.zeros(shape).bool()

    @classmethod
    def stack(cls, states: Sequence[DiscreteStates]) -> DiscreteStates:
        """Stacks a list of DiscreteStates objects along a new dimension (0)."""
        out = super().stack(states)
        assert isinstance(out, DiscreteStates)
        out.forward_masks = torch.stack([s.forward_masks for s in states], dim=0)
        out.backward_masks = torch.stack([s.backward_masks for s in states], dim=0)
        return out


class GraphStates(States):
    """
    Base class for Graph as a state representation. The `GraphStates` object is a collection
    of multiple graph objects stored as a list of GeometricData objects.

    Attributes:
        num_node_classes: Number of node classes.
        num_edge_classes: Number of edge classes.
        is_directed: Whether the graph is directed.
        s0: Initial state.
        sf: Final state.
        graphs: A list of GeometricData objects representing individual graphs.
    """

    num_node_classes: ClassVar[int]
    num_edge_classes: ClassVar[int]
    is_directed: ClassVar[bool]

    s0: ClassVar[GeometricData]
    sf: ClassVar[GeometricData]

    def __init__(self, graphs: List[GeometricData], batch_shape: Optional[tuple[int, ...]] = None):
        """Initialize the GraphStates with a list of GeometricData objects.

        Args:
            graphs: A list of GeometricData objects representing individual graphs.
        """
        self.graphs = graphs
        if batch_shape is None:
            batch_shape = (len(graphs),)
        self._batch_shape = batch_shape
        self._log_rewards: Optional[torch.Tensor] = None

    @property
    def device(self) -> torch.device:
        """Returns the device of the graphs."""
        if len(self.graphs) == 0:
            return torch.device('cpu')
        if self.graphs[0].x is None:
            return torch.device('cpu')
        return self.graphs[0].x.device

    @property
    def batch_shape(self) -> tuple[int, ...]:
        """Returns the batch shape as a tuple."""
        return self._batch_shape

    @classmethod
    def make_initial_states_tensor(
        cls, batch_shape: int | Tuple, device: torch.device | None = None
    ) -> List[GeometricData]:
        """Makes a list of graphs consisting of s0 states.

        Args:
            batch_shape: Shape of the batch dimensions.
            device: Device to create the graphs on.

        Returns:
            A list of GeometricData objects containing copies of the initial state.
        """
        assert cls.s0.edge_attr is not None
        assert cls.s0.x is not None
        device = cls.s0.x.device if device is None else device

        batch_shape = batch_shape if isinstance(batch_shape, Tuple) else (batch_shape,)
        num_graphs = prod(batch_shape)

        # Create a list of Data objects by copying s0
        data_list = [cls.s0.clone() for _ in range(num_graphs)]

        return data_list

    @classmethod
    def make_sink_states_tensor(
        cls, batch_shape: int | Tuple, device: torch.device | None = None
    ) -> List[GeometricData]:
        """Makes a list of graphs consisting of sf states.

        Args:
            batch_shape: Shape of the batch dimensions.
            device: Device to create the graphs on.

        Returns:
            A list of GeometricData objects containing copies of the sink state.
        """
        assert cls.sf.edge_attr is not None
        assert cls.sf.x is not None
        device = cls.sf.x.device if device is None else device

        if cls.sf is None:
            raise NotImplementedError("Sink state is not defined")

        batch_shape = batch_shape if isinstance(batch_shape, Tuple) else (batch_shape,)
        num_graphs = prod(batch_shape)

        # Create a list of Data objects by copying sf
        data_list = [cls.sf.clone() for _ in range(num_graphs)]
        return data_list

    @property
    def forward_masks(self) -> TensorDict:
        """Compute masks for valid forward actions from the current state.

        A forward action is valid if:
        1. The edge doesn't already exist in the graph
        2. The edge connects two distinct nodes

        For directed graphs, all possible src->dst edges are considered.
        For undirected graphs, only the upper triangular portion of the
            adjacency matrix is used.

        Returns:
            TensorDict: Boolean mask where True indicates valid actions
        """
        # Get max nodes across all graphs, handling None values
        max_nodes = 0
        for graph in self.graphs:
            if graph.num_nodes is not None:
                max_nodes = max(max_nodes, graph.num_nodes)

        if self.is_directed:
            max_possible_edges = max_nodes * (max_nodes - 1)
        else:
            max_possible_edges = max_nodes * (max_nodes - 1) // 2

        edge_masks = torch.ones(
            len(self), max_possible_edges, dtype=torch.bool, device=self.device
        )

        # Remove existing edges
        for i, graph in enumerate(self.graphs):
            if graph.num_nodes is None:
                continue
            num_nodes = graph.num_nodes
            ei0, ei1 = get_edge_indices(num_nodes, self.is_directed, self.device)
            edge_masks[i, len(ei0):] = False

            if graph.edge_index is not None and graph.edge_index.size(1) > 0:
                edge_idx = torch.logical_and(
                    graph.edge_index[0][..., None] == ei0[None],
                    graph.edge_index[1][..., None] == ei1[None],
                ).to(self.device)

                # Collapse across the edge dimension
                if len(edge_idx.shape) == 2:
                    edge_idx = edge_idx.sum(0).bool()

                edge_masks[i, edge_idx] = False

        edge_masks = edge_masks.view(*self.batch_shape, max_possible_edges)

        # There are 3 action types: ADD_NODE, ADD_EDGE, EXIT
        action_type = torch.ones(
            *self.batch_shape, 3, dtype=torch.bool, device=self.device
        )
        action_type[..., GraphActionType.ADD_EDGE] = torch.any(edge_masks, dim=-1)
        return TensorDict(
            {
                GraphActions.ACTION_TYPE_KEY: action_type,
                GraphActions.NODE_CLASS_KEY: torch.ones(
                    *self.batch_shape,
                    self.num_node_classes,
                    dtype=torch.bool,
                    device=self.device,
                ),
                GraphActions.EDGE_CLASS_KEY: torch.ones(
                    *self.batch_shape,
                    self.num_edge_classes,
                    dtype=torch.bool,
                    device=self.device,
                ),
                GraphActions.EDGE_INDEX_KEY: edge_masks,
            },
            batch_size=self.batch_shape,
        )

    @property
    def backward_masks(self) -> TensorDict:
        """Compute masks for valid backward actions from the current state.

        A backward action is valid if:
        1. The edge exists in the current graph (i.e., can be removed)

        For directed graphs, all existing edges are considered for removal.
        For undirected graphs, only the upper triangular edges are considered.

        The EXIT action is not included in backward masks.

        Returns:
            TensorDict: Boolean mask where True indicates valid actions
        """
        # Get max nodes across all graphs, handling None values
        max_nodes = 0
        for graph in self.graphs:
            if graph.num_nodes is not None:
                max_nodes = max(max_nodes, graph.num_nodes)

        if self.is_directed:
            max_possible_edges = max_nodes * (max_nodes - 1)
        else:
            max_possible_edges = max_nodes * (max_nodes - 1) // 2

        # Disallow all actions
        edge_masks = torch.zeros(
            len(self), max_possible_edges, dtype=torch.bool, device=self.device
        )

        for i, graph in enumerate(self.graphs):
            if graph.num_nodes is None:
                continue
            num_nodes = graph.num_nodes
            ei0, ei1 = get_edge_indices(
                num_nodes,
                self.is_directed,
                self.device,
            )

            if graph.edge_index is not None and graph.edge_index.size(1) > 0:
                edge_idx = torch.logical_and(
                    graph.edge_index[0][..., None] == ei0[None],
                    graph.edge_index[1][..., None] == ei1[None],
                )
                # Collapse across the edge dimension
                if len(edge_idx.shape) == 2:
                    edge_idx = edge_idx.sum(0).bool()

                # Allow the removal of this edge
                edge_masks[i, edge_idx] = True

        edge_masks = edge_masks.view(*self.batch_shape, max_possible_edges)

        # There are 3 action types: ADD_NODE, ADD_EDGE, EXIT
        action_type = torch.zeros(
            *self.batch_shape, 3, dtype=torch.bool, device=self.device
        )
        action_type[..., GraphActionType.ADD_NODE] = torch.tensor(
            [graph.num_nodes is not None and graph.num_nodes > 0 for graph in self.graphs],
            device=self.device
        ).view(self.batch_shape)
        action_type[..., GraphActionType.ADD_EDGE] = torch.any(edge_masks, dim=-1)
        return TensorDict(
            {
                GraphActions.ACTION_TYPE_KEY: action_type,
                GraphActions.NODE_CLASS_KEY: torch.ones(
                    *self.batch_shape,
                    self.num_node_classes,
                    dtype=torch.bool,
                    device=self.device,
                ),
                GraphActions.EDGE_CLASS_KEY: torch.ones(
                    *self.batch_shape,
                    self.num_edge_classes,
                    dtype=torch.bool,
                    device=self.device,
                ),
                GraphActions.EDGE_INDEX_KEY: edge_masks,
            },
            batch_size=self.batch_shape,
        )

    def __repr__(self):
        """Returns a detailed string representation of the GraphStates object."""
        parts = [
            f"{self.__class__.__name__}(",
            f"batch={self.batch_shape},",
            f"num_graphs={len(self.graphs)},",
            f"device={self.device},",
        ]
        return " ".join(parts)

    def __getitem__(
        self,
        index: Union[int, Sequence[int], slice, torch.Tensor, Literal[1], Tuple],
    ) -> GraphStates:
        """Get a subset of the GraphStates.

        Args:
            index: Index or indices to select.

        Returns:
            A new GraphStates object containing the selected graphs.
        """
        if isinstance(index, int):
            selected_graphs = [self.graphs[index]]
        elif isinstance(index, slice):
            selected_graphs = self.graphs[index]
        elif isinstance(index, (list, tuple, torch.Tensor)):
            selected_graphs = [self.graphs[i] for i in index]
        else:
            raise TypeError(f"Invalid index type: {type(index)}")

        out = self.__class__(selected_graphs)
        if self._log_rewards is not None:
            out.log_rewards = self._log_rewards[index]
        return out

    def __setitem__(
        self,
        index: Union[int, Sequence[int], slice, torch.Tensor, Literal[1], Tuple],
        graph: GraphStates,
    ) -> None:
        """Set a subset of the GraphStates.

        Args:
            index: Index or indices to set.
            graph: GraphStates object containing the new graphs.
        """
        if isinstance(index, int):
            self.graphs[index] = graph.graphs[0]
        elif isinstance(index, slice):
            self.graphs[index] = graph.graphs
        elif isinstance(index, (list, tuple, torch.Tensor)):
            for i, g in zip(index, graph.graphs):
                self.graphs[i] = g
        else:
            raise TypeError(f"Invalid index type: {type(index)}")

    def to(self, device: torch.device) -> GraphStates:
        """Moves the GraphStates to the specified device.

        Args:
            device: The device to move to.

        Returns:
            The GraphStates object on the specified device.
        """
        self.graphs = [graph.to(device) for graph in self.graphs]
        if self._log_rewards is not None:
            self._log_rewards = self._log_rewards.to(device)
        return self

    def clone(self) -> GraphStates:
        """Returns a detached clone of the current instance.

        Returns:
            A new GraphStates object with the same data.
        """
        out = self.__class__([graph.clone() for graph in self.graphs])
        if self._log_rewards is not None:
            out._log_rewards = self._log_rewards.clone()
        return out

    def extend(self, other: GraphStates):
        """Concatenates to another GraphStates object along the batch dimension.

        Args:
            other: GraphStates object to concatenate with.
        """
<<<<<<< HEAD
        self.graphs.extend(other.graphs)
=======
        if len(self) == 0:
            # If self is empty, just copy other
            self.tensor = self._clone_batch(other.tensor)
            self.batch_ptrs = other.batch_ptrs.clone()
            if other._log_rewards is not None:
                self._log_rewards = other._log_rewards.clone()
            return

        self_x, other_x = self.tensor.x, other.tensor.x
        self_edge_index, other_edge_index = (
            self.tensor.edge_index,
            other.tensor.edge_index,
        )
        self_edge_attr, other_edge_attr = self.tensor.edge_attr, other.tensor.edge_attr
        self_ptr, other_ptr = self.tensor.ptr, other.tensor.ptr
        self_batch, other_batch = self.tensor.batch, other.tensor.batch
        self_batch_ptrs, other_batch_ptrs = self.batch_ptrs, other.batch_ptrs
        _self_slice_dict, _other_slice_dict = (
            self.tensor._slice_dict,
            other.tensor._slice_dict,
        )
        _self_inc_edge_index, _other_inc_edge_index = (
            self.tensor._inc_dict["edge_index"],
            other.tensor._inc_dict["edge_index"],
        )

        # Update the batch shape and pointers
        if len(self.batch_shape) == 1:
            # Simple concatenation for 1D batch
            new_batch_shape = (self.batch_shape[0] + other.batch_shape[0],)
            self_nodes = self.tensor.num_nodes
            _slice_dict = {
                "x": torch.cat(
                    [
                        _self_slice_dict["x"],
                        _self_slice_dict["x"][-1] + _other_slice_dict["x"][1:],
                    ]
                ),
                "edge_index": torch.cat(
                    [
                        _self_slice_dict["edge_index"],
                        _self_slice_dict["edge_index"][-1]
                        + _other_slice_dict["edge_index"][1:],
                    ]
                ),
                "edge_attr": torch.cat(
                    [
                        _self_slice_dict["edge_attr"],
                        _self_slice_dict["edge_attr"][-1]
                        + _other_slice_dict["edge_attr"][1:],
                    ]
                ),
            }

            # Create the new batch
            self.tensor = GeometricBatch(
                x=torch.cat([self_x, other_x], dim=0),
                edge_index=torch.cat(
                    [self_edge_index, self_nodes + other_edge_index], dim=1
                ),
                edge_attr=torch.cat([self_edge_attr, other_edge_attr], dim=0),
                ptr=torch.cat([self_ptr, self_nodes + other_ptr[1:]], dim=0),
                batch=torch.cat([self_batch, len(self) + other_batch], dim=0),
            )
            self.tensor.batch_shape = new_batch_shape
            self.batch_ptrs = torch.cat(
                [self_batch_ptrs, self_batch_ptrs.numel() + other_batch_ptrs], dim=0
            )
            self.tensor._slice_dict = _slice_dict
            self.tensor._inc_dict = {
                "x": torch.zeros(self.tensor.num_graphs),
                "edge_index": torch.cat(
                    [
                        _self_inc_edge_index,
                        self_ptr[-1] + _other_inc_edge_index,
                    ]
                ),
                "edge_attr": torch.zeros(self.tensor.num_graphs),
            }

        else:
            # Handle the case where batch_shape is (T, B)
            # and we want to concatenate along the B dimension
            self_batch_shape, other_batch_shape = self.batch_shape, other.batch_shape
            assert len(self_batch_shape) == 2 and len(other_batch_shape) == 2
            max_len = max(self_batch_shape[0], other_batch_shape[0])

            # Extend both batches to the same length T with sink states if needed
            if self.batch_shape[0] < max_len:
                sink_states = self.make_sink_states_tensor(
                    (max_len - self_batch_shape[0], self_batch_shape[1])
                )
                self_nodes = self_x.size(0)
                self_x = torch.cat([self_x, sink_states.x], dim=0)
                self_edge_index = torch.cat(
                    [self_edge_index, self_nodes + sink_states.edge_index], dim=1
                )
                self_edge_attr = torch.cat(
                    [self_edge_attr, sink_states.edge_attr], dim=0
                )
                self_batch = torch.cat(
                    [self_batch, len(self) + sink_states.batch], dim=0
                )
                sink_states_batch_ptrs = torch.arange(
                    sink_states.num_graphs, device=self.device
                ).view(sink_states.batch_shape)
                self_batch_ptrs = torch.cat(
                    [self_batch_ptrs, len(self) + sink_states_batch_ptrs], dim=0
                )
                _self_slice_dict = {
                    attr: torch.cat(
                        [
                            _self_slice_dict[attr],
                            _self_slice_dict[attr][-1]
                            + sink_states._slice_dict[attr][1:],
                        ]
                    )
                    for attr in _self_slice_dict.keys()
                }
                _self_inc_edge_index = torch.cat(
                    [
                        _self_inc_edge_index,
                        self_ptr[-1].to(_self_inc_edge_index.device)
                        + sink_states._inc_dict["edge_index"],
                    ]
                )
                self_ptr = torch.cat([self_ptr, self_nodes + sink_states.ptr[1:]], dim=0)

            if other.batch_shape[0] < max_len:
                sink_states = other.make_sink_states_tensor(
                    (max_len - other_batch_shape[0], other_batch_shape[1])
                )
                other_nodes = other_x.size(0)
                other_x = torch.cat([other_x, sink_states.x], dim=0)
                other_edge_index = torch.cat(
                    [other_edge_index, other_nodes + sink_states.edge_index], dim=1
                )
                other_edge_attr = torch.cat(
                    [other_edge_attr, sink_states.edge_attr], dim=0
                )
                other_batch = torch.cat(
                    [other_batch, len(other) + sink_states.batch], dim=0
                )
                sink_states_batch_ptrs = torch.arange(
                    sink_states.num_graphs, device=self.device
                ).view(sink_states.batch_shape)
                other_batch_ptrs = torch.cat(
                    [other_batch_ptrs, len(other) + sink_states_batch_ptrs], dim=0
                )
                _other_slice_dict = {
                    attr: torch.cat(
                        [
                            _other_slice_dict[attr],
                            _other_slice_dict[attr][-1]
                            + sink_states._slice_dict[attr][1:],
                        ]
                    )
                    for attr in _other_slice_dict.keys()
                }
                _other_inc_edge_index = torch.cat(
                    [
                        _other_inc_edge_index,
                        other_ptr[-1].to(_other_inc_edge_index.device)
                        + sink_states._inc_dict["edge_index"],
                    ]
                )
                other_ptr = torch.cat(
                    [other_ptr, other_nodes + sink_states.ptr[1:]], dim=0
                )

            _slice_dict = {
                attr: torch.cat(
                    [
                        _self_slice_dict[attr],
                        _self_slice_dict[attr][-1] + _other_slice_dict[attr][1:],
                    ]
                )
                for attr in _self_slice_dict.keys()
            }

            self.tensor = GeometricBatch(
                x=torch.cat([self_x, other_x], dim=0),
                edge_index=torch.cat(
                    [self_edge_index, self_ptr[-1] + other_edge_index], dim=1
                ),
                edge_attr=torch.cat([self_edge_attr, other_edge_attr], dim=0),
                ptr=torch.cat([self_ptr, self_ptr[-1] + other_ptr[1:]], dim=0),
                batch=torch.cat([self_batch, (len(self_ptr) - 1) + other_batch], dim=0),
            )
            new_batch_shape = (max_len, self_batch_shape[1] + other_batch_shape[1])
            self.tensor.batch_shape = new_batch_shape
            new_batch_ptrs = torch.cat(
                [self_batch_ptrs, self_batch_ptrs.numel() + other_batch_ptrs], dim=1
            )
            self.batch_ptrs = new_batch_ptrs
            self.tensor._slice_dict = _slice_dict

            self.tensor._inc_dict = {
                "x": torch.zeros(self.tensor.num_graphs),
                "edge_index": torch.cat(
                    [
                        _self_inc_edge_index,
                        self_ptr[-1].to(_self_inc_edge_index.device)
                        + _other_inc_edge_index,
                    ]
                ),
                "edge_attr": torch.zeros(self.tensor.num_graphs),
            }

        # Combine log rewards if they exist
>>>>>>> 283a806b
        if self._log_rewards is not None and other._log_rewards is not None:
            self.log_rewards = torch.cat([self._log_rewards, other._log_rewards], dim=0)
        elif other._log_rewards is not None:
            self.log_rewards = other._log_rewards.clone()

    def _compare(self, other: GeometricData) -> torch.Tensor:
        """Compares the current batch of graphs with another graph.

        Args:
            other: A PyG Data object to compare with.

        Returns:
            A boolean tensor indicating which graphs in the batch are equal to other.
        """
        out = torch.zeros(len(self), dtype=torch.bool, device=self.device)

        assert other.edge_index is not None
        assert other.edge_attr is not None
        assert other.num_nodes is not None

        for i, graph in enumerate(self.graphs):
            if graph.num_nodes is None or graph.edge_index is None or graph.edge_attr is None:
                continue
            if graph.num_nodes != other.num_nodes:
                continue
            if not torch.all(graph.x == other.x):
                continue

            # Check if the number of edges is the same
            if graph.edge_index.size(1) != other.edge_index.size(1):
                continue

            # Check if edge indices are the same (this is more complex due to potential reordering)
            # We'll use a simple heuristic: sort edges and compare
            self_edges = graph.edge_index.t().tolist()
            other_edges = other.edge_index.t().tolist()
            self_edges.sort()
            other_edges.sort()
            if self_edges != other_edges:
                continue

            # Check if edge attributes are the same (after sorting)
            if graph.edge_attr.size(0) != other.edge_attr.size(0):
                continue
            if not torch.all(graph.edge_attr == other.edge_attr):
                continue

            self_edge_attr = graph.edge_attr[
                torch.argsort(
                    graph.edge_index[0] * graph.num_nodes + graph.edge_index[1]
                )
            ]
            other_edge_attr = other.edge_attr[
                torch.argsort(
                    other.edge_index[0] * other.num_nodes + other.edge_index[1]
                )
            ]
            if not torch.all(self_edge_attr == other_edge_attr):
                continue

            # If all checks pass, the graphs are equal
            out[i] = True

        return out.view(self.batch_shape)

    @property
    def is_sink_state(self) -> torch.Tensor:
        """Returns a tensor that is True for states that are sf."""
        return self._compare(self.sf)

    @property
    def is_initial_state(self) -> torch.Tensor:
        """Returns a tensor that is True for states that are s0."""
        return self._compare(self.s0)

    @classmethod
    def stack(cls, states: List[GraphStates]) -> GraphStates:
        """Given a list of states, stacks them along a new dimension (0).

        Args:
            states: List of GraphStates objects to stack.

        Returns:
            A new GraphStates object with the stacked states.
        """
        # Check that all states have the same batch shape
        state_batch_shape = states[0].batch_shape
        assert all(state.batch_shape == state_batch_shape for state in states)

        # Concatenate all graphs from all states
        all_graphs = []
        for state in states:
<<<<<<< HEAD
            all_graphs.extend(state.graphs)
=======
            xs.append(state.tensor.x)
            edge_attrs.append(state.tensor.edge_attr)
            edge_indices.append(state.tensor.edge_index + ptrs[-1][-1])
            edge_index_inc.append(
                state.tensor._inc_dict["edge_index"]
                + ptrs[-1][-1].to(state.tensor._inc_dict["edge_index"].device)
            )
            ptrs.append(state.tensor.ptr[1:] + ptrs[-1][-1])
            batches.append(state.tensor.batch + offset)
            offset += len(state)
            _slice_dict["x"].append(
                state.tensor._slice_dict["x"][1:] + _slice_dict["x"][-1][-1]
            )
            _slice_dict["edge_index"].append(
                state.tensor._slice_dict["edge_index"][1:]
                + _slice_dict["edge_index"][-1][-1]
            )
            _slice_dict["edge_attr"].append(
                state.tensor._slice_dict["edge_attr"][1:]
                + _slice_dict["edge_attr"][-1][-1]
            )
>>>>>>> 283a806b

        out = cls(all_graphs)

        # Stack log rewards if they exist
        if all(state._log_rewards is not None for state in states):
            log_rewards = []
            for state in states:
                log_rewards.append(state._log_rewards)
            out.log_rewards = torch.stack(log_rewards)

        return out

    def flatten(self) -> None:
        raise NotImplementedError

    def extend_with_sf(self, required_first_dim: int) -> None:
        raise NotImplementedError<|MERGE_RESOLUTION|>--- conflicted
+++ resolved
@@ -895,9 +895,6 @@
         Args:
             other: GraphStates object to concatenate with.
         """
-<<<<<<< HEAD
-        self.graphs.extend(other.graphs)
-=======
         if len(self) == 0:
             # If self is empty, just copy other
             self.tensor = self._clone_batch(other.tensor)
@@ -1108,7 +1105,6 @@
             }
 
         # Combine log rewards if they exist
->>>>>>> 283a806b
         if self._log_rewards is not None and other._log_rewards is not None:
             self.log_rewards = torch.cat([self._log_rewards, other._log_rewards], dim=0)
         elif other._log_rewards is not None:
@@ -1201,9 +1197,6 @@
         # Concatenate all graphs from all states
         all_graphs = []
         for state in states:
-<<<<<<< HEAD
-            all_graphs.extend(state.graphs)
-=======
             xs.append(state.tensor.x)
             edge_attrs.append(state.tensor.edge_attr)
             edge_indices.append(state.tensor.edge_index + ptrs[-1][-1])
@@ -1225,9 +1218,27 @@
                 state.tensor._slice_dict["edge_attr"][1:]
                 + _slice_dict["edge_attr"][-1][-1]
             )
->>>>>>> 283a806b
-
-        out = cls(all_graphs)
+
+        # Create a new batch
+        batch = GeometricBatch(
+            x=torch.cat(xs, dim=0),
+            edge_index=torch.cat(edge_indices, dim=1),
+            edge_attr=torch.cat(edge_attrs, dim=0),
+            ptr=torch.cat(ptrs, dim=0),
+            batch=torch.cat(batches, dim=0),
+        )
+        batch._inc_dict = {
+            "x": torch.zeros(batch.num_graphs),
+            "edge_index": torch.cat(edge_index_inc, dim=0),
+            "edge_attr": torch.zeros(batch.num_graphs),
+        }
+        batch._slice_dict = {
+            "x": torch.cat(_slice_dict["x"], dim=0),
+            "edge_index": torch.cat(_slice_dict["edge_index"], dim=0),
+            "edge_attr": torch.cat(_slice_dict["edge_attr"], dim=0),
+        }
+        batch.batch_shape = (len(states),) + state_batch_shape
+        out = cls(batch)
 
         # Stack log rewards if they exist
         if all(state._log_rewards is not None for state in states):
