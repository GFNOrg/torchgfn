--- conflicted
+++ resolved
@@ -719,14 +719,9 @@
             f"state x={self.tensor.x.shape},",
             f"state edge_index={self.tensor.edge_index.shape},",
             f"state edge_attr={self.tensor.edge_attr.shape},",
-<<<<<<< HEAD
-            f"dev={self.device},",
-            # f"masks={tuple(self.forward_masks.shape)})",  # TODO: file an issue
-=======
             f"actions={self.n_actions},",
             f"device={self.device},",
             f"masks={tuple(self.forward_masks.shape)})",
->>>>>>> 8306ce5a
         ]
         return " ".join(parts)
 
