from __future__ import annotations  # This allows to use the class name in type hints

from abc import ABC
from copy import deepcopy
from math import prod
from typing import (
    Callable,
    ClassVar,
    List,
    Literal,
    Optional,
    Sequence,
    Tuple,
    Union,
    cast,
)

import numpy as np
import torch
from torch_geometric.data import Batch as GeometricBatch
from torch_geometric.data import Data as GeometricData
from torch_geometric.data.data import BaseData

from gfn.actions import GraphActionType


class States(ABC):
    """Base class for states, seen as nodes of the DAG.

    For each environment, a States subclass is needed. A `States` object
    is a collection of multiple states (nodes of the DAG). A tensor representation
    of the states is required for batching. If a state is represented with a tensor
    of shape (*state_shape), a batch of states is represented with a States object,
    with the attribute `tensor` of shape `(*batch_shape, *state_shape)`. Other
    representations are possible (e.g. state as string, numpy array, graph, etc...),
    but these representations cannot be batched.

    If the environment's action space is discrete (i.e. the environment subclasses
    `DiscreteEnv`), then each `States` object is also endowed with a `forward_masks` and
    `backward_masks` boolean attributes representing which actions are allowed at each
    state. This makes it possible to instantly access the allowed actions at each state,
    without having to call the environment's `is_action_valid` method. Put different,
    `is_action_valid` for such environments, directly calls the masks. This is handled
    in the DiscreteState subclass.

    A `batch_shape` attribute is also required, to keep track of the batch dimension.
    A trajectory can be represented by a States object with `batch_shape = (n_states,)`.
    Multiple trajectories can be represented by a States object with
    `batch_shape = (n_states, n_trajectories)`.

    Because multiple trajectories can have different lengths, batching requires
    appending a dummy tensor to trajectories that are shorter than the longest
    trajectory. The dummy state is the $s_f$ attribute of the environment
    (e.g. `[-1, ..., -1]`, or `[-inf, ..., -inf]`, etc...). Which is never processed,
    and is used to pad the batch of states only.

    Attributes:
        tensor: Tensor representing a batch of states.
        _batch_shape: Sizes of the batch dimensions.
        _log_rewards: Stores the log rewards of each state.
    """

    state_shape: ClassVar[tuple[int, ...]]
    s0: ClassVar[torch.Tensor | GeometricData]
    sf: ClassVar[torch.Tensor | GeometricData]

    make_random_states_tensor: Callable = lambda x: (_ for _ in ()).throw(
        NotImplementedError(
            "The environment does not support initialization of random states."
        )
    )

    def __init__(self, tensor: torch.Tensor):
        """Initialize the State container with a batch of states.
        Args:
            tensor: Tensor of shape (*batch_shape, *state_shape) representing a batch of states.
        """
        assert self.s0.shape == self.state_shape
        assert self.sf.shape == self.state_shape
        assert tensor.shape[-len(self.state_shape) :] == self.state_shape

        self.tensor = tensor
        self._log_rewards = (
            None  # Useful attribute if we want to store the log-reward of the states
        )

    @property
    def batch_shape(self) -> tuple[int, ...]:
        return tuple(self.tensor.shape)[: -len(self.state_shape)]

    @classmethod
    def from_batch_shape(
        cls,
        batch_shape: int | tuple[int, ...],
        random: bool = False,
        sink: bool = False,
    ) -> States | GraphStates:
        """Create a States object with the given batch shape.

        By default, all states are initialized to $s_0$, the initial state. Optionally,
        one can initialize random state, which requires that the environment implements
        the `make_random_states_tensor` class method. Sink can be used to initialize
        states at $s_f$, the sink state. Both random and sink cannot be True at the
        same time.

        Args:
            batch_shape: Shape of the batch dimensions.
            random (optional): Initalize states randomly.
            sink (optional): States initialized with s_f (the sink state).

        Raises:
            ValueError: If both Random and Sink are True.
        """
        if isinstance(batch_shape, int):
            batch_shape = (batch_shape,)

        if random and sink:
            raise ValueError("Only one of `random` and `sink` should be True.")

        if random:
            tensor = cls.make_random_states_tensor(batch_shape)
        elif sink:
            tensor = cls.make_sink_states_tensor(batch_shape)
        else:
            tensor = cls.make_initial_states_tensor(batch_shape)
        return cls(tensor)

    @classmethod
    def make_initial_states_tensor(cls, batch_shape: tuple[int, ...]) -> torch.Tensor:
        """Makes a tensor with a `batch_shape` of states consisting of $s_0`$s."""
        state_ndim = len(cls.state_shape)
        assert cls.s0 is not None and state_ndim is not None
        if isinstance(cls.s0, torch.Tensor):
            return cls.s0.repeat(*batch_shape, *((1,) * state_ndim))
        else:
            raise NotImplementedError(
                f"make_initial_states_tensor is not implemented by default for {cls.__name__}"
            )

    @classmethod
    def make_sink_states_tensor(cls, batch_shape: tuple[int, ...]) -> torch.Tensor:
        """Makes a tensor with a `batch_shape` of states consisting of $s_f$s."""
        state_ndim = len(cls.state_shape)
        assert cls.sf is not None and state_ndim is not None
        if isinstance(cls.sf, torch.Tensor):
            return cls.sf.repeat(*batch_shape, *((1,) * state_ndim))
        else:
            raise NotImplementedError(
                f"make_sink_states_tensor is not implemented by default for {cls.__name__}"
            )

    def __len__(self) -> int:
        return prod(self.batch_shape)

    def __repr__(self) -> str:
        parts = [
            f"{self.__class__.__name__}(",
            f"batch={self.batch_shape},",
            f"state={self.state_shape},",
            f"dev={self.device})",
        ]
        return " ".join(parts)

    @property
    def device(self) -> torch.device:
        return self.tensor.device

    def __getitem__(
        self, index: int | slice | tuple | Sequence[int] | Sequence[bool] | torch.Tensor
    ) -> States:
        """Access particular states of the batch."""
        return self.__class__(self.tensor[index])

    def __setitem__(
        self,
        index: int | slice | tuple | Sequence[int] | Sequence[bool] | torch.Tensor,
        states: States,
    ) -> None:
        """Set particular states of the batch."""
        self.tensor[index] = states.tensor

    def clone(self) -> States:
        """Returns a *detached* clone of the current instance using deepcopy."""
        return deepcopy(self)

    def flatten(self) -> States:
        """Flatten the batch dimension of the states.

        Useful for example when extracting individual states from trajectories.
        """
        states = self.tensor.view(-1, *self.state_shape)
        return self.__class__(states)

    def extend(self, other: States) -> None:
        """Concatenates to another States object along the final batch dimension.

        Both States objects must have the same number of batch dimensions, which
        should be 1 or 2.

        Args:
            other (States): Batch of states to concatenate to.

        Raises:
            ValueError: if `self.batch_shape != other.batch_shape` or if
            `self.batch_shape != (1,) or (2,)`.
        """
        if len(other.batch_shape) == len(self.batch_shape) == 1:
            # This corresponds to adding a state to a trajectory
            self.tensor = torch.cat((self.tensor, other.tensor), dim=0)

        elif len(other.batch_shape) == len(self.batch_shape) == 2:
            # This corresponds to adding a trajectory to a batch of trajectories
            self.extend_with_sf(
                required_first_dim=max(self.batch_shape[0], other.batch_shape[0])
            )
            other.extend_with_sf(
                required_first_dim=max(self.batch_shape[0], other.batch_shape[0])
            )
            self.tensor = torch.cat((self.tensor, other.tensor), dim=1)
        else:
            raise ValueError(
                f"extend is not implemented for batch shapes {self.batch_shape} and {other.batch_shape}"
            )

    def extend_with_sf(self, required_first_dim: int) -> None:
        """Extends a 2-dimensional batch of states along the first batch dimension.

        Given a batch of states (i.e. of `batch_shape=(a, b)`), extends `a` it to a
        States object of `batch_shape = (required_first_dim, b)`, by adding the
        required number of $s_f$ tensors. This is useful to extend trajectories of
        different lengths.

        Args:
            required_first_dim: The size of the first batch dimension post-expansion.
        """
        if len(self.batch_shape) == 2 and isinstance(self.__class__.sf, torch.Tensor):
            if self.batch_shape[0] >= required_first_dim:
                return
            self.tensor = torch.cat(
                (
                    self.tensor,
                    self.__class__.sf.repeat(
                        required_first_dim - self.batch_shape[0], self.batch_shape[1], 1
                    ),
                ),
                dim=0,
            )
        else:
            raise ValueError(
                f"extend_with_sf is not implemented for graph states nor for batch shapes {self.batch_shape}"
            )

    def _compare(self, other: torch.Tensor) -> torch.Tensor:
        """Computes elementwise equality between state tensor with an external tensor.

        Args:
            other: Tensor with shape (*batch_shape, *state_shape) representing states to compare to.

        Returns a tensor of booleans with shape `batch_shape` indicating whether the states are equal
            to the states in self.
        """
        assert other.shape == self.batch_shape + self.state_shape
        out = self.tensor == other
        state_ndim = len(self.__class__.state_shape)
        for _ in range(state_ndim):
            out = out.all(dim=-1)

        assert out.shape == self.batch_shape
        return out

    @property
    def is_initial_state(self) -> torch.Tensor:
        """Returns a tensor of shape `batch_shape` that is True for states that are $s_0$ of the DAG."""
        if isinstance(self.__class__.s0, torch.Tensor):
            source_states_tensor = self.__class__.s0.repeat(
                *self.batch_shape, *((1,) * len(self.__class__.state_shape))
            )
        else:
            raise NotImplementedError(
                f"is_initial_state is not implemented by default for {self.__class__.__name__}"
            )
        return self._compare(source_states_tensor)

    @property
    def is_sink_state(self) -> torch.Tensor:
        """Returns a tensor of shape `batch_shape` that is True for states that are $s_f$ of the DAG."""
        if isinstance(self.__class__.sf, torch.Tensor):
            sink_states = self.__class__.sf.repeat(
                *self.batch_shape, *((1,) * len(self.__class__.state_shape))
            ).to(self.tensor.device)
        else:
            raise NotImplementedError(
                f"is_sink_state is not implemented by default for {self.__class__.__name__}"
            )
        return self._compare(sink_states)

    @property
    def log_rewards(self) -> torch.Tensor | None:
        """Returns the log rewards of the states as tensor of shape `batch_shape`."""
        return self._log_rewards

    @log_rewards.setter
    def log_rewards(self, log_rewards: torch.Tensor) -> None:
        """Sets the log rewards of the states.

        Args:
            log_rewards: Tensor of shape `batch_shape` representing the log rewards of the states.
        """
        assert tuple(log_rewards.shape) == self.batch_shape
        self._log_rewards = log_rewards

    def sample(self, n_samples: int) -> States:
        """Samples a subset of the States object."""
        return self[torch.randperm(len(self))[:n_samples]]

    @classmethod
    def stack(cls, states: Sequence[States]) -> States:
        """Given a list of states, stacks them along a new dimension (0)."""
        state_example = states[0]
        assert all(
            state.batch_shape == state_example.batch_shape for state in states
        ), "All states must have the same batch_shape"

        stacked_states = state_example.from_batch_shape((0, 0))  # Empty.
        stacked_states.tensor = torch.stack([s.tensor for s in states], dim=0)
        if state_example._log_rewards:
            log_rewards = []
            for s in states:
                if s._log_rewards is None:
                    raise ValueError("Some states have no log rewards.")
                log_rewards.append(s._log_rewards)
            stacked_states._log_rewards = torch.stack(log_rewards, dim=0)

        return stacked_states


class DiscreteStates(States, ABC):
    """Base class for states of discrete environments.

    States are endowed with a `forward_masks` and `backward_masks`: boolean attributes
    representing which actions are allowed at each state. This is the mechanism by
    which all elements of the library (including an environment's `is_action_valid`
    method) verifies the allowed actions at each state.

    Attributes:
        forward_masks: A boolean tensor of allowable forward policy actions.
        backward_masks:  A boolean tensor of allowable backward policy actions.
    """

    n_actions: ClassVar[int]
    device: ClassVar[torch.device]

    def __init__(
        self,
        tensor: torch.Tensor,
        forward_masks: Optional[torch.Tensor] = None,
        backward_masks: Optional[torch.Tensor] = None,
    ) -> None:
        """Initalize a DiscreteStates container with a batch of states and masks.
        Args:
            tensor: A tensor with shape (*batch_shape, *state_shape) representing a batch of states.
            forward_masks: Optional boolean tensor tensor with shape (*batch_shape, n_actions) of
                allowable forward policy actions.
            backward_masks: Optional boolean tensor tensor with shape (*batch_shape, n_actions) of
                allowable backward policy actions.
        """
        super().__init__(tensor)
        assert tensor.shape == self.batch_shape + self.state_shape

        # In the usual case, no masks are provided and we produce these defaults.
        # Note: this **must** be updated externally by the env.
        if forward_masks is None:
            forward_masks = torch.ones(
                (*self.batch_shape, self.__class__.n_actions),
                dtype=torch.bool,
                device=self.__class__.device,
            )
        if backward_masks is None:
            backward_masks = torch.ones(
                (*self.batch_shape, self.__class__.n_actions - 1),
                dtype=torch.bool,
                device=self.__class__.device,
            )

        self.forward_masks: torch.Tensor = forward_masks
        self.backward_masks: torch.Tensor = backward_masks
        assert self.forward_masks.shape == (*self.batch_shape, self.n_actions)
        assert self.backward_masks.shape == (*self.batch_shape, self.n_actions - 1)

    def clone(self) -> DiscreteStates:
        """Returns a clone of the current instance."""
        return self.__class__(
            self.tensor.clone(),
            self.forward_masks,
            self.backward_masks,
        )

    def _check_both_forward_backward_masks_exist(self):
        assert self.forward_masks is not None and self.backward_masks is not None

    def __repr__(self):
        """Returns a detailed string representation of the DiscreteStates object."""
        parts = [
            f"{self.__class__.__name__}(",
            f"batch={self.batch_shape},",
            f"state={self.state_shape},",
            f"actions={self.n_actions},",
            f"dev={self.device},",
            f"masks={tuple(self.forward_masks.shape)})",
        ]
        return " ".join(parts)

    def __getitem__(
        self, index: int | slice | tuple | Sequence[int] | Sequence[bool] | torch.Tensor
    ) -> DiscreteStates:
        states = self.tensor[index]
        self._check_both_forward_backward_masks_exist()
        forward_masks = self.forward_masks[index]
        backward_masks = self.backward_masks[index]
        out = self.__class__(states, forward_masks, backward_masks)
        return out

    def __setitem__(
        self, index: int | Sequence[int] | Sequence[bool], states: DiscreteStates
    ) -> None:
        super().__setitem__(index, states)
        self._check_both_forward_backward_masks_exist()
        self.forward_masks[index] = states.forward_masks
        self.backward_masks[index] = states.backward_masks

    def flatten(self) -> DiscreteStates:
        states = self.tensor.view(-1, *self.state_shape)
        self._check_both_forward_backward_masks_exist()
        forward_masks = self.forward_masks.view(-1, self.forward_masks.shape[-1])
        backward_masks = self.backward_masks.view(-1, self.backward_masks.shape[-1])
        return self.__class__(states, forward_masks, backward_masks)

    def extend(self, other: DiscreteStates) -> None:
        super().extend(other)
        self.forward_masks = torch.cat(
            (self.forward_masks, other.forward_masks), dim=len(self.batch_shape) - 1
        )
        self.backward_masks = torch.cat(
            (self.backward_masks, other.backward_masks), dim=len(self.batch_shape) - 1
        )

    def extend_with_sf(self, required_first_dim: int) -> None:
        """Extends forward and backward masks along the first batch dimension.

        After extending the state along the first batch dimensions with $s_f$ by
        `required_first_dim`, also extends both forward and backward masks with ones
        along the first dimension by `required_first_dim`.

        Args:
            required_first_dim: The size of the first batch dimension post-expansion.
        """
        super().extend_with_sf(required_first_dim)

        def _extend(masks, first_dim):
            return torch.cat(
                (
                    masks,
                    torch.ones(
                        first_dim - masks.shape[0],
                        *masks.shape[1:],
                        dtype=torch.bool,
                        device=self.device,
                    ),
                ),
                dim=0,
            )

        self.forward_masks = _extend(self.forward_masks, required_first_dim)
        self.backward_masks = _extend(self.backward_masks, required_first_dim)

    # The helper methods are convenience functions for common mask operations.
    def set_nonexit_action_masks(self, cond, allow_exit: bool):
        """Masks denoting disallowed actions according to cond, appending the exit mask.

        A convenience function for common mask operations.

        Args:
            cond: a boolean of shape (batch_shape,) + (n_actions - 1,), which
                denotes which actions are *not* allowed. For example, if a state element
                represents action count, and no action can be repeated more than 5
                times, cond might be state.tensor > 5 (assuming count starts at 0).
            allow_exit: sets whether exiting can happen at any point in the
                trajectory - if so, it should be set to True.
        """
        # Resets masks in place to prevent side-effects across steps.
        self.forward_masks[:] = True
        if allow_exit:
            exit_idx = torch.zeros(self.batch_shape + (1,)).to(cond.device)
        else:
            exit_idx = torch.ones(self.batch_shape + (1,)).to(cond.device)
        self.forward_masks[torch.cat([cond, exit_idx], dim=-1).bool()] = False

    def set_exit_masks(self, batch_idx):
        """Sets forward masks such that the only allowable next action is to exit.

        A convenience function for common mask operations.

        Args:
            batch_idx: A Boolean index along the batch dimension, along which to
                enforce exits.
        """
        self.forward_masks[batch_idx, :] = torch.cat(
            [
                torch.zeros([int(torch.sum(batch_idx).item()), *self.s0.shape]),
                torch.ones([int(torch.sum(batch_idx).item()), 1]),
            ],
            dim=-1,
        ).bool()

    def init_forward_masks(self, set_ones: bool = True):
        """Initalizes forward masks.

        A convienience function for common mask operations.

        Args:
            set_ones: if True, forward masks are initalized to all ones. Otherwise,
                they are initalized to all zeros.
        """
        shape = self.batch_shape + (self.n_actions,)
        if set_ones:
            self.forward_masks = torch.ones(shape).bool()
        else:
            self.forward_masks = torch.zeros(shape).bool()

    @classmethod
    def stack(cls, states: List[DiscreteStates]) -> DiscreteStates:
        """Stacks a list of DiscreteStates objects along a new dimension (0)."""
        out = super().stack(states)
        assert isinstance(out, DiscreteStates)
        out.forward_masks = torch.stack([s.forward_masks for s in states], dim=0)
        out.backward_masks = torch.stack([s.backward_masks for s in states], dim=0)
        return out


class GraphStates(States):
    """
    Base class for Graph as a state representation. The `GraphStates` object is a batched
    collection of multiple graph objects. The `GeometricBatch` object is used to
    represent the batch of graph objects as states.
    """

    s0: ClassVar[GeometricData]
    sf: ClassVar[GeometricData]

    def __init__(self, tensor: GeometricBatch):
        """Initialize the GraphStates with a PyG Batch object.

        Args:
            tensor: A PyG Batch object representing a batch of graphs.
        """
        self.tensor = tensor
        if not hasattr(self.tensor, "batch_shape"):
            if isinstance(self.tensor.batch_size, tuple):
                self.tensor.batch_shape = self.tensor.batch_size
            else:
                self.tensor.batch_shape = (self.tensor.batch_size,)

        if tensor.x.size(0) > 0:
            assert tensor.num_graphs == prod(tensor.batch_shape)

        self._log_rewards: Optional[torch.Tensor] = None

    @property
    def batch_shape(self) -> tuple[int, ...]:
        """Returns the batch shape as a tuple."""
        return tuple(self.tensor.batch_shape)

    @classmethod
    def make_initial_states_tensor(cls, batch_shape: int | Tuple) -> GeometricBatch:
        """Makes a batch of graphs consisting of s0 states.

        Args:
            batch_shape: Shape of the batch dimensions.

        Returns:
            A PyG Batch object containing copies of the initial state.
        """
        assert cls.s0.edge_attr is not None
        assert cls.s0.x is not None

        batch_shape = batch_shape if isinstance(batch_shape, Tuple) else (batch_shape,)
        num_graphs = int(np.prod(batch_shape))

        # Create a list of Data objects by copying s0
        data_list = [cls.s0.clone() for _ in range(num_graphs)]

        if len(data_list) == 0:  # If batch_shape is 0, create a single empty graph
            data_list = [
                GeometricData(
                    x=torch.zeros(0, cls.s0.x.size(1)),
                    edge_index=torch.zeros(2, 0, dtype=torch.long),
                    edge_attr=torch.zeros(0, cls.s0.edge_attr.size(1)),
                )
            ]

        # Create a batch from the list
        batch = GeometricBatch.from_data_list(cast(List[BaseData], data_list))

        # Store the batch shape for later reference
        batch.batch_shape = tuple(batch_shape)

        return batch

    @classmethod
    def make_sink_states_tensor(cls, batch_shape: int | Tuple) -> GeometricBatch:
        """Makes a batch of graphs consisting of sf states.

        Args:
            batch_shape: Shape of the batch dimensions.

        Returns:
            A PyG Batch object containing copies of the sink state.
        """
        assert cls.sf.edge_attr is not None
        assert cls.sf.x is not None
        if cls.sf is None:
            raise NotImplementedError("Sink state is not defined")

        batch_shape = batch_shape if isinstance(batch_shape, Tuple) else (batch_shape,)
        num_graphs = int(np.prod(batch_shape))

        # Create a list of Data objects by copying sf
        data_list = [cls.sf.clone() for _ in range(num_graphs)]
        if len(data_list) == 0:  # If batch_shape is 0, create a single empty graph
            data_list = [
                GeometricData(
                    x=torch.zeros(0, cls.sf.x.size(1)),
                    edge_index=torch.zeros(2, 0, dtype=torch.long),
                    edge_attr=torch.zeros(0, cls.sf.edge_attr.size(1)),
                )
            ]

        # Create a batch from the list
        batch = GeometricBatch.from_data_list(cast(List[BaseData], data_list))

        # Store the batch shape for later reference
        batch.batch_shape = batch_shape

        return batch

    @classmethod
    def make_random_states_tensor(cls, batch_shape: int | Tuple) -> GeometricBatch:
        """Makes a batch of random graph states.

        Args:
            batch_shape: Shape of the batch dimensions.

        Returns:
            A PyG Batch object containing random graph states.
        """
        assert cls.s0.edge_attr is not None
        assert cls.s0.x is not None

        batch_shape = batch_shape if isinstance(batch_shape, Tuple) else (batch_shape,)
        num_graphs = int(np.prod(batch_shape))
        device = cls.s0.x.device

        data_list = []
        for _ in range(num_graphs):
            # Create a random graph with random number of nodes
            num_nodes = np.random.randint(1, 10)

            # Create random node features
            x = torch.rand(num_nodes, cls.s0.x.size(1), device=device)

            # Create random edges (not all possible edges to keep it sparse)
            num_edges = np.random.randint(0, num_nodes * (num_nodes - 1) // 2 + 1)
            if num_edges > 0 and num_nodes > 1:
                # Generate random source and target nodes
                edge_index = torch.zeros(2, num_edges, dtype=torch.long, device=device)
                for i in range(num_edges):
                    src, dst = np.random.choice(num_nodes, 2, replace=False)
                    edge_index[0, i] = src
                    edge_index[1, i] = dst

                # Create random edge features
                edge_attr = torch.rand(
                    num_edges, cls.s0.edge_attr.size(1), device=device
                )

                data = GeometricData(x=x, edge_index=edge_index, edge_attr=edge_attr)
            else:
                # No edges
                data = GeometricData(
                    x=x,
                    edge_index=torch.zeros(2, 0, dtype=torch.long, device=device),
                    edge_attr=torch.zeros(0, cls.s0.edge_attr.size(1), device=device),
                )

            data_list.append(data)

        if len(data_list) == 0:  # If batch_shape is 0, create a single empty graph
            data_list = [
                GeometricData(
                    x=torch.zeros(0, cls.s0.x.size(1)),
                    edge_index=torch.zeros(2, 0, dtype=torch.long),
                    edge_attr=torch.zeros(0, cls.s0.edge_attr.size(1)),
                )
            ]

        # Create a batch from the list
        batch = GeometricBatch.from_data_list(cast(List[BaseData], data_list))

        # Store the batch shape for later reference
        batch.batch_shape = batch_shape

        return batch

    def __repr__(self):
        """Returns a detailed string representation of the GraphStates object."""
        parts = [
            f"{self.__class__.__name__}(",
            f"batch={self.batch_shape},",
            f"state x={self.tensor.x.shape},",
            f"state edge_index={self.tensor.edge_index.shape},",
            f"state edge_attr={self.tensor.edge_attr.shape},",
            f"dev={self.device},",
            # f"masks={tuple(self.forward_masks.shape)})",  # TODO: file an issue
        ]
        return " ".join(parts)

    def __getitem__(
        self,
        index: Union[int, Sequence[int], slice, torch.Tensor, Literal[1], Tuple],
    ) -> GraphStates:
        """Get a subset of the GraphStates.

        Args:
            index: Index or indices to select.

        Returns:
            A new GraphStates object containing the selected graphs.
        """
        assert (
            self.batch_shape != ()
        ), "We can't index on a Batch with 0-dimensional batch shape."

        # Convert the index to a list of indices.
        tensor_idx = torch.arange(len(self), device=self.device).view(*self.batch_shape)[
            index
        ]
        new_shape = tuple(tensor_idx.shape)
        flat_idx = tensor_idx.flatten()

        # Get the selected graphs from the batch
        selected_graphs = self.tensor.index_select(flat_idx)
        if len(selected_graphs) == 0:
            assert np.prod(new_shape) == 0 and len(new_shape) > 0
            # Ensures all the expected attributes are properly initialized with the
            # correct dimensions.
            selected_graphs = [
                GeometricData(
                    x=torch.zeros(*new_shape, self.tensor.x.size(1)),
                    edge_index=torch.zeros(2, 0, dtype=torch.long),
                    edge_attr=torch.zeros(*new_shape, self.tensor.edge_attr.size(1)),
                )
            ]

        # Create a new batch from the selected graphs.
        new_batch = GeometricBatch.from_data_list(cast(List[BaseData], selected_graphs))
        new_batch.batch_shape = new_shape

        # Create a new GraphStates object
        out = self.__class__(new_batch)

        # Copy log rewards if they exist
        if self._log_rewards is not None:
            out.log_rewards = self._log_rewards[index]

        return out

    def __setitem__(
        self,
        index: Union[int, Sequence[int], slice, torch.Tensor, Literal[1], Tuple],
        graph: GraphStates,
    ) -> None:
        """Set a subset of the GraphStates.

        Args:
            index: Index or indices to set.
            graph: GraphStates object containing the new graphs.
        """
        # Convert the index to a list of indices
        batch_shape = self.batch_shape
        if isinstance(index, int) and len(batch_shape) == 1:
            indices = [index]
        else:
            tensor_idx = torch.arange(len(self), device=self.device).view(*batch_shape)
<<<<<<< HEAD
            indices = (
                tensor_idx[index].flatten().tolist()
            )  # TODO: is .flatten() necessary?
=======
            indices = tensor_idx[index].flatten().tolist()
>>>>>>> 258c1b0a

        assert len(indices) == len(graph)

        # Get the data list from the current batch
        data_list = self.tensor.to_data_list()

        # Get the data list from the new graphs
        new_data_list = graph.tensor.to_data_list()

        # Replace the selected graphs
        for i, idx in enumerate(indices):
            data_list[idx] = new_data_list[i]

        # Create a new batch from the updated data list
        self.tensor = GeometricBatch.from_data_list(data_list)

        # Preserve the batch shape
        self.tensor.batch_shape = batch_shape

    @property
    def device(self) -> torch.device:
        """Returns the device of the tensor."""
        return self.tensor.x.device

    def to(self, device: torch.device) -> GraphStates:
        """Moves the GraphStates to the specified device.

        Args:
            device: The device to move to.

        Returns:
            The GraphStates object on the specified device.
        """
        self.tensor = self.tensor.to(device)
        if self._log_rewards is not None:
            self._log_rewards = self._log_rewards.to(device)
        return self

    @staticmethod
    def _clone_batch(batch: GeometricBatch) -> GeometricBatch:
        """Clones a PyG Batch object.

        Args:
            batch: The Batch object to clone.

        Returns:
            A new Batch object with the same data.
        """
        new_batch = batch.clone()
        # The Batch.clone() changes the type of the batch shape to a list
        # We need to set it back to a tuple
        new_batch.batch_shape = batch.batch_shape
        return new_batch

    def clone(self) -> GraphStates:
        """Returns a detached clone of the current instance.

        Returns:
            A new GraphStates object with the same data.
        """
        # Create a deep copy of the batch
        new_batch = self._clone_batch(self.tensor)

        # Create a new GraphStates object
        out = self.__class__(new_batch)

        # Copy log rewards if they exist
        if self._log_rewards is not None:
            out._log_rewards = self._log_rewards.clone()

        return out

    def extend(self, other: GraphStates):
        """Concatenates to another GraphStates object along the batch dimension.

        Args:
            other: GraphStates object to concatenate with.
        """
        if len(self) == 0:
            # If self is empty, just copy other
            self.tensor = self._clone_batch(other.tensor)
            if other._log_rewards is not None:
                self._log_rewards = other._log_rewards.clone()
            return

        # Get the data lists
        self_data_list = self.tensor.to_data_list()
        other_data_list = other.tensor.to_data_list()

        # Update the batch shape
        if len(self.batch_shape) == 1:
            # Create a new batch
            new_batch_shape = (self.batch_shape[0] + other.batch_shape[0],)
            self.tensor = GeometricBatch.from_data_list(self_data_list + other_data_list)
            self.tensor.batch_shape = new_batch_shape
        else:
            # Handle the case where batch_shape is (T, B)
            # and we want to concatenate along the B dimension
            assert len(self.batch_shape) == 2 and len(other.batch_shape) == 2
            max_len = max(self.batch_shape[0], other.batch_shape[0])

            # We need to extend both batches to the same length T
            if self.batch_shape[0] < max_len:
                self_extension = self.make_sink_states_tensor(
                    (max_len - self.batch_shape[0], self.batch_shape[1])
                )
                self_data_list = self_data_list + self_extension.to_data_list()

            if other.batch_shape[0] < max_len:
                other_extension = other.make_sink_states_tensor(
                    (max_len - other.batch_shape[0], other.batch_shape[1])
                )
                other_data_list = other_data_list + other_extension.to_data_list()

            # Now both have the same length T, we can concatenate along B
            batch_shape = (max_len, self.batch_shape[1] + other.batch_shape[1])
            new_data_list = []
            for i in range(max_len):
                new_data_list.extend(
                    self_data_list[
                        i * self.batch_shape[1] : (i + 1) * self.batch_shape[1]
                    ]
                    + other_data_list[
                        i * other.batch_shape[1] : (i + 1) * other.batch_shape[1]
                    ]
                )
            self.tensor = GeometricBatch.from_data_list(new_data_list)
            self.tensor.batch_shape = batch_shape

        # Combine log rewards if they exist
        if self._log_rewards is not None and other._log_rewards is not None:
            self.log_rewards = torch.cat([self._log_rewards, other._log_rewards], dim=0)
        elif other._log_rewards is not None:
            self.log_rewards = other._log_rewards.clone()

    def _compare(self, other: GeometricData) -> torch.Tensor:
        """Compares the current batch of graphs with another graph.

        Args:
            other: A PyG Data object to compare with.

        Returns:
            A boolean tensor indicating which graphs in the batch are equal to other.
        """
        out = torch.zeros(len(self), dtype=torch.bool, device=self.device)

        # Get the data list from the batch
        data_list = self.tensor.to_data_list()

        assert other.edge_index is not None
        assert other.edge_attr is not None
        assert other.num_nodes is not None

        for i, data in enumerate(data_list):
            # Check if the number of nodes is the same
            if data.num_nodes != other.num_nodes:
                continue

            # Check if node features are the same
            if not torch.all(data.x == other.x):
                continue

            # Check if the number of edges is the same
            if data.edge_index.size(1) != other.edge_index.size(1):
                continue

            # Check if edge indices are the same (this is more complex due to potential reordering)
            # We'll use a simple heuristic: sort edges and compare
            data_edges = data.edge_index.t().tolist()
            other_edges = other.edge_index.t().tolist()
            data_edges.sort()
            other_edges.sort()
            if data_edges != other_edges:
                continue

            # Check if edge attributes are the same (after sorting)
            data_edge_attr = data.edge_attr[
                torch.argsort(data.edge_index[0] * data.num_nodes + data.edge_index[1])
            ]
            other_edge_attr = other.edge_attr[
                torch.argsort(
                    other.edge_index[0] * other.num_nodes + other.edge_index[1]
                )
            ]
            if not torch.all(data_edge_attr == other_edge_attr):
                continue

            # If all checks pass, the graphs are equal
            out[i] = True

        return out.view(self.batch_shape)

    @property
    def is_sink_state(self) -> torch.Tensor:
        """Returns a tensor that is True for states that are sf."""
        return self._compare(self.sf)

    @property
    def is_initial_state(self) -> torch.Tensor:
        """Returns a tensor that is True for states that are s0."""
        return self._compare(self.s0)

    @classmethod
    def stack(cls, states: List[GraphStates]) -> GraphStates:
        """Given a list of states, stacks them along a new dimension (0).

        Args:
            states: List of GraphStates objects to stack.

        Returns:
            A new GraphStates object with the stacked states.
        """
        # Check that all states have the same batch shape
        state_batch_shape = states[0].batch_shape
        assert all(state.batch_shape == state_batch_shape for state in states)

        # Get all data lists
        all_data_lists = [state.tensor.to_data_list() for state in states]

        # Flatten the list of lists
        flat_data_list = [data for data_list in all_data_lists for data in data_list]

        # Create a new batch
        batch = GeometricBatch.from_data_list(flat_data_list)

        # Set the batch shape
        batch.batch_shape = (len(states),) + state_batch_shape

        # Create a new GraphStates object
        out = cls(batch)

        # Stack log rewards if they exist
        if all(state._log_rewards is not None for state in states):
            log_rewards = []
            for state in states:
                log_rewards.append(state._log_rewards)
            out.log_rewards = torch.stack(log_rewards)

        return out

    @property
    def forward_masks(self) -> dict:
        """Returns masks denoting allowed forward actions.

        Returns:
            A dictionary containing masks for different action types.
        """
        # Get the data list from the batch
        data_list = self.tensor.to_data_list()
        N = self.tensor.x.size(0)

        # Initialize masks
        action_type_mask = torch.ones(
            self.batch_shape + (3,), dtype=torch.bool, device=self.device
        )
        features_mask = torch.ones(
            self.batch_shape + (self.tensor.x.size(1),),
            dtype=torch.bool,
            device=self.device,
        )
        edge_index_masks = torch.ones(
            (len(data_list), N, N), dtype=torch.bool, device=self.device
        )

        # For each graph in the batch
        for i, data in enumerate(data_list):
            # Flatten the batch index
            flat_idx = i

            # ADD_NODE is always allowed
            action_type_mask[flat_idx, GraphActionType.ADD_NODE] = True

            # ADD_EDGE is allowed only if there are at least 2 nodes
            assert data.num_nodes is not None
            action_type_mask[flat_idx, GraphActionType.ADD_EDGE] = data.num_nodes > 1

            # EXIT is always allowed
            action_type_mask[flat_idx, GraphActionType.EXIT] = True

        # Create edge_index mask as a dense representation (NxN matrix)
        start_n = 0
        for i, data in enumerate(data_list):
            # For each graph, create a dense mask for potential edges
            n = data.num_nodes
            assert n is not None
            edge_mask = torch.ones((n, n), dtype=torch.bool, device=self.device)
            # Remove self-loops by setting diagonal to False
            edge_mask.fill_diagonal_(False)

            # Exclude existing edges
            if data.edge_index.size(1) > 0:
                for j in range(data.edge_index.size(1)):
                    src, dst = data.edge_index[0, j], data.edge_index[1, j]
                    edge_mask[src, dst] = False

            edge_index_masks[i, start_n : (start_n + n), start_n : (start_n + n)] = (
                edge_mask
            )
            start_n += n

            # Update ADD_EDGE mask based on whether there are valid edges to add
            action_type_mask[flat_idx, GraphActionType.ADD_EDGE] &= edge_mask.any()

        return {
            "action_type": action_type_mask,
            "features": features_mask,
            "edge_index": edge_index_masks,
        }

    @property
    def backward_masks(self) -> dict:
        """Returns masks denoting allowed backward actions.

        Returns:
            A dictionary containing masks for different action types.
        """
        # Get the data list from the batch
        data_list = self.tensor.to_data_list()
        N = self.tensor.x.size(0)

        # Initialize masks
        action_type_mask = torch.ones(
            self.batch_shape + (3,), dtype=torch.bool, device=self.device
        )
        features_mask = torch.ones(
            self.batch_shape + (self.tensor.x.size(1),),
            dtype=torch.bool,
            device=self.device,
        )
        edge_index_masks = torch.zeros(
            (len(data_list), N, N), dtype=torch.bool, device=self.device
        )

        # For each graph in the batch
        for i, data in enumerate(data_list):
            assert data.num_nodes is not None

            # Flatten the batch index
            flat_idx = i

            # ADD_NODE is allowed if there's at least one node (can remove a node)
            action_type_mask[flat_idx, GraphActionType.ADD_NODE] = data.num_nodes >= 1

            # ADD_EDGE is allowed if there's at least one edge (can remove an edge)
            action_type_mask[flat_idx, GraphActionType.ADD_EDGE] = (
                data.edge_index.size(1) > 0
            )

            # EXIT is allowed if there's at least one node
            action_type_mask[flat_idx, GraphActionType.EXIT] = data.num_nodes >= 1

        # Create edge_index mask for backward actions (existing edges that can be removed)
        start_n = 0
        for i, data in enumerate(data_list):
            # For backward actions, we can only remove existing edges
            n = data.num_nodes
            assert n is not None
            edge_mask = torch.zeros((n, n), dtype=torch.bool, device=self.device)

            # Include only existing edges
            if data.edge_index.size(1) > 0:
                for j in range(data.edge_index.size(1)):
                    src, dst = (
                        data.edge_index[0, j].item(),
                        data.edge_index[1, j].item(),
                    )
                    edge_mask[src, dst] = True

            edge_index_masks[i, start_n : (start_n + n), start_n : (start_n + n)] = (
                edge_mask
            )
            start_n += n

        return {
            "action_type": action_type_mask,
            "features": features_mask,
            "edge_index": edge_index_masks,
        }

    def flatten(self) -> None:
        raise NotImplementedError

    def extend_with_sf(self, required_first_dim: int) -> None:
        raise NotImplementedError<|MERGE_RESOLUTION|>--- conflicted
+++ resolved
@@ -791,13 +791,7 @@
             indices = [index]
         else:
             tensor_idx = torch.arange(len(self), device=self.device).view(*batch_shape)
-<<<<<<< HEAD
-            indices = (
-                tensor_idx[index].flatten().tolist()
-            )  # TODO: is .flatten() necessary?
-=======
             indices = tensor_idx[index].flatten().tolist()
->>>>>>> 258c1b0a
 
         assert len(indices) == len(graph)
 
