--- conflicted
+++ resolved
@@ -1,10 +1,7 @@
 from __future__ import annotations  # This allows to use the class name in type hints
 
-<<<<<<< HEAD
+import inspect
 import warnings
-=======
-import inspect
->>>>>>> 91aae263
 from abc import ABC
 from math import prod
 from typing import (
@@ -100,48 +97,33 @@
     s0: ClassVar[torch.Tensor | GeometricData]
     sf: ClassVar[torch.Tensor | GeometricData]
 
-<<<<<<< HEAD
-    make_random_states: Callable = lambda batch_shape, conditions, device: (
-        _ for _ in ()
-    ).throw(
-        NotImplementedError(
-            "The environment does not support initialization of random states."
-=======
     make_random_states: Callable = staticmethod(
         lambda *args, **kwargs: (_ for _ in ()).throw(
             NotImplementedError(
                 "The environment does not support initialization of random states."
             )
->>>>>>> 91aae263
         )
     )
 
     def __init__(
         self,
         tensor: torch.Tensor,
-<<<<<<< HEAD
         conditions: torch.Tensor | None = None,
         device: torch.device | None = None,
-=======
-        device: torch.device | None = None,
         debug: bool = False,
->>>>>>> 91aae263
     ) -> None:
         """Initializes a States object with a batch of states.
 
         Args:
             tensor: Tensor of shape (*batch_shape, *state_shape) representing a batch of
                 states.
-<<<<<<< HEAD
             conditions: Optional tensor of shape (*batch_shape, condition_dim) containing
                 condition vectors for conditional GFlowNets.
             device: The device to store the states on.
-=======
             debug: If True, keep runtime guards active for safety; keep False in
                 compiled regions to avoid graph breaks when using torch.compile.
                 Preconditions when debug is False: `tensor` is already on the intended
                 device and its trailing dimensions equal `state_shape`.
->>>>>>> 91aae263
         """
         if debug:
             # Keep shape validations in debug so compiled graphs avoid Python asserts.
@@ -243,11 +225,8 @@
             conditions: Optional tensor of shape (*batch_shape, condition_dim) containing
                 condition vectors for conditional GFlowNets.
             device: The device to create the states on.
-<<<<<<< HEAD
-=======
             debug: If True, keeps compile graph-breaking checks in the logic for safety.
 
->>>>>>> 91aae263
         Returns:
             A States object with the specified batch shape and initialization.
         """
@@ -258,35 +237,25 @@
             raise ValueError("Only one of `random` and `sink` should be True.")
 
         if random:
-<<<<<<< HEAD
+            _assert_factory_accepts_debug(cls.make_random_states, "make_random_states")
             make_states_fn = cls.make_random_states
         elif sink:
+            _assert_factory_accepts_debug(cls.make_sink_states, "make_sink_states")
             make_states_fn = cls.make_sink_states
         else:
+            _assert_factory_accepts_debug(cls.make_initial_states, "make_initial_states")
             make_states_fn = cls.make_initial_states
-        return make_states_fn(batch_shape, conditions=conditions, device=device)
-=======
-            _assert_factory_accepts_debug(cls.make_random_states, "make_random_states")
-            return cls.make_random_states(batch_shape, device=device, debug=debug)
-        elif sink:
-            _assert_factory_accepts_debug(cls.make_sink_states, "make_sink_states")
-            return cls.make_sink_states(batch_shape, device=device, debug=debug)
-        else:
-            _assert_factory_accepts_debug(cls.make_initial_states, "make_initial_states")
-            return cls.make_initial_states(batch_shape, device=device, debug=debug)
->>>>>>> 91aae263
+        return make_states_fn(
+            batch_shape, conditions=conditions, device=device, debug=debug
+        )
 
     @classmethod
     def make_initial_states(
         cls,
         batch_shape: tuple[int, ...],
-<<<<<<< HEAD
         conditions: torch.Tensor | None = None,
         device: torch.device | None = None,
-=======
-        device: torch.device | None = None,
         debug: bool = False,
->>>>>>> 91aae263
     ) -> States:
         r"""Creates a States object with all states set to $s_0$.
 
@@ -295,6 +264,8 @@
             conditions: Optional tensor of shape (*batch_shape, condition_dim) containing
                 condition vectors for conditional GFlowNets.
             device: The device to create the states on.
+            debug: If True, keeps compile graph-breaking checks in the logic for safety.
+
         Returns:
             A States object with all states set to $s_0$.
         """
@@ -304,11 +275,8 @@
         if isinstance(cls.s0, torch.Tensor):
             return cls(
                 cls.s0.repeat(*batch_shape, *((1,) * state_ndim)).to(device),
-<<<<<<< HEAD
                 conditions=conditions,
-=======
                 debug=debug,
->>>>>>> 91aae263
             )
         else:
             raise NotImplementedError(
@@ -319,13 +287,9 @@
     def make_sink_states(
         cls,
         batch_shape: tuple[int, ...],
-<<<<<<< HEAD
         conditions: torch.Tensor | None = None,
         device: torch.device | None = None,
-=======
-        device: torch.device | None = None,
         debug: bool = False,
->>>>>>> 91aae263
     ) -> States:
         r"""Creates a States object with all states set to $s_f$.
 
@@ -334,6 +298,8 @@
             conditions: Optional tensor of shape (*batch_shape, condition_dim) containing
                 condition vectors for conditional GFlowNets.
             device: The device to create the states on.
+            debug: If True, keeps compile graph-breaking checks in the logic for safety.
+
         Returns:
             A States object with all states set to $s_f$.
         """
@@ -343,11 +309,8 @@
         if isinstance(cls.sf, torch.Tensor):
             return cls(
                 cls.sf.repeat(*batch_shape, *((1,) * state_ndim)).to(device),
-<<<<<<< HEAD
                 conditions=conditions,
-=======
                 debug=debug,
->>>>>>> 91aae263
             )
         else:
             raise NotImplementedError(
@@ -389,13 +352,10 @@
         Returns:
             A new States object with the selected states and conditions.
         """
-<<<<<<< HEAD
         conditions = self.conditions[index] if self.conditions is not None else None
-        new_states = self.__class__(self.tensor[index], conditions=conditions)
-        return new_states
-=======
-        return self.__class__(self.tensor[index], debug=self.debug)
->>>>>>> 91aae263
+        return self.__class__(
+            self.tensor[index], conditions=conditions, debug=self.debug
+        )
 
     def __setitem__(
         self,
@@ -424,13 +384,10 @@
         Returns:
             A new States object with the same data and conditions.
         """
-<<<<<<< HEAD
         conditions = self.conditions.clone() if self.conditions is not None else None
-        cloned = self.__class__(self.tensor.clone(), conditions=conditions)
-        return cloned
-=======
-        return self.__class__(self.tensor.clone(), debug=self.debug)
->>>>>>> 91aae263
+        return self.__class__(
+            self.tensor.clone(), conditions=conditions, debug=self.debug
+        )
 
     def flatten(self) -> States:
         """Flattens the batch dimension of the states.
@@ -441,17 +398,12 @@
             A new States object with the batch dimension flattened.
         """
         states = self.tensor.view(-1, *self.state_shape)
-<<<<<<< HEAD
         conditions = (
             self.conditions.view(-1, self.conditions.shape[-1])
             if self.conditions is not None
             else None
         )
-        flattened = self.__class__(states, conditions=conditions)
-        return flattened
-=======
-        return self.__class__(states, debug=self.debug)
->>>>>>> 91aae263
+        return self.__class__(states, conditions=conditions, debug=self.debug)
 
     def extend(self, other: States) -> None:
         """Concatenates another States object along the final batch dimension.
@@ -715,21 +667,15 @@
                 indicating forward actions allowed at each state.
             backward_masks: Optional boolean tensor of shape (*batch_shape, n_actions - 1)
                 indicating backward actions allowed at each state.
-<<<<<<< HEAD
             conditions: Optional tensor of shape (*batch_shape, condition_dim) containing
                 condition vectors for conditional GFlowNets.
             device: The device to store the states on.
-        """
-        super().__init__(tensor, conditions=conditions, device=device)
-        assert tensor.shape == self.batch_shape + self.state_shape
-=======
             debug: If True, run mask/state validations even in compiled contexts.
         """
-        super().__init__(tensor, device=device, debug=debug)
+        super().__init__(tensor, conditions=conditions, device=device, debug=debug)
         if debug:
             # Keep shape validation in debug to avoid graph breaks in compiled regions.
             assert tensor.shape == self.batch_shape + self.state_shape
->>>>>>> 91aae263
 
         # In the usual case, no masks are provided and we produce these defaults.
         # Note: this **must** be updated externally by the env.
@@ -762,19 +708,12 @@
         Returns:
             A new DiscreteStates object with the same data, masks, and conditions.
         """
-<<<<<<< HEAD
         cloned = self.__class__(
             tensor=self.tensor.clone(),
             forward_masks=self.forward_masks.clone(),
             backward_masks=self.backward_masks.clone(),
             conditions=self.conditions.clone() if self.conditions is not None else None,
-=======
-        return self.__class__(
-            self.tensor.clone(),
-            self.forward_masks.clone(),
-            self.backward_masks.clone(),
             debug=self.debug,
->>>>>>> 91aae263
         )
         return cloned
 
@@ -819,12 +758,10 @@
         self._check_both_forward_backward_masks_exist()
         forward_masks = self.forward_masks[index]
         backward_masks = self.backward_masks[index]
-<<<<<<< HEAD
         conditions = self.conditions[index] if self.conditions is not None else None
-        out = self.__class__(states, forward_masks, backward_masks, conditions)
-=======
-        out = self.__class__(states, forward_masks, backward_masks, debug=self.debug)
->>>>>>> 91aae263
+        out = self.__class__(
+            states, forward_masks, backward_masks, conditions, debug=self.debug
+        )
         return out
 
     def __setitem__(
@@ -851,17 +788,14 @@
         self._check_both_forward_backward_masks_exist()
         forward_masks = self.forward_masks.view(-1, self.forward_masks.shape[-1])
         backward_masks = self.backward_masks.view(-1, self.backward_masks.shape[-1])
-<<<<<<< HEAD
         conditions = (
             self.conditions.view(-1, self.conditions.shape[-1])
             if self.conditions is not None
             else None
         )
-        flattened = self.__class__(states, forward_masks, backward_masks, conditions)
-        return flattened
-=======
-        return self.__class__(states, forward_masks, backward_masks, debug=self.debug)
->>>>>>> 91aae263
+        return self.__class__(
+            states, forward_masks, backward_masks, conditions, debug=self.debug
+        )
 
     def extend(self, other: DiscreteStates) -> None:
         """Concatenates another DiscreteStates object along the batch dimension.
@@ -1228,13 +1162,9 @@
     def make_initial_states(
         cls,
         batch_shape: int | Tuple,
-<<<<<<< HEAD
         conditions: torch.Tensor | None = None,
         device: torch.device | None = None,
-=======
-        device: torch.device | None = None,
         debug: bool = False,
->>>>>>> 91aae263
     ) -> GraphStates:
         r"""Creates a numpy array of graphs consisting of initial states ($s_0$).
 
@@ -1243,6 +1173,7 @@
             conditions: Optional tensor of shape (*batch_shape, condition_dim) containing
                 condition vectors for conditional GFlowNets.
             device: Device to create the graphs on.
+            debug: If True, keeps compile graph-breaking checks in the logic for safety.
 
         Returns:
             A GraphStates object containing copies of the initial state.
@@ -1264,24 +1195,17 @@
             categorical_node_features=cls.s0.x.dtype == torch.long,
             categorical_edge_features=cls.s0.edge_attr.dtype == torch.long,
             device=device,
-<<<<<<< HEAD
             conditions=conditions,
-=======
             debug=debug,
->>>>>>> 91aae263
         )
 
     @classmethod
     def make_sink_states(
         cls,
         batch_shape: int | Tuple,
-<<<<<<< HEAD
         conditions: torch.Tensor | None = None,
         device: torch.device | None = None,
-=======
-        device: torch.device | None = None,
         debug: bool = False,
->>>>>>> 91aae263
     ) -> GraphStates:
         r"""Creates a numpy array of graphs consisting of sink states ($s_f$).
 
@@ -1290,6 +1214,8 @@
             conditions: Optional tensor of shape (*batch_shape, condition_dim) containing
                 condition vectors for conditional GFlowNets.
             device: Device to create the graphs on.
+            debug: If True, keeps compile graph-breaking checks in the logic for safety.
+
         Returns:
             A GraphStates object containing copies of the sink state.
         """
@@ -1540,14 +1466,10 @@
             selected_graphs_array[0] = selected_graphs
             selected_graphs = selected_graphs_array.squeeze()
 
-<<<<<<< HEAD
         conditions = self.conditions[index] if self.conditions is not None else None
-
-        out = self.__class__(selected_graphs, conditions=conditions, device=self.device)
-=======
-        out = self.__class__(selected_graphs, device=self.device, debug=self.debug)
->>>>>>> 91aae263
-        return out
+        return self.__class__(
+            selected_graphs, conditions=conditions, device=self.device, debug=self.debug
+        )
 
     def __setitem__(
         self,
@@ -1609,9 +1531,10 @@
         for i, graph in enumerate(self.data.flat):
             cloned_graphs.flat[i] = graph.clone()
 
-<<<<<<< HEAD
         conditions = self.conditions.clone() if self.conditions is not None else None
-        return self.__class__(cloned_graphs, conditions=conditions, device=self.device)
+        return self.__class__(
+            cloned_graphs, conditions=conditions, device=self.device, debug=self.debug
+        )
 
     def pad_dim0_with_sf(self, required_first_dim: int) -> None:
         r"""Extends a 2-dimensional batch of graph states along the first batch dimension.
@@ -1645,9 +1568,6 @@
                 device=self.device,
             )
             self.conditions = torch.cat((self.conditions, cond_pad), dim=0)
-=======
-        return self.__class__(cloned_graphs, device=self.device, debug=self.debug)
->>>>>>> 91aae263
 
     def extend(self, other: GraphStates):
         """Concatenates another GraphStates object along the batch dimension.
