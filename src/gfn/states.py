from __future__ import annotations  # This allows to use the class name in type hints

from abc import ABC
from copy import deepcopy
from math import prod
from typing import (
    Callable,
    ClassVar,
    List,
    Literal,
    Optional,
    Sequence,
    Tuple,
    Union,
    cast,
)

import numpy as np
import torch
from torch_geometric.data import Batch as GeometricBatch
from torch_geometric.data import Data as GeometricData
from torch_geometric.data.data import BaseData

from gfn.actions import GraphActionType


class States(ABC):
    """Base class for states, seen as nodes of the DAG.

    For each environment, a States subclass is needed. A `States` object
    is a collection of multiple states (nodes of the DAG). A tensor representation
    of the states is required for batching. If a state is represented with a tensor
    of shape (*state_shape), a batch of states is represented with a States object,
    with the attribute `tensor` of shape `(*batch_shape, *state_shape)`. Other
    representations are possible (e.g. state as string, numpy array, graph, etc...),
    but these representations cannot be batched.

    If the environment's action space is discrete (i.e. the environment subclasses
    `DiscreteEnv`), then each `States` object is also endowed with a `forward_masks` and
    `backward_masks` boolean attributes representing which actions are allowed at each
    state. This makes it possible to instantly access the allowed actions at each state,
    without having to call the environment's `is_action_valid` method. Put different,
    `is_action_valid` for such environments, directly calls the masks. This is handled
    in the DiscreteState subclass.

    A `batch_shape` attribute is also required, to keep track of the batch dimension.
    A trajectory can be represented by a States object with `batch_shape = (n_states,)`.
    Multiple trajectories can be represented by a States object with
    `batch_shape = (n_states, n_trajectories)`.

    Because multiple trajectories can have different lengths, batching requires
    appending a dummy tensor to trajectories that are shorter than the longest
    trajectory. The dummy state is the $s_f$ attribute of the environment
    (e.g. `[-1, ..., -1]`, or `[-inf, ..., -inf]`, etc...). Which is never processed,
    and is used to pad the batch of states only.

    Attributes:
        tensor: Tensor representing a batch of states.
        _batch_shape: Sizes of the batch dimensions.
        _log_rewards: Stores the log rewards of each state.
    """

    state_shape: ClassVar[tuple[int, ...]]
    s0: ClassVar[torch.Tensor | GeometricData]
    sf: ClassVar[torch.Tensor | GeometricData]

    make_random_states_tensor: Callable = lambda x: (_ for _ in ()).throw(
        NotImplementedError(
            "The environment does not support initialization of random states."
        )
    )

    def __init__(self, tensor: torch.Tensor):
        """Initalize the State container with a batch of states.
        Args:
            tensor: Tensor of shape (*batch_shape, *state_shape) representing a batch of states.
        """
        assert self.s0.shape == self.state_shape
        assert self.sf.shape == self.state_shape
        assert tensor.shape[-len(self.state_shape) :] == self.state_shape

        self.tensor = tensor
        self._batch_shape = tuple(self.tensor.shape)[: -len(self.state_shape)]
        self._log_rewards = (
            None  # Useful attribute if we want to store the log-reward of the states
        )

    @property
    def batch_shape(self) -> tuple[int, ...]:
        return self._batch_shape

    @batch_shape.setter
    def batch_shape(self, batch_shape: tuple[int, ...]) -> None:
        self._batch_shape = batch_shape

    @classmethod
    def from_batch_shape(
        cls,
        batch_shape: int | tuple[int, ...],
        random: bool = False,
        sink: bool = False,
    ) -> States | GraphStates:
        """Create a States object with the given batch shape.

        By default, all states are initialized to $s_0$, the initial state. Optionally,
        one can initialize random state, which requires that the environment implements
        the `make_random_states_tensor` class method. Sink can be used to initialize
        states at $s_f$, the sink state. Both random and sink cannot be True at the
        same time.

        Args:
            batch_shape: Shape of the batch dimensions.
            random (optional): Initalize states randomly.
            sink (optional): States initialized with s_f (the sink state).

        Raises:
            ValueError: If both Random and Sink are True.
        """
        if isinstance(batch_shape, int):
            batch_shape = (batch_shape,)

        if random and sink:
            raise ValueError("Only one of `random` and `sink` should be True.")

        if random:
            tensor = cls.make_random_states_tensor(batch_shape)
        elif sink:
            tensor = cls.make_sink_states_tensor(batch_shape)
        else:
            tensor = cls.make_initial_states_tensor(batch_shape)
        return cls(tensor)

    @classmethod
    def make_initial_states_tensor(cls, batch_shape: tuple[int, ...]) -> torch.Tensor:
        """Makes a tensor with a `batch_shape` of states consisting of $s_0`$s."""
        state_ndim = len(cls.state_shape)
        assert cls.s0 is not None and state_ndim is not None
        if isinstance(cls.s0, torch.Tensor):
            return cls.s0.repeat(*batch_shape, *((1,) * state_ndim))
        else:
            raise NotImplementedError(
                f"make_initial_states_tensor is not implemented by default for {cls.__name__}"
            )

    @classmethod
    def make_sink_states_tensor(cls, batch_shape: tuple[int, ...]) -> torch.Tensor:
        """Makes a tensor with a `batch_shape` of states consisting of $s_f$s."""
        state_ndim = len(cls.state_shape)
        assert cls.sf is not None and state_ndim is not None
        if isinstance(cls.sf, torch.Tensor):
            return cls.sf.repeat(*batch_shape, *((1,) * state_ndim))
        else:
            raise NotImplementedError(
                f"make_sink_states_tensor is not implemented by default for {cls.__name__}"
            )

    def __len__(self) -> int:
        return prod(self.batch_shape)

    def __repr__(self) -> str:
<<<<<<< HEAD
        return f"{self.__class__.__name__} object of batch shape {self.batch_shape} and state shape {self.state_shape}"
=======
        parts = [
            f"{self.__class__.__name__}(",
            f"batch={self.batch_shape},",
            f"state={self.state_shape},",
            f"dev={self.device})",
        ]
        return " ".join(parts)
>>>>>>> f7fb8880

    @property
    def device(self) -> torch.device:
        return self.tensor.device

    def __getitem__(
        self, index: int | slice | tuple | Sequence[int] | Sequence[bool] | torch.Tensor
    ) -> States:
        """Access particular states of the batch."""
        out = self.__class__(
            self.tensor[index]
        )  # TODO: Inefficient - this might make a copy of the tensor!
        return out

    def __setitem__(
        self,
        index: int | slice | tuple | Sequence[int] | Sequence[bool] | torch.Tensor,
        states: States,
    ) -> None:
        """Set particular states of the batch."""
        self.tensor[index] = states.tensor

    def clone(self) -> States:
        """Returns a *detached* clone of the current instance using deepcopy."""
        return deepcopy(self)

    def flatten(self) -> States:
        """Flatten the batch dimension of the states.

        Useful for example when extracting individual states from trajectories.
        """
        states = self.tensor.view(-1, *self.state_shape)
        return self.__class__(states)

    def extend(self, other: States) -> None:
        """Concatenates to another States object along the final batch dimension.

        Both States objects must have the same number of batch dimensions, which
        should be 1 or 2.

        Args:
            other (States): Batch of states to concatenate to.

        Raises:
            ValueError: if `self.batch_shape != other.batch_shape` or if
            `self.batch_shape != (1,) or (2,)`.
        """
        other_batch_shape = other.batch_shape
        if len(other_batch_shape) == len(self.batch_shape) == 1:
            # This corresponds to adding a state to a trajectory
            self.batch_shape = (self.batch_shape[0] + other_batch_shape[0],)
            self.tensor = torch.cat((self.tensor, other.tensor), dim=0)

        elif len(other_batch_shape) == len(self.batch_shape) == 2:
            # This corresponds to adding a trajectory to a batch of trajectories
            self.extend_with_sf(
                required_first_dim=max(self.batch_shape[0], other_batch_shape[0])
            )
            other.extend_with_sf(
                required_first_dim=max(self.batch_shape[0], other_batch_shape[0])
            )
            self.batch_shape = (
                self.batch_shape[0],
                self.batch_shape[1] + other_batch_shape[1],
            )
            self.tensor = torch.cat((self.tensor, other.tensor), dim=1)
        else:
            raise ValueError(
                f"extend is not implemented for batch shapes {self.batch_shape} and {other_batch_shape}"
            )

    def extend_with_sf(self, required_first_dim: int) -> None:
        """Extends a 2-dimensional batch of states along the first batch dimension.

        Given a batch of states (i.e. of `batch_shape=(a, b)`), extends `a` it to a
        States object of `batch_shape = (required_first_dim, b)`, by adding the
        required number of $s_f$ tensors. This is useful to extend trajectories of
        different lengths.

        Args:
            required_first_dim: The size of the first batch dimension post-expansion.
        """
        if len(self.batch_shape) == 2 and isinstance(self.__class__.sf, torch.Tensor):
            if self.batch_shape[0] >= required_first_dim:
                return
            self.tensor = torch.cat(
                (
                    self.tensor,
                    self.__class__.sf.repeat(
                        required_first_dim - self.batch_shape[0], self.batch_shape[1], 1
                    ),
                ),
                dim=0,
            )
            self.batch_shape = (required_first_dim, self.batch_shape[1])
        else:
            raise ValueError(
                f"extend_with_sf is not implemented for graph states nor for batch shapes {self.batch_shape}"
            )

    def _compare(self, other: torch.Tensor) -> torch.Tensor:
        """Computes elementwise equality between state tensor with an external tensor.

        Args:
            other: Tensor with shape (*batch_shape, *state_shape) representing states to compare to.

        Returns a tensor of booleans with shape `batch_shape` indicating whether the states are equal
            to the states in self.
        """
        assert other.shape == self.batch_shape + self.state_shape
        out = self.tensor == other
        state_ndim = len(self.__class__.state_shape)
        for _ in range(state_ndim):
            out = out.all(dim=-1)

        assert out.shape == self.batch_shape
        return out

    @property
    def is_initial_state(self) -> torch.Tensor:
        """Returns a tensor of shape `batch_shape` that is True for states that are $s_0$ of the DAG."""
        if isinstance(self.__class__.s0, torch.Tensor):
            source_states_tensor = self.__class__.s0.repeat(
                *self.batch_shape, *((1,) * len(self.__class__.state_shape))
            )
        else:
            raise NotImplementedError(
                f"is_initial_state is not implemented by default for {self.__class__.__name__}"
            )
        return self._compare(source_states_tensor)

    @property
    def is_sink_state(self) -> torch.Tensor:
        """Returns a tensor of shape `batch_shape` that is True for states that are $s_f$ of the DAG."""
        # TODO: self.__class__.sf == self.tensor -- or something similar?
        if isinstance(self.__class__.sf, torch.Tensor):
            sink_states = self.__class__.sf.repeat(
                *self.batch_shape, *((1,) * len(self.__class__.state_shape))
            ).to(self.tensor.device)
        else:
            raise NotImplementedError(
                f"is_sink_state is not implemented by default for {self.__class__.__name__}"
            )
        return self._compare(sink_states)

    @property
    def log_rewards(self) -> torch.Tensor | None:
        """Returns the log rewards of the states as tensor of shape `batch_shape`."""
        return self._log_rewards

    @log_rewards.setter
    def log_rewards(self, log_rewards: torch.Tensor) -> None:
        """Sets the log rewards of the states.

        Args:
            log_rewards: Tensor of shape `batch_shape` representing the log rewards of the states.
        """
        assert tuple(log_rewards.shape) == self.batch_shape
        self._log_rewards = log_rewards

    def sample(self, n_samples: int) -> States:
        """Samples a subset of the States object."""
        return self[torch.randperm(len(self))[:n_samples]]

    @classmethod
    def stack(cls, states: Sequence[States]) -> States:
        """Given a list of states, stacks them along a new dimension (0)."""
        state_example = states[0]
        assert all(
            state.batch_shape == state_example.batch_shape for state in states
        ), "All states must have the same batch_shape"

        stacked_states = state_example.from_batch_shape((0, 0))  # Empty.
        stacked_states.tensor = torch.stack([s.tensor for s in states], dim=0)
        if state_example._log_rewards:
            log_rewards = []
            for s in states:
                if s._log_rewards is None:
                    raise ValueError("Some states have no log rewards.")
                log_rewards.append(s._log_rewards)
            stacked_states._log_rewards = torch.stack(log_rewards, dim=0)

        # Adds the trajectory dimension.
        stacked_states.batch_shape = (
            stacked_states.tensor.shape[0],
        ) + state_example.batch_shape

        return stacked_states


class DiscreteStates(States, ABC):
    """Base class for states of discrete environments.

    States are endowed with a `forward_masks` and `backward_masks`: boolean attributes
    representing which actions are allowed at each state. This is the mechanism by
    which all elements of the library (including an environment's `is_action_valid`
    method) verifies the allowed actions at each state.

    Attributes:
        forward_masks: A boolean tensor of allowable forward policy actions.
        backward_masks:  A boolean tensor of allowable backward policy actions.
    """

    n_actions: ClassVar[int]
    device: ClassVar[torch.device]

    def __init__(
        self,
        tensor: torch.Tensor,
        forward_masks: Optional[torch.Tensor] = None,
        backward_masks: Optional[torch.Tensor] = None,
    ) -> None:
        """Initalize a DiscreteStates container with a batch of states and masks.
        Args:
            tensor: A tensor with shape (*batch_shape, *state_shape) representing a batch of states.
            forward_masks: Optional boolean tensor tensor with shape (*batch_shape, n_actions) of
                allowable forward policy actions.
            backward_masks: Optional boolean tensor tensor with shape (*batch_shape, n_actions) of
                allowable backward policy actions.
        """
        super().__init__(tensor)
        assert tensor.shape == self.batch_shape + self.state_shape

        # In the usual case, no masks are provided and we produce these defaults.
        # Note: this **must** be updated externally by the env.
        if forward_masks is None:
            forward_masks = torch.ones(
                (*self.batch_shape, self.__class__.n_actions),
                dtype=torch.bool,
                device=self.__class__.device,
            )
        if backward_masks is None:
            backward_masks = torch.ones(
                (*self.batch_shape, self.__class__.n_actions - 1),
                dtype=torch.bool,
                device=self.__class__.device,
            )

        self.forward_masks: torch.Tensor = forward_masks
        self.backward_masks: torch.Tensor = backward_masks
        assert self.forward_masks.shape == (*self.batch_shape, self.n_actions)
        assert self.backward_masks.shape == (*self.batch_shape, self.n_actions - 1)

    def clone(self) -> DiscreteStates:
        """Returns a clone of the current instance."""
        return self.__class__(
            self.tensor.detach().clone(),  # TODO: Are States carrying gradients?
            self.forward_masks,
            self.backward_masks,
        )

    def _check_both_forward_backward_masks_exist(self):
        assert self.forward_masks is not None and self.backward_masks is not None

    def __repr__(self):
        """Returns a detailed string representation of the DiscreteStates object."""
        parts = [
            f"{self.__class__.__name__}(",
            f"batch={self.batch_shape},",
            f"state={self.state_shape},",
            f"actions={self.n_actions},",
            f"dev={self.device},",
            f"masks={tuple(self.forward_masks.shape)})",
        ]
        return " ".join(parts)

    def __getitem__(
        self, index: int | slice | tuple | Sequence[int] | Sequence[bool] | torch.Tensor
    ) -> DiscreteStates:
        states = self.tensor[index]
        self._check_both_forward_backward_masks_exist()
        forward_masks = self.forward_masks[index]
        backward_masks = self.backward_masks[index]
        out = self.__class__(states, forward_masks, backward_masks)
        return out

    def __setitem__(
        self, index: int | Sequence[int] | Sequence[bool], states: DiscreteStates
    ) -> None:
        super().__setitem__(index, states)
        self._check_both_forward_backward_masks_exist()
        self.forward_masks[index] = states.forward_masks
        self.backward_masks[index] = states.backward_masks

    def flatten(self) -> DiscreteStates:
        states = self.tensor.view(-1, *self.state_shape)
        self._check_both_forward_backward_masks_exist()
        forward_masks = self.forward_masks.view(-1, self.forward_masks.shape[-1])
        backward_masks = self.backward_masks.view(-1, self.backward_masks.shape[-1])
        return self.__class__(states, forward_masks, backward_masks)

    def extend(self, other: DiscreteStates) -> None:
        super().extend(other)
        self.forward_masks = torch.cat(
            (self.forward_masks, other.forward_masks), dim=len(self.batch_shape) - 1
        )
        self.backward_masks = torch.cat(
            (self.backward_masks, other.backward_masks), dim=len(self.batch_shape) - 1
        )

    def extend_with_sf(self, required_first_dim: int) -> None:
        """Extends forward and backward masks along the first batch dimension.

        After extending the state along the first batch dimensions with $s_f$ by
        `required_first_dim`, also extends both forward and backward masks with ones
        along the first dimension by `required_first_dim`.

        Args:
            required_first_dim: The size of the first batch dimension post-expansion.
        """
        super().extend_with_sf(required_first_dim)

        def _extend(masks, first_dim):
            return torch.cat(
                (
                    masks,
                    torch.ones(
                        first_dim - masks.shape[0],
                        *masks.shape[1:],
                        dtype=torch.bool,
                        device=self.device,
                    ),
                ),
                dim=0,
            )

        self.forward_masks = _extend(self.forward_masks, required_first_dim)
        self.backward_masks = _extend(self.backward_masks, required_first_dim)

    # The helper methods are convenience functions for common mask operations.
    def set_nonexit_action_masks(self, cond, allow_exit: bool):
        """Masks denoting disallowed actions according to cond, appending the exit mask.

        A convenience function for common mask operations.

        Args:
            cond: a boolean of shape (batch_shape,) + (n_actions - 1,), which
                denotes which actions are *not* allowed. For example, if a state element
                represents action count, and no action can be repeated more than 5
                times, cond might be state.tensor > 5 (assuming count starts at 0).
            allow_exit: sets whether exiting can happen at any point in the
                trajectory - if so, it should be set to True.
        """
        # Resets masks in place to prevent side-effects across steps.
        self.forward_masks[:] = True
        if allow_exit:
            exit_idx = torch.zeros(self.batch_shape + (1,)).to(cond.device)
        else:
            exit_idx = torch.ones(self.batch_shape + (1,)).to(cond.device)
        self.forward_masks[torch.cat([cond, exit_idx], dim=-1).bool()] = False

    def set_exit_masks(self, batch_idx):
        """Sets forward masks such that the only allowable next action is to exit.

        A convenience function for common mask operations.

        Args:
            batch_idx: A Boolean index along the batch dimension, along which to
                enforce exits.
        """
        self.forward_masks[batch_idx, :] = torch.cat(
            [
                torch.zeros([int(torch.sum(batch_idx).item()), *self.s0.shape]),
                torch.ones([int(torch.sum(batch_idx).item()), 1]),
            ],
            dim=-1,
        ).bool()

    def init_forward_masks(self, set_ones: bool = True):
        """Initalizes forward masks.

        A convienience function for common mask operations.

        Args:
            set_ones: if True, forward masks are initalized to all ones. Otherwise,
                they are initalized to all zeros.
        """
        shape = self.batch_shape + (self.n_actions,)
        if set_ones:
            self.forward_masks = torch.ones(shape).bool()
        else:
            self.forward_masks = torch.zeros(shape).bool()

    @classmethod
    def stack(cls, states: List[DiscreteStates]) -> DiscreteStates:
        """Stacks a list of DiscreteStates objects along a new dimension (0)."""
        out = super().stack(states)
        assert isinstance(out, DiscreteStates)
        out.forward_masks = torch.stack([s.forward_masks for s in states], dim=0)
        out.backward_masks = torch.stack([s.backward_masks for s in states], dim=0)
        return out

<<<<<<< HEAD

class GraphStates(States):
    """
    Base class for Graph as a state representation. The `GraphStates` object is a batched
    collection of multiple graph objects. The `GeometricBatch` object is used to
    represent the batch of graph objects as states.
    """

    s0: ClassVar[GeometricData]
    sf: ClassVar[GeometricData]

    def __init__(self, tensor: GeometricBatch):
        """Initialize the GraphStates with a PyG Batch object.

        Args:
            tensor: A PyG Batch object representing a batch of graphs.
        """
        self.tensor = tensor
        if not hasattr(self.tensor, "batch_shape"):
            self.tensor.batch_shape = self.tensor.batch_size

        if tensor.x.size(0) > 0:
            assert tensor.num_graphs == prod(tensor.batch_shape)

        self._log_rewards: Optional[torch.Tensor] = None

    @property
    def batch_shape(self) -> tuple[int, ...]:
        """Returns the batch shape as a tuple."""
        return self.tensor.batch_shape

    @classmethod
    def make_initial_states_tensor(cls, batch_shape: int | Tuple) -> GeometricBatch:
        """Makes a batch of graphs consisting of s0 states.

        Args:
            batch_shape: Shape of the batch dimensions.

        Returns:
            A PyG Batch object containing copies of the initial state.
        """
        assert cls.s0.edge_attr is not None
        assert cls.s0.x is not None

        batch_shape = batch_shape if isinstance(batch_shape, Tuple) else (batch_shape,)
        num_graphs = int(np.prod(batch_shape))

        # Create a list of Data objects by copying s0
        data_list = [cls.s0.clone() for _ in range(num_graphs)]

        if len(data_list) == 0:  # If batch_shape is 0, create a single empty graph
            data_list = [
                GeometricData(
                    x=torch.zeros(0, cls.s0.x.size(1)),
                    edge_index=torch.zeros(2, 0, dtype=torch.long),
                    edge_attr=torch.zeros(0, cls.s0.edge_attr.size(1)),
                )
            ]

        # Create a batch from the list
        batch = GeometricBatch.from_data_list(cast(List[BaseData], data_list))

        # Store the batch shape for later reference
        batch.batch_shape = tuple(batch_shape)

        return batch

    @classmethod
    def make_sink_states_tensor(cls, batch_shape: int | Tuple) -> GeometricBatch:
        """Makes a batch of graphs consisting of sf states.

        Args:
            batch_shape: Shape of the batch dimensions.

        Returns:
            A PyG Batch object containing copies of the sink state.
        """
        assert cls.sf.edge_attr is not None
        assert cls.sf.x is not None
        if cls.sf is None:
            raise NotImplementedError("Sink state is not defined")

        batch_shape = batch_shape if isinstance(batch_shape, Tuple) else (batch_shape,)
        num_graphs = int(np.prod(batch_shape))

        # Create a list of Data objects by copying sf
        data_list = [cls.sf.clone() for _ in range(num_graphs)]
        if len(data_list) == 0:  # If batch_shape is 0, create a single empty graph
            data_list = [
                GeometricData(
                    x=torch.zeros(0, cls.sf.x.size(1)),
                    edge_index=torch.zeros(2, 0, dtype=torch.long),
                    edge_attr=torch.zeros(0, cls.sf.edge_attr.size(1)),
                )
            ]

        # Create a batch from the list
        batch = GeometricBatch.from_data_list(cast(List[BaseData], data_list))

        # Store the batch shape for later reference
        batch.batch_shape = batch_shape

        return batch

    @classmethod
    def make_random_states_tensor(cls, batch_shape: int | Tuple) -> GeometricBatch:
        """Makes a batch of random graph states.

        Args:
            batch_shape: Shape of the batch dimensions.

        Returns:
            A PyG Batch object containing random graph states.
        """
        assert cls.s0.edge_attr is not None
        assert cls.s0.x is not None

        batch_shape = batch_shape if isinstance(batch_shape, Tuple) else (batch_shape,)
        num_graphs = int(np.prod(batch_shape))
        device = cls.s0.x.device

        data_list = []
        for _ in range(num_graphs):
            # Create a random graph with random number of nodes
            num_nodes = np.random.randint(1, 10)

            # Create random node features
            x = torch.rand(num_nodes, cls.s0.x.size(1), device=device)

            # Create random edges (not all possible edges to keep it sparse)
            num_edges = np.random.randint(0, num_nodes * (num_nodes - 1) // 2 + 1)
            if num_edges > 0 and num_nodes > 1:
                # Generate random source and target nodes
                edge_index = torch.zeros(2, num_edges, dtype=torch.long, device=device)
                for i in range(num_edges):
                    src, dst = np.random.choice(num_nodes, 2, replace=False)
                    edge_index[0, i] = src
                    edge_index[1, i] = dst

                # Create random edge features
                edge_attr = torch.rand(
                    num_edges, cls.s0.edge_attr.size(1), device=device
                )

                data = GeometricData(x=x, edge_index=edge_index, edge_attr=edge_attr)
            else:
                # No edges
                data = GeometricData(
                    x=x,
                    edge_index=torch.zeros(2, 0, dtype=torch.long, device=device),
                    edge_attr=torch.zeros(0, cls.s0.edge_attr.size(1), device=device),
                )

            data_list.append(data)

        if len(data_list) == 0:  # If batch_shape is 0, create a single empty graph
            data_list = [
                GeometricData(
                    x=torch.zeros(0, cls.s0.x.size(1)),
                    edge_index=torch.zeros(2, 0, dtype=torch.long),
                    edge_attr=torch.zeros(0, cls.s0.edge_attr.size(1)),
                )
            ]

        # Create a batch from the list
        batch = GeometricBatch.from_data_list(cast(List[BaseData], data_list))

        # Store the batch shape for later reference
        batch.batch_shape = batch_shape

        return batch

    def __repr__(self):
        """Returns a string representation of the GraphStates object."""
        return (
            f"{self.__class__.__name__} object of batch shape {self.batch_shape} and "
            f"node feature dim {self.tensor.x.size(1)} and edge feature dim {self.tensor.edge_attr.size(1)}"
=======

class GraphStates(States):
    """
    Base class for Graph as a state representation. The `GraphStates` object is a batched
    collection of multiple graph objects. The `GeometricBatch` object is used to
    represent the batch of graph objects as states.
    """

    s0: ClassVar[GeometricData]
    sf: ClassVar[GeometricData]

    def __init__(self, tensor: GeometricBatch):
        """Initialize the GraphStates with a PyG Batch object.

        Args:
            tensor: A PyG Batch object representing a batch of graphs.
        """
        self.tensor = tensor
        if not hasattr(self.tensor, "batch_shape"):
            self.tensor.batch_shape = self.tensor.batch_size

        if tensor.x.size(0) > 0:
            assert tensor.num_graphs == prod(tensor.batch_shape)

        self._log_rewards: Optional[torch.Tensor] = None

    @property
    def batch_shape(self) -> tuple[int, ...]:
        """Returns the batch shape as a tuple."""
        return self.tensor.batch_shape

    @classmethod
    def make_initial_states_tensor(cls, batch_shape: int | Tuple) -> GeometricBatch:
        """Makes a batch of graphs consisting of s0 states.

        Args:
            batch_shape: Shape of the batch dimensions.

        Returns:
            A PyG Batch object containing copies of the initial state.
        """
        assert cls.s0.edge_attr is not None
        assert cls.s0.x is not None

        batch_shape = batch_shape if isinstance(batch_shape, Tuple) else (batch_shape,)
        num_graphs = int(np.prod(batch_shape))

        # Create a list of Data objects by copying s0
        data_list = [cls.s0.clone() for _ in range(num_graphs)]

        if len(data_list) == 0:  # If batch_shape is 0, create a single empty graph
            data_list = [
                GeometricData(
                    x=torch.zeros(0, cls.s0.x.size(1)),
                    edge_index=torch.zeros(2, 0, dtype=torch.long),
                    edge_attr=torch.zeros(0, cls.s0.edge_attr.size(1)),
                )
            ]

        # Create a batch from the list
        batch = GeometricBatch.from_data_list(cast(List[BaseData], data_list))

        # Store the batch shape for later reference
        batch.batch_shape = tuple(batch_shape)

        return batch

    @classmethod
    def make_sink_states_tensor(cls, batch_shape: int | Tuple) -> GeometricBatch:
        """Makes a batch of graphs consisting of sf states.

        Args:
            batch_shape: Shape of the batch dimensions.

        Returns:
            A PyG Batch object containing copies of the sink state.
        """
        assert cls.sf.edge_attr is not None
        assert cls.sf.x is not None
        if cls.sf is None:
            raise NotImplementedError("Sink state is not defined")

        batch_shape = batch_shape if isinstance(batch_shape, Tuple) else (batch_shape,)
        num_graphs = int(np.prod(batch_shape))

        # Create a list of Data objects by copying sf
        data_list = [cls.sf.clone() for _ in range(num_graphs)]
        if len(data_list) == 0:  # If batch_shape is 0, create a single empty graph
            data_list = [
                GeometricData(
                    x=torch.zeros(0, cls.sf.x.size(1)),
                    edge_index=torch.zeros(2, 0, dtype=torch.long),
                    edge_attr=torch.zeros(0, cls.sf.edge_attr.size(1)),
                )
            ]

        # Create a batch from the list
        batch = GeometricBatch.from_data_list(cast(List[BaseData], data_list))

        # Store the batch shape for later reference
        batch.batch_shape = batch_shape

        return batch

    @classmethod
    def make_random_states_tensor(cls, batch_shape: int | Tuple) -> GeometricBatch:
        """Makes a batch of random graph states.

        Args:
            batch_shape: Shape of the batch dimensions.

        Returns:
            A PyG Batch object containing random graph states.
        """
        assert cls.s0.edge_attr is not None
        assert cls.s0.x is not None

        batch_shape = batch_shape if isinstance(batch_shape, Tuple) else (batch_shape,)
        num_graphs = int(np.prod(batch_shape))
        device = cls.s0.x.device

        data_list = []
        for _ in range(num_graphs):
            # Create a random graph with random number of nodes
            num_nodes = np.random.randint(1, 10)

            # Create random node features
            x = torch.rand(num_nodes, cls.s0.x.size(1), device=device)

            # Create random edges (not all possible edges to keep it sparse)
            num_edges = np.random.randint(0, num_nodes * (num_nodes - 1) // 2 + 1)
            if num_edges > 0 and num_nodes > 1:
                # Generate random source and target nodes
                edge_index = torch.zeros(2, num_edges, dtype=torch.long, device=device)
                for i in range(num_edges):
                    src, dst = np.random.choice(num_nodes, 2, replace=False)
                    edge_index[0, i] = src
                    edge_index[1, i] = dst

                # Create random edge features
                edge_attr = torch.rand(
                    num_edges, cls.s0.edge_attr.size(1), device=device
                )

                data = GeometricData(x=x, edge_index=edge_index, edge_attr=edge_attr)
            else:
                # No edges
                data = GeometricData(
                    x=x,
                    edge_index=torch.zeros(2, 0, dtype=torch.long, device=device),
                    edge_attr=torch.zeros(0, cls.s0.edge_attr.size(1), device=device),
                )

            data_list.append(data)

        if len(data_list) == 0:  # If batch_shape is 0, create a single empty graph
            data_list = [
                GeometricData(
                    x=torch.zeros(0, cls.s0.x.size(1)),
                    edge_index=torch.zeros(2, 0, dtype=torch.long),
                    edge_attr=torch.zeros(0, cls.s0.edge_attr.size(1)),
                )
            ]

        # Create a batch from the list
        batch = GeometricBatch.from_data_list(cast(List[BaseData], data_list))

        # Store the batch shape for later reference
        batch.batch_shape = batch_shape

        return batch

    def __repr__(self):
        """Returns a detailed string representation of the GraphStates object."""
        parts = [
            f"{self.__class__.__name__}(",
            f"batch={self.batch_shape},",
            f"state x={self.tensor.x.shape},",
            f"state edge_index={self.tensor.edge_index.shape},",
            f"state edge_attr={self.tensor.edge_attr.shape},",
            f"actions={self.n_actions},",
            f"dev={self.device},",
            f"masks={tuple(self.forward_masks.shape)})",
        ]
        return " ".join(parts)

    def __getitem__(
        self,
        index: Union[int, Sequence[int], slice, torch.Tensor, Literal[1], Tuple],
    ) -> GraphStates:
        """Get a subset of the GraphStates.

        Args:
            index: Index or indices to select.

        Returns:
            A new GraphStates object containing the selected graphs.
        """
        assert (
            self.batch_shape != ()
        ), "We can't index on a Batch with 0-dimensional batch shape."

        # Convert the index to a list of indices.
        tensor_idx = torch.arange(len(self)).view(*self.batch_shape)[index]
        new_shape = tuple(tensor_idx.shape)
        flat_idx = tensor_idx.flatten()

        # Get the selected graphs from the batch
        selected_graphs = self.tensor.index_select(flat_idx)
        if len(selected_graphs) == 0:
            assert np.prod(new_shape) == 0 and len(new_shape) > 0
            selected_graphs = [  # TODO: Is this the best way to create an empty Batch?
                GeometricData(
                    x=torch.zeros(*new_shape, self.tensor.x.size(1)),
                    edge_index=torch.zeros(2, 0, dtype=torch.long),
                    edge_attr=torch.zeros(*new_shape, self.tensor.edge_attr.size(1)),
                )
            ]

        # Create a new batch from the selected graphs.
        # TODO: is there any downside to always using GeometricBatch even when the batch dimension is empty.
        new_batch = GeometricBatch.from_data_list(cast(List[BaseData], selected_graphs))
        new_batch.batch_shape = new_shape

        # Create a new GraphStates object
        out = self.__class__(new_batch)

        # Copy log rewards if they exist
        if self._log_rewards is not None:
            out.log_rewards = self._log_rewards[index]

        return out

    def __setitem__(
        self,
        index: Union[int, Sequence[int], slice, torch.Tensor, Literal[1], Tuple],
        graph: GraphStates,
    ) -> None:
        """Set a subset of the GraphStates.

        Args:
            index: Index or indices to set.
            graph: GraphStates object containing the new graphs.
        """
        # Convert the index to a list of indices
        batch_shape = self.batch_shape
        if isinstance(index, int) and len(batch_shape) == 1:
            indices = [index]
        else:
            tensor_idx = torch.arange(len(self)).view(*batch_shape)
            indices = (
                tensor_idx[index].flatten().tolist()
            )  # TODO: is .flatten() necessary?

        assert len(indices) == len(graph)

        # Get the data list from the current batch
        data_list = self.tensor.to_data_list()

        # Get the data list from the new graphs
        new_data_list = graph.tensor.to_data_list()

        # Replace the selected graphs
        for i, idx in enumerate(indices):
            data_list[idx] = new_data_list[i]

        # Create a new batch from the updated data list
        self.tensor = GeometricBatch.from_data_list(data_list)

        # Preserve the batch shape
        self.tensor.batch_shape = batch_shape

    @property
    def device(self) -> torch.device:
        """Returns the device of the tensor."""
        return self.tensor.x.device

    def to(self, device: torch.device) -> GraphStates:
        """Moves the GraphStates to the specified device.

        Args:
            device: The device to move to.

        Returns:
            The GraphStates object on the specified device.
        """
        self.tensor = self.tensor.to(device)
        if self._log_rewards is not None:
            self._log_rewards = self._log_rewards.to(device)
        return self

    @staticmethod
    def _clone_batch(batch: GeometricBatch) -> GeometricBatch:
        """Clones a PyG Batch object.

        Args:
            batch: The Batch object to clone.

        Returns:
            A new Batch object with the same data.
        """
        new_batch = batch.clone()
        # The Batch.clone() changes the type of the batch shape to a list
        # We need to set it back to a tuple
        new_batch.batch_shape = batch.batch_shape
        return new_batch

    def clone(self) -> GraphStates:
        """Returns a detached clone of the current instance.

        Returns:
            A new GraphStates object with the same data.
        """
        # Create a deep copy of the batch
        new_batch = self._clone_batch(self.tensor)

        # Create a new GraphStates object
        out = self.__class__(new_batch)

        # Copy log rewards if they exist
        if self._log_rewards is not None:
            out._log_rewards = self._log_rewards.clone()

        return out

    def extend(self, other: GraphStates):
        """Concatenates to another GraphStates object along the batch dimension.

        Args:
            other: GraphStates object to concatenate with.
        """
        if len(self) == 0:
            # If self is empty, just copy other
            self.tensor = self._clone_batch(other.tensor)
            if other._log_rewards is not None:
                self._log_rewards = other._log_rewards.clone()
            return

        # Get the data lists
        self_data_list = self.tensor.to_data_list()
        other_data_list = other.tensor.to_data_list()

        # Update the batch shape
        if len(self.batch_shape) == 1:
            # Create a new batch
            new_batch_shape = (self.batch_shape[0] + other.batch_shape[0],)
            self.tensor = GeometricBatch.from_data_list(self_data_list + other_data_list)
            self.tensor.batch_shape = new_batch_shape
        else:
            # Handle the case where batch_shape is (T, B)
            # and we want to concatenate along the B dimension
            assert len(self.batch_shape) == 2
            max_len = max(self.batch_shape[0], other.batch_shape[0])

            # We need to extend both batches to the same length T
            if self.batch_shape[0] < max_len:
                self_extension = self.make_sink_states_tensor(
                    (max_len - self.batch_shape[0], self.batch_shape[1])
                )
                self_data_list = self_data_list + self_extension.to_data_list()

            if other.batch_shape[0] < max_len:
                other_extension = other.make_sink_states_tensor(
                    (max_len - other.batch_shape[0], other.batch_shape[1])
                )
                other_data_list = other_data_list + other_extension.to_data_list()

            # Now both have the same length T, we can concatenate along B
            batch_shape = (max_len, self.batch_shape[1] + other.batch_shape[1])
            self.tensor = GeometricBatch.from_data_list(self_data_list + other_data_list)
            self.tensor.batch_shape = batch_shape

        # Combine log rewards if they exist
        if self._log_rewards is not None and other._log_rewards is not None:
            self.log_rewards = torch.cat([self._log_rewards, other._log_rewards], dim=0)
        elif other._log_rewards is not None:
            self.log_rewards = other._log_rewards.clone()

    def _compare(self, other: GeometricData) -> torch.Tensor:
        """Compares the current batch of graphs with another graph.

        Args:
            other: A PyG Data object to compare with.

        Returns:
            A boolean tensor indicating which graphs in the batch are equal to other.
        """
        out = torch.zeros(len(self), dtype=torch.bool, device=self.device)

        # Get the data list from the batch
        data_list = self.tensor.to_data_list()

        assert other.edge_index is not None  # TODO: is allowing None here a good idea?
        assert other.edge_attr is not None  #
        assert other.num_nodes is not None  #

        for i, data in enumerate(data_list):
            # Check if the number of nodes is the same
            if data.num_nodes != other.num_nodes:
                continue

            # Check if node features are the same
            if not torch.all(data.x == other.x):
                continue

            # Check if the number of edges is the same
            if data.edge_index.size(1) != other.edge_index.size(1):
                continue

            # Check if edge indices are the same (this is more complex due to potential reordering)
            # We'll use a simple heuristic: sort edges and compare
            data_edges = data.edge_index.t().tolist()
            other_edges = other.edge_index.t().tolist()
            data_edges.sort()
            other_edges.sort()
            if data_edges != other_edges:
                continue

            # Check if edge attributes are the same (after sorting)
            data_edge_attr = data.edge_attr[
                torch.argsort(data.edge_index[0] * data.num_nodes + data.edge_index[1])
            ]
            other_edge_attr = other.edge_attr[
                torch.argsort(
                    other.edge_index[0] * other.num_nodes + other.edge_index[1]
                )
            ]
            if not torch.all(data_edge_attr == other_edge_attr):
                continue

            # If all checks pass, the graphs are equal
            out[i] = True

        return out.view(self.batch_shape)

    @property
    def is_sink_state(self) -> torch.Tensor:
        """Returns a tensor that is True for states that are sf."""
        return self._compare(self.sf)

    @property
    def is_initial_state(self) -> torch.Tensor:
        """Returns a tensor that is True for states that are s0."""
        return self._compare(self.s0)

    @classmethod
    def stack(cls, states: List[GraphStates]) -> GraphStates:
        """Given a list of states, stacks them along a new dimension (0).

        Args:
            states: List of GraphStates objects to stack.

        Returns:
            A new GraphStates object with the stacked states.
        """
        # Check that all states have the same batch shape
        state_batch_shape = states[0].batch_shape
        assert all(state.batch_shape == state_batch_shape for state in states)

        # Get all data lists
        all_data_lists = [state.tensor.to_data_list() for state in states]

        # Flatten the list of lists
        flat_data_list = [data for data_list in all_data_lists for data in data_list]

        # Create a new batch
        batch = GeometricBatch.from_data_list(flat_data_list)

        # Set the batch shape
        batch.batch_shape = (len(states),) + state_batch_shape

        # Create a new GraphStates object
        out = cls(batch)

        # Stack log rewards if they exist
        if all(state._log_rewards is not None for state in states):
            log_rewards = []
            for state in states:
                log_rewards.append(state._log_rewards)
            out.log_rewards = torch.stack(log_rewards)

        return out

    @property
    def forward_masks(self) -> dict:
        """Returns masks denoting allowed forward actions.

        Returns:
            A dictionary containing masks for different action types.
        """
        # Get the data list from the batch
        data_list = self.tensor.to_data_list()
        N = self.tensor.x.size(0)

        # Initialize masks
        action_type_mask = torch.ones(
            self.batch_shape + (3,), dtype=torch.bool, device=self.device
        )
        features_mask = torch.ones(
            self.batch_shape + (self.tensor.x.size(1),),
            dtype=torch.bool,
            device=self.device,
>>>>>>> f7fb8880
        )
        edge_index_masks = torch.ones(
            (len(data_list), N, N), dtype=torch.bool, device=self.device
        )

        # For each graph in the batch
        for i, data in enumerate(data_list):
            # Flatten the batch index
            flat_idx = i

            # ADD_NODE is always allowed
            action_type_mask[flat_idx, GraphActionType.ADD_NODE] = True

            # ADD_EDGE is allowed only if there are at least 2 nodes
            assert data.num_nodes is not None
            action_type_mask[flat_idx, GraphActionType.ADD_EDGE] = data.num_nodes > 1

            # EXIT is always allowed
            action_type_mask[flat_idx, GraphActionType.EXIT] = True

        # Create edge_index mask as a dense representation (NxN matrix)
        start_n = 0
        for i, data in enumerate(data_list):
            # For each graph, create a dense mask for potential edges
            n = data.num_nodes
            assert n is not None
            edge_mask = torch.ones((n, n), dtype=torch.bool, device=self.device)
            # Remove self-loops by setting diagonal to False
            edge_mask.fill_diagonal_(False)

            # Exclude existing edges
            if data.edge_index.size(1) > 0:
                for j in range(data.edge_index.size(1)):
                    src, dst = data.edge_index[0, j], data.edge_index[1, j]
                    edge_mask[src, dst] = False

            edge_index_masks[i, start_n : (start_n + n), start_n : (start_n + n)] = (
                edge_mask
            )
            start_n += n

            # Update ADD_EDGE mask based on whether there are valid edges to add
            action_type_mask[flat_idx, GraphActionType.ADD_EDGE] &= edge_mask.any()

        return {
            "action_type": action_type_mask,
            "features": features_mask,
            "edge_index": edge_index_masks,
        }

    @property
    def backward_masks(self) -> dict:
        """Returns masks denoting allowed backward actions.

        Returns:
            A dictionary containing masks for different action types.
        """
        # Get the data list from the batch
        data_list = self.tensor.to_data_list()
        N = self.tensor.x.size(0)

<<<<<<< HEAD
    def __getitem__(
        self,
        index: Union[int, Sequence[int], slice, torch.Tensor, Literal[1], Tuple],
    ) -> GraphStates:
        """Get a subset of the GraphStates.

        Args:
            index: Index or indices to select.

        Returns:
            A new GraphStates object containing the selected graphs.
        """
        assert (
            self.batch_shape != ()
        ), "We can't index on a Batch with 0-dimensional batch shape."

        # Convert the index to a list of indices.
        tensor_idx = torch.arange(len(self)).view(*self.batch_shape)[index]
        new_shape = tuple(tensor_idx.shape)
        flat_idx = tensor_idx.flatten()

        # Get the selected graphs from the batch
        selected_graphs = self.tensor.index_select(flat_idx)
        if len(selected_graphs) == 0:
            assert np.prod(new_shape) == 0 and len(new_shape) > 0
            selected_graphs = [  # TODO: Is this the best way to create an empty Batch?
                GeometricData(
                    x=torch.zeros(*new_shape, self.tensor.x.size(1)),
                    edge_index=torch.zeros(2, 0, dtype=torch.long),
                    edge_attr=torch.zeros(*new_shape, self.tensor.edge_attr.size(1)),
                )
            ]

        # Create a new batch from the selected graphs.
        # TODO: is there any downside to always using GeometricBatch even when the batch dimension is empty.
        new_batch = GeometricBatch.from_data_list(cast(List[BaseData], selected_graphs))
        new_batch.batch_shape = new_shape

        # Create a new GraphStates object
        out = self.__class__(new_batch)

        # Copy log rewards if they exist
        if self._log_rewards is not None:
            out.log_rewards = self._log_rewards[index]

        return out

    def __setitem__(
        self,
        index: Union[int, Sequence[int], slice, torch.Tensor, Literal[1], Tuple],
        graph: GraphStates,
    ) -> None:
        """Set a subset of the GraphStates.

        Args:
            index: Index or indices to set.
            graph: GraphStates object containing the new graphs.
        """
        # Convert the index to a list of indices
        batch_shape = self.batch_shape
        if isinstance(index, int) and len(batch_shape) == 1:
            indices = [index]
        else:
            tensor_idx = torch.arange(len(self)).view(*batch_shape)
            indices = (
                tensor_idx[index].flatten().tolist()
            )  # TODO: is .flatten() necessary?

        assert len(indices) == len(graph)

        # Get the data list from the current batch
        data_list = self.tensor.to_data_list()

        # Get the data list from the new graphs
        new_data_list = graph.tensor.to_data_list()

        # Replace the selected graphs
        for i, idx in enumerate(indices):
            data_list[idx] = new_data_list[i]

        # Create a new batch from the updated data list
        self.tensor = GeometricBatch.from_data_list(data_list)

        # Preserve the batch shape
        self.tensor.batch_shape = batch_shape

    @property
    def device(self) -> torch.device:
        """Returns the device of the tensor."""
        return self.tensor.x.device

    def to(self, device: torch.device) -> GraphStates:
        """Moves the GraphStates to the specified device.

        Args:
            device: The device to move to.

        Returns:
            The GraphStates object on the specified device.
        """
        self.tensor = self.tensor.to(device)
        if self._log_rewards is not None:
            self._log_rewards = self._log_rewards.to(device)
        return self

    @staticmethod
    def _clone_batch(batch: GeometricBatch) -> GeometricBatch:
        """Clones a PyG Batch object.

        Args:
            batch: The Batch object to clone.

        Returns:
            A new Batch object with the same data.
        """
        new_batch = batch.clone()
        # The Batch.clone() changes the type of the batch shape to a list
        # We need to set it back to a tuple
        new_batch.batch_shape = batch.batch_shape
        return new_batch

    def clone(self) -> GraphStates:
        """Returns a detached clone of the current instance.

        Returns:
            A new GraphStates object with the same data.
        """
        # Create a deep copy of the batch
        new_batch = self._clone_batch(self.tensor)

        # Create a new GraphStates object
        out = self.__class__(new_batch)

        # Copy log rewards if they exist
        if self._log_rewards is not None:
            out._log_rewards = self._log_rewards.clone()

        return out

    def extend(self, other: GraphStates):
        """Concatenates to another GraphStates object along the batch dimension.

        Args:
            other: GraphStates object to concatenate with.
        """
        if len(self) == 0:
            # If self is empty, just copy other
            self.tensor = self._clone_batch(other.tensor)
            if other._log_rewards is not None:
                self._log_rewards = other._log_rewards.clone()
            return

        # Get the data lists
        self_data_list = self.tensor.to_data_list()
        other_data_list = other.tensor.to_data_list()

        # Update the batch shape
        if len(self.batch_shape) == 1:
            # Create a new batch
            new_batch_shape = (self.batch_shape[0] + other.batch_shape[0],)
            self.tensor = GeometricBatch.from_data_list(self_data_list + other_data_list)
            self.tensor.batch_shape = new_batch_shape
        else:
            # Handle the case where batch_shape is (T, B)
            # and we want to concatenate along the B dimension
            assert len(self.batch_shape) == 2
            max_len = max(self.batch_shape[0], other.batch_shape[0])

            # We need to extend both batches to the same length T
            if self.batch_shape[0] < max_len:
                self_extension = self.make_sink_states_tensor(
                    (max_len - self.batch_shape[0], self.batch_shape[1])
                )
                self_data_list = self_data_list + self_extension.to_data_list()

            if other.batch_shape[0] < max_len:
                other_extension = other.make_sink_states_tensor(
                    (max_len - other.batch_shape[0], other.batch_shape[1])
                )
                other_data_list = other_data_list + other_extension.to_data_list()

            # Now both have the same length T, we can concatenate along B
            batch_shape = (max_len, self.batch_shape[1] + other.batch_shape[1])
            self.tensor = GeometricBatch.from_data_list(self_data_list + other_data_list)
            self.tensor.batch_shape = batch_shape

        # Combine log rewards if they exist
        if self._log_rewards is not None and other._log_rewards is not None:
            self.log_rewards = torch.cat([self._log_rewards, other._log_rewards], dim=0)
        elif other._log_rewards is not None:
            self.log_rewards = other._log_rewards.clone()

    def _compare(self, other: GeometricData) -> torch.Tensor:
        """Compares the current batch of graphs with another graph.

        Args:
            other: A PyG Data object to compare with.

        Returns:
            A boolean tensor indicating which graphs in the batch are equal to other.
        """
        out = torch.zeros(len(self), dtype=torch.bool, device=self.device)

        # Get the data list from the batch
        data_list = self.tensor.to_data_list()

        assert other.edge_index is not None  # TODO: is allowing None here a good idea?
        assert other.edge_attr is not None  #
        assert other.num_nodes is not None  #

        for i, data in enumerate(data_list):
            # Check if the number of nodes is the same
            if data.num_nodes != other.num_nodes:
                continue

            # Check if node features are the same
            if not torch.all(data.x == other.x):
                continue

            # Check if the number of edges is the same
            if data.edge_index.size(1) != other.edge_index.size(1):
                continue

            # Check if edge indices are the same (this is more complex due to potential reordering)
            # We'll use a simple heuristic: sort edges and compare
            data_edges = data.edge_index.t().tolist()
            other_edges = other.edge_index.t().tolist()
            data_edges.sort()
            other_edges.sort()
            if data_edges != other_edges:
                continue

            # Check if edge attributes are the same (after sorting)
            data_edge_attr = data.edge_attr[
                torch.argsort(data.edge_index[0] * data.num_nodes + data.edge_index[1])
            ]
            other_edge_attr = other.edge_attr[
                torch.argsort(
                    other.edge_index[0] * other.num_nodes + other.edge_index[1]
                )
            ]
            if not torch.all(data_edge_attr == other_edge_attr):
                continue

            # If all checks pass, the graphs are equal
            out[i] = True

        return out.view(self.batch_shape)

    @property
    def is_sink_state(self) -> torch.Tensor:
        """Returns a tensor that is True for states that are sf."""
        return self._compare(self.sf)

    @property
    def is_initial_state(self) -> torch.Tensor:
        """Returns a tensor that is True for states that are s0."""
        return self._compare(self.s0)

    @classmethod
    def stack(cls, states: List[GraphStates]) -> GraphStates:
        """Given a list of states, stacks them along a new dimension (0).

        Args:
            states: List of GraphStates objects to stack.

        Returns:
            A new GraphStates object with the stacked states.
        """
        # Check that all states have the same batch shape
        state_batch_shape = states[0].batch_shape
        assert all(state.batch_shape == state_batch_shape for state in states)

        # Get all data lists
        all_data_lists = [state.tensor.to_data_list() for state in states]

        # Flatten the list of lists
        flat_data_list = [data for data_list in all_data_lists for data in data_list]

        # Create a new batch
        batch = GeometricBatch.from_data_list(flat_data_list)

        # Set the batch shape
        batch.batch_shape = (len(states),) + state_batch_shape

        # Create a new GraphStates object
        out = cls(batch)

        # Stack log rewards if they exist
        if all(state._log_rewards is not None for state in states):
            log_rewards = []
            for state in states:
                log_rewards.append(state._log_rewards)
            out.log_rewards = torch.stack(log_rewards)

        return out

    @property
    def forward_masks(self) -> dict:
        """Returns masks denoting allowed forward actions.

        Returns:
            A dictionary containing masks for different action types.
        """
        # Get the data list from the batch
        data_list = self.tensor.to_data_list()
        N = self.tensor.x.size(0)

        # Initialize masks
        action_type_mask = torch.ones(
            self.batch_shape + (3,), dtype=torch.bool, device=self.device
        )
        features_mask = torch.ones(
            self.batch_shape + (self.tensor.x.size(1),),
            dtype=torch.bool,
            device=self.device,
        )
        edge_index_masks = torch.ones(
            (len(data_list), N, N), dtype=torch.bool, device=self.device
        )

        # For each graph in the batch
        for i, data in enumerate(data_list):
            # Flatten the batch index
            flat_idx = i

            # ADD_NODE is always allowed
            action_type_mask[flat_idx, GraphActionType.ADD_NODE] = True

            # ADD_EDGE is allowed only if there are at least 2 nodes
            assert data.num_nodes is not None
            action_type_mask[flat_idx, GraphActionType.ADD_EDGE] = data.num_nodes > 1

            # EXIT is always allowed
            action_type_mask[flat_idx, GraphActionType.EXIT] = True

        # Create edge_index mask as a dense representation (NxN matrix)
        start_n = 0
        for i, data in enumerate(data_list):
            # For each graph, create a dense mask for potential edges
            n = data.num_nodes
            assert n is not None
            edge_mask = torch.ones((n, n), dtype=torch.bool, device=self.device)
            # Remove self-loops by setting diagonal to False
            edge_mask.fill_diagonal_(False)

            # Exclude existing edges
            if data.edge_index.size(1) > 0:
                for j in range(data.edge_index.size(1)):
                    src, dst = data.edge_index[0, j], data.edge_index[1, j]
                    edge_mask[src, dst] = False

            edge_index_masks[i, start_n : (start_n + n), start_n : (start_n + n)] = (
                edge_mask
            )
            start_n += n

            # Update ADD_EDGE mask based on whether there are valid edges to add
            action_type_mask[flat_idx, GraphActionType.ADD_EDGE] &= edge_mask.any()

        return {
            "action_type": action_type_mask,
            "features": features_mask,
            "edge_index": edge_index_masks,
        }

    @property
    def backward_masks(self) -> dict:
        """Returns masks denoting allowed backward actions.

        Returns:
            A dictionary containing masks for different action types.
        """
        # Get the data list from the batch
        data_list = self.tensor.to_data_list()
        N = self.tensor.x.size(0)

=======
>>>>>>> f7fb8880
        # Initialize masks
        action_type_mask = torch.ones(
            self.batch_shape + (3,), dtype=torch.bool, device=self.device
        )
        features_mask = torch.ones(
            self.batch_shape + (self.tensor.x.size(1),),
            dtype=torch.bool,
            device=self.device,
        )
        edge_index_masks = torch.zeros(
            (len(data_list), N, N), dtype=torch.bool, device=self.device
        )

        # For each graph in the batch
        for i, data in enumerate(data_list):
            assert data.num_nodes is not None

            # Flatten the batch index
            flat_idx = i

            # ADD_NODE is allowed if there's at least one node (can remove a node)
            action_type_mask[flat_idx, GraphActionType.ADD_NODE] = data.num_nodes >= 1

            # ADD_EDGE is allowed if there's at least one edge (can remove an edge)
            action_type_mask[flat_idx, GraphActionType.ADD_EDGE] = (
                data.edge_index.size(1) > 0
            )

            # EXIT is allowed if there's at least one node
            action_type_mask[flat_idx, GraphActionType.EXIT] = data.num_nodes >= 1

        # Create edge_index mask for backward actions (existing edges that can be removed)
        start_n = 0
        for i, data in enumerate(data_list):
            # For backward actions, we can only remove existing edges
            n = data.num_nodes
            assert n is not None
            edge_mask = torch.zeros((n, n), dtype=torch.bool, device=self.device)

            # Include only existing edges
            if data.edge_index.size(1) > 0:
                for j in range(data.edge_index.size(1)):
                    src, dst = (
                        data.edge_index[0, j].item(),
                        data.edge_index[1, j].item(),
                    )
                    edge_mask[src, dst] = True

            edge_index_masks[i, start_n : (start_n + n), start_n : (start_n + n)] = (
                edge_mask
            )
            start_n += n

        return {
            "action_type": action_type_mask,
            "features": features_mask,
            "edge_index": edge_index_masks,
        }

    def flatten(self) -> None:
        raise NotImplementedError

    def extend_with_sf(self, required_first_dim: int) -> None:
        raise NotImplementedError<|MERGE_RESOLUTION|>--- conflicted
+++ resolved
@@ -158,9 +158,6 @@
         return prod(self.batch_shape)
 
     def __repr__(self) -> str:
-<<<<<<< HEAD
-        return f"{self.__class__.__name__} object of batch shape {self.batch_shape} and state shape {self.state_shape}"
-=======
         parts = [
             f"{self.__class__.__name__}(",
             f"batch={self.batch_shape},",
@@ -168,7 +165,6 @@
             f"dev={self.device})",
         ]
         return " ".join(parts)
->>>>>>> f7fb8880
 
     @property
     def device(self) -> torch.device:
@@ -561,185 +557,6 @@
         out.backward_masks = torch.stack([s.backward_masks for s in states], dim=0)
         return out
 
-<<<<<<< HEAD
-
-class GraphStates(States):
-    """
-    Base class for Graph as a state representation. The `GraphStates` object is a batched
-    collection of multiple graph objects. The `GeometricBatch` object is used to
-    represent the batch of graph objects as states.
-    """
-
-    s0: ClassVar[GeometricData]
-    sf: ClassVar[GeometricData]
-
-    def __init__(self, tensor: GeometricBatch):
-        """Initialize the GraphStates with a PyG Batch object.
-
-        Args:
-            tensor: A PyG Batch object representing a batch of graphs.
-        """
-        self.tensor = tensor
-        if not hasattr(self.tensor, "batch_shape"):
-            self.tensor.batch_shape = self.tensor.batch_size
-
-        if tensor.x.size(0) > 0:
-            assert tensor.num_graphs == prod(tensor.batch_shape)
-
-        self._log_rewards: Optional[torch.Tensor] = None
-
-    @property
-    def batch_shape(self) -> tuple[int, ...]:
-        """Returns the batch shape as a tuple."""
-        return self.tensor.batch_shape
-
-    @classmethod
-    def make_initial_states_tensor(cls, batch_shape: int | Tuple) -> GeometricBatch:
-        """Makes a batch of graphs consisting of s0 states.
-
-        Args:
-            batch_shape: Shape of the batch dimensions.
-
-        Returns:
-            A PyG Batch object containing copies of the initial state.
-        """
-        assert cls.s0.edge_attr is not None
-        assert cls.s0.x is not None
-
-        batch_shape = batch_shape if isinstance(batch_shape, Tuple) else (batch_shape,)
-        num_graphs = int(np.prod(batch_shape))
-
-        # Create a list of Data objects by copying s0
-        data_list = [cls.s0.clone() for _ in range(num_graphs)]
-
-        if len(data_list) == 0:  # If batch_shape is 0, create a single empty graph
-            data_list = [
-                GeometricData(
-                    x=torch.zeros(0, cls.s0.x.size(1)),
-                    edge_index=torch.zeros(2, 0, dtype=torch.long),
-                    edge_attr=torch.zeros(0, cls.s0.edge_attr.size(1)),
-                )
-            ]
-
-        # Create a batch from the list
-        batch = GeometricBatch.from_data_list(cast(List[BaseData], data_list))
-
-        # Store the batch shape for later reference
-        batch.batch_shape = tuple(batch_shape)
-
-        return batch
-
-    @classmethod
-    def make_sink_states_tensor(cls, batch_shape: int | Tuple) -> GeometricBatch:
-        """Makes a batch of graphs consisting of sf states.
-
-        Args:
-            batch_shape: Shape of the batch dimensions.
-
-        Returns:
-            A PyG Batch object containing copies of the sink state.
-        """
-        assert cls.sf.edge_attr is not None
-        assert cls.sf.x is not None
-        if cls.sf is None:
-            raise NotImplementedError("Sink state is not defined")
-
-        batch_shape = batch_shape if isinstance(batch_shape, Tuple) else (batch_shape,)
-        num_graphs = int(np.prod(batch_shape))
-
-        # Create a list of Data objects by copying sf
-        data_list = [cls.sf.clone() for _ in range(num_graphs)]
-        if len(data_list) == 0:  # If batch_shape is 0, create a single empty graph
-            data_list = [
-                GeometricData(
-                    x=torch.zeros(0, cls.sf.x.size(1)),
-                    edge_index=torch.zeros(2, 0, dtype=torch.long),
-                    edge_attr=torch.zeros(0, cls.sf.edge_attr.size(1)),
-                )
-            ]
-
-        # Create a batch from the list
-        batch = GeometricBatch.from_data_list(cast(List[BaseData], data_list))
-
-        # Store the batch shape for later reference
-        batch.batch_shape = batch_shape
-
-        return batch
-
-    @classmethod
-    def make_random_states_tensor(cls, batch_shape: int | Tuple) -> GeometricBatch:
-        """Makes a batch of random graph states.
-
-        Args:
-            batch_shape: Shape of the batch dimensions.
-
-        Returns:
-            A PyG Batch object containing random graph states.
-        """
-        assert cls.s0.edge_attr is not None
-        assert cls.s0.x is not None
-
-        batch_shape = batch_shape if isinstance(batch_shape, Tuple) else (batch_shape,)
-        num_graphs = int(np.prod(batch_shape))
-        device = cls.s0.x.device
-
-        data_list = []
-        for _ in range(num_graphs):
-            # Create a random graph with random number of nodes
-            num_nodes = np.random.randint(1, 10)
-
-            # Create random node features
-            x = torch.rand(num_nodes, cls.s0.x.size(1), device=device)
-
-            # Create random edges (not all possible edges to keep it sparse)
-            num_edges = np.random.randint(0, num_nodes * (num_nodes - 1) // 2 + 1)
-            if num_edges > 0 and num_nodes > 1:
-                # Generate random source and target nodes
-                edge_index = torch.zeros(2, num_edges, dtype=torch.long, device=device)
-                for i in range(num_edges):
-                    src, dst = np.random.choice(num_nodes, 2, replace=False)
-                    edge_index[0, i] = src
-                    edge_index[1, i] = dst
-
-                # Create random edge features
-                edge_attr = torch.rand(
-                    num_edges, cls.s0.edge_attr.size(1), device=device
-                )
-
-                data = GeometricData(x=x, edge_index=edge_index, edge_attr=edge_attr)
-            else:
-                # No edges
-                data = GeometricData(
-                    x=x,
-                    edge_index=torch.zeros(2, 0, dtype=torch.long, device=device),
-                    edge_attr=torch.zeros(0, cls.s0.edge_attr.size(1), device=device),
-                )
-
-            data_list.append(data)
-
-        if len(data_list) == 0:  # If batch_shape is 0, create a single empty graph
-            data_list = [
-                GeometricData(
-                    x=torch.zeros(0, cls.s0.x.size(1)),
-                    edge_index=torch.zeros(2, 0, dtype=torch.long),
-                    edge_attr=torch.zeros(0, cls.s0.edge_attr.size(1)),
-                )
-            ]
-
-        # Create a batch from the list
-        batch = GeometricBatch.from_data_list(cast(List[BaseData], data_list))
-
-        # Store the batch shape for later reference
-        batch.batch_shape = batch_shape
-
-        return batch
-
-    def __repr__(self):
-        """Returns a string representation of the GraphStates object."""
-        return (
-            f"{self.__class__.__name__} object of batch shape {self.batch_shape} and "
-            f"node feature dim {self.tensor.x.size(1)} and edge feature dim {self.tensor.edge_attr.size(1)}"
-=======
 
 class GraphStates(States):
     """
@@ -1242,7 +1059,6 @@
             self.batch_shape + (self.tensor.x.size(1),),
             dtype=torch.bool,
             device=self.device,
->>>>>>> f7fb8880
         )
         edge_index_masks = torch.ones(
             (len(data_list), N, N), dtype=torch.bool, device=self.device
@@ -1304,386 +1120,6 @@
         data_list = self.tensor.to_data_list()
         N = self.tensor.x.size(0)
 
-<<<<<<< HEAD
-    def __getitem__(
-        self,
-        index: Union[int, Sequence[int], slice, torch.Tensor, Literal[1], Tuple],
-    ) -> GraphStates:
-        """Get a subset of the GraphStates.
-
-        Args:
-            index: Index or indices to select.
-
-        Returns:
-            A new GraphStates object containing the selected graphs.
-        """
-        assert (
-            self.batch_shape != ()
-        ), "We can't index on a Batch with 0-dimensional batch shape."
-
-        # Convert the index to a list of indices.
-        tensor_idx = torch.arange(len(self)).view(*self.batch_shape)[index]
-        new_shape = tuple(tensor_idx.shape)
-        flat_idx = tensor_idx.flatten()
-
-        # Get the selected graphs from the batch
-        selected_graphs = self.tensor.index_select(flat_idx)
-        if len(selected_graphs) == 0:
-            assert np.prod(new_shape) == 0 and len(new_shape) > 0
-            selected_graphs = [  # TODO: Is this the best way to create an empty Batch?
-                GeometricData(
-                    x=torch.zeros(*new_shape, self.tensor.x.size(1)),
-                    edge_index=torch.zeros(2, 0, dtype=torch.long),
-                    edge_attr=torch.zeros(*new_shape, self.tensor.edge_attr.size(1)),
-                )
-            ]
-
-        # Create a new batch from the selected graphs.
-        # TODO: is there any downside to always using GeometricBatch even when the batch dimension is empty.
-        new_batch = GeometricBatch.from_data_list(cast(List[BaseData], selected_graphs))
-        new_batch.batch_shape = new_shape
-
-        # Create a new GraphStates object
-        out = self.__class__(new_batch)
-
-        # Copy log rewards if they exist
-        if self._log_rewards is not None:
-            out.log_rewards = self._log_rewards[index]
-
-        return out
-
-    def __setitem__(
-        self,
-        index: Union[int, Sequence[int], slice, torch.Tensor, Literal[1], Tuple],
-        graph: GraphStates,
-    ) -> None:
-        """Set a subset of the GraphStates.
-
-        Args:
-            index: Index or indices to set.
-            graph: GraphStates object containing the new graphs.
-        """
-        # Convert the index to a list of indices
-        batch_shape = self.batch_shape
-        if isinstance(index, int) and len(batch_shape) == 1:
-            indices = [index]
-        else:
-            tensor_idx = torch.arange(len(self)).view(*batch_shape)
-            indices = (
-                tensor_idx[index].flatten().tolist()
-            )  # TODO: is .flatten() necessary?
-
-        assert len(indices) == len(graph)
-
-        # Get the data list from the current batch
-        data_list = self.tensor.to_data_list()
-
-        # Get the data list from the new graphs
-        new_data_list = graph.tensor.to_data_list()
-
-        # Replace the selected graphs
-        for i, idx in enumerate(indices):
-            data_list[idx] = new_data_list[i]
-
-        # Create a new batch from the updated data list
-        self.tensor = GeometricBatch.from_data_list(data_list)
-
-        # Preserve the batch shape
-        self.tensor.batch_shape = batch_shape
-
-    @property
-    def device(self) -> torch.device:
-        """Returns the device of the tensor."""
-        return self.tensor.x.device
-
-    def to(self, device: torch.device) -> GraphStates:
-        """Moves the GraphStates to the specified device.
-
-        Args:
-            device: The device to move to.
-
-        Returns:
-            The GraphStates object on the specified device.
-        """
-        self.tensor = self.tensor.to(device)
-        if self._log_rewards is not None:
-            self._log_rewards = self._log_rewards.to(device)
-        return self
-
-    @staticmethod
-    def _clone_batch(batch: GeometricBatch) -> GeometricBatch:
-        """Clones a PyG Batch object.
-
-        Args:
-            batch: The Batch object to clone.
-
-        Returns:
-            A new Batch object with the same data.
-        """
-        new_batch = batch.clone()
-        # The Batch.clone() changes the type of the batch shape to a list
-        # We need to set it back to a tuple
-        new_batch.batch_shape = batch.batch_shape
-        return new_batch
-
-    def clone(self) -> GraphStates:
-        """Returns a detached clone of the current instance.
-
-        Returns:
-            A new GraphStates object with the same data.
-        """
-        # Create a deep copy of the batch
-        new_batch = self._clone_batch(self.tensor)
-
-        # Create a new GraphStates object
-        out = self.__class__(new_batch)
-
-        # Copy log rewards if they exist
-        if self._log_rewards is not None:
-            out._log_rewards = self._log_rewards.clone()
-
-        return out
-
-    def extend(self, other: GraphStates):
-        """Concatenates to another GraphStates object along the batch dimension.
-
-        Args:
-            other: GraphStates object to concatenate with.
-        """
-        if len(self) == 0:
-            # If self is empty, just copy other
-            self.tensor = self._clone_batch(other.tensor)
-            if other._log_rewards is not None:
-                self._log_rewards = other._log_rewards.clone()
-            return
-
-        # Get the data lists
-        self_data_list = self.tensor.to_data_list()
-        other_data_list = other.tensor.to_data_list()
-
-        # Update the batch shape
-        if len(self.batch_shape) == 1:
-            # Create a new batch
-            new_batch_shape = (self.batch_shape[0] + other.batch_shape[0],)
-            self.tensor = GeometricBatch.from_data_list(self_data_list + other_data_list)
-            self.tensor.batch_shape = new_batch_shape
-        else:
-            # Handle the case where batch_shape is (T, B)
-            # and we want to concatenate along the B dimension
-            assert len(self.batch_shape) == 2
-            max_len = max(self.batch_shape[0], other.batch_shape[0])
-
-            # We need to extend both batches to the same length T
-            if self.batch_shape[0] < max_len:
-                self_extension = self.make_sink_states_tensor(
-                    (max_len - self.batch_shape[0], self.batch_shape[1])
-                )
-                self_data_list = self_data_list + self_extension.to_data_list()
-
-            if other.batch_shape[0] < max_len:
-                other_extension = other.make_sink_states_tensor(
-                    (max_len - other.batch_shape[0], other.batch_shape[1])
-                )
-                other_data_list = other_data_list + other_extension.to_data_list()
-
-            # Now both have the same length T, we can concatenate along B
-            batch_shape = (max_len, self.batch_shape[1] + other.batch_shape[1])
-            self.tensor = GeometricBatch.from_data_list(self_data_list + other_data_list)
-            self.tensor.batch_shape = batch_shape
-
-        # Combine log rewards if they exist
-        if self._log_rewards is not None and other._log_rewards is not None:
-            self.log_rewards = torch.cat([self._log_rewards, other._log_rewards], dim=0)
-        elif other._log_rewards is not None:
-            self.log_rewards = other._log_rewards.clone()
-
-    def _compare(self, other: GeometricData) -> torch.Tensor:
-        """Compares the current batch of graphs with another graph.
-
-        Args:
-            other: A PyG Data object to compare with.
-
-        Returns:
-            A boolean tensor indicating which graphs in the batch are equal to other.
-        """
-        out = torch.zeros(len(self), dtype=torch.bool, device=self.device)
-
-        # Get the data list from the batch
-        data_list = self.tensor.to_data_list()
-
-        assert other.edge_index is not None  # TODO: is allowing None here a good idea?
-        assert other.edge_attr is not None  #
-        assert other.num_nodes is not None  #
-
-        for i, data in enumerate(data_list):
-            # Check if the number of nodes is the same
-            if data.num_nodes != other.num_nodes:
-                continue
-
-            # Check if node features are the same
-            if not torch.all(data.x == other.x):
-                continue
-
-            # Check if the number of edges is the same
-            if data.edge_index.size(1) != other.edge_index.size(1):
-                continue
-
-            # Check if edge indices are the same (this is more complex due to potential reordering)
-            # We'll use a simple heuristic: sort edges and compare
-            data_edges = data.edge_index.t().tolist()
-            other_edges = other.edge_index.t().tolist()
-            data_edges.sort()
-            other_edges.sort()
-            if data_edges != other_edges:
-                continue
-
-            # Check if edge attributes are the same (after sorting)
-            data_edge_attr = data.edge_attr[
-                torch.argsort(data.edge_index[0] * data.num_nodes + data.edge_index[1])
-            ]
-            other_edge_attr = other.edge_attr[
-                torch.argsort(
-                    other.edge_index[0] * other.num_nodes + other.edge_index[1]
-                )
-            ]
-            if not torch.all(data_edge_attr == other_edge_attr):
-                continue
-
-            # If all checks pass, the graphs are equal
-            out[i] = True
-
-        return out.view(self.batch_shape)
-
-    @property
-    def is_sink_state(self) -> torch.Tensor:
-        """Returns a tensor that is True for states that are sf."""
-        return self._compare(self.sf)
-
-    @property
-    def is_initial_state(self) -> torch.Tensor:
-        """Returns a tensor that is True for states that are s0."""
-        return self._compare(self.s0)
-
-    @classmethod
-    def stack(cls, states: List[GraphStates]) -> GraphStates:
-        """Given a list of states, stacks them along a new dimension (0).
-
-        Args:
-            states: List of GraphStates objects to stack.
-
-        Returns:
-            A new GraphStates object with the stacked states.
-        """
-        # Check that all states have the same batch shape
-        state_batch_shape = states[0].batch_shape
-        assert all(state.batch_shape == state_batch_shape for state in states)
-
-        # Get all data lists
-        all_data_lists = [state.tensor.to_data_list() for state in states]
-
-        # Flatten the list of lists
-        flat_data_list = [data for data_list in all_data_lists for data in data_list]
-
-        # Create a new batch
-        batch = GeometricBatch.from_data_list(flat_data_list)
-
-        # Set the batch shape
-        batch.batch_shape = (len(states),) + state_batch_shape
-
-        # Create a new GraphStates object
-        out = cls(batch)
-
-        # Stack log rewards if they exist
-        if all(state._log_rewards is not None for state in states):
-            log_rewards = []
-            for state in states:
-                log_rewards.append(state._log_rewards)
-            out.log_rewards = torch.stack(log_rewards)
-
-        return out
-
-    @property
-    def forward_masks(self) -> dict:
-        """Returns masks denoting allowed forward actions.
-
-        Returns:
-            A dictionary containing masks for different action types.
-        """
-        # Get the data list from the batch
-        data_list = self.tensor.to_data_list()
-        N = self.tensor.x.size(0)
-
-        # Initialize masks
-        action_type_mask = torch.ones(
-            self.batch_shape + (3,), dtype=torch.bool, device=self.device
-        )
-        features_mask = torch.ones(
-            self.batch_shape + (self.tensor.x.size(1),),
-            dtype=torch.bool,
-            device=self.device,
-        )
-        edge_index_masks = torch.ones(
-            (len(data_list), N, N), dtype=torch.bool, device=self.device
-        )
-
-        # For each graph in the batch
-        for i, data in enumerate(data_list):
-            # Flatten the batch index
-            flat_idx = i
-
-            # ADD_NODE is always allowed
-            action_type_mask[flat_idx, GraphActionType.ADD_NODE] = True
-
-            # ADD_EDGE is allowed only if there are at least 2 nodes
-            assert data.num_nodes is not None
-            action_type_mask[flat_idx, GraphActionType.ADD_EDGE] = data.num_nodes > 1
-
-            # EXIT is always allowed
-            action_type_mask[flat_idx, GraphActionType.EXIT] = True
-
-        # Create edge_index mask as a dense representation (NxN matrix)
-        start_n = 0
-        for i, data in enumerate(data_list):
-            # For each graph, create a dense mask for potential edges
-            n = data.num_nodes
-            assert n is not None
-            edge_mask = torch.ones((n, n), dtype=torch.bool, device=self.device)
-            # Remove self-loops by setting diagonal to False
-            edge_mask.fill_diagonal_(False)
-
-            # Exclude existing edges
-            if data.edge_index.size(1) > 0:
-                for j in range(data.edge_index.size(1)):
-                    src, dst = data.edge_index[0, j], data.edge_index[1, j]
-                    edge_mask[src, dst] = False
-
-            edge_index_masks[i, start_n : (start_n + n), start_n : (start_n + n)] = (
-                edge_mask
-            )
-            start_n += n
-
-            # Update ADD_EDGE mask based on whether there are valid edges to add
-            action_type_mask[flat_idx, GraphActionType.ADD_EDGE] &= edge_mask.any()
-
-        return {
-            "action_type": action_type_mask,
-            "features": features_mask,
-            "edge_index": edge_index_masks,
-        }
-
-    @property
-    def backward_masks(self) -> dict:
-        """Returns masks denoting allowed backward actions.
-
-        Returns:
-            A dictionary containing masks for different action types.
-        """
-        # Get the data list from the batch
-        data_list = self.tensor.to_data_list()
-        N = self.tensor.x.size(0)
-
-=======
->>>>>>> f7fb8880
         # Initialize masks
         action_type_mask = torch.ones(
             self.batch_shape + (3,), dtype=torch.bool, device=self.device
