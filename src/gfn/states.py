from __future__ import annotations  # This allows to use the class name in type hints

from abc import ABC
from math import prod
from typing import (
    Callable,
    ClassVar,
    List,
    Literal,
    Optional,
    Sequence,
    Tuple,
    Union,
    cast,
)

import numpy as np
import torch
from tensordict import TensorDict
from torch_geometric.data import Data as GeometricData

from gfn.actions import GraphActions, GraphActionType
from gfn.utils.common import ensure_same_device
from gfn.utils.graphs import GeometricBatch, get_edge_indices


class States(ABC):
    r"""Base class for states, representing nodes in the DAG of a GFlowNet.

    Each environment needs to define a subclass of `States`. A `States` object
    is a collection of multiple states (nodes of the DAG) that supports batching.
    Generally, if a state is represented with a tensor of shape (*state_shape), a batch
    of states is represented with a `States` object, with the attribute `tensor` of shape
    (*batch_shape, *state_shape). Other representations are possible (e.g., state as a
    string, numpy array, graph, etc.), but these may need additional logic to support
    batching (see `GraphStates` below for an example).

    Two useful subclasses of `States` are provided:
    - `DiscreteStates` for discrete environments, which represents discrete states
      with a tensor of shape (*batch_shape, *state_shape).
    - `GraphStates` for graph-based environments, which represents graphs as a numpy
      object array of shape (*batch_shape,) containing `GeometricData` objects.

    A `batch_shape` property keeps track of the batch dimension. A trajectory can be
    represented by a States object with `batch_shape = (n_states,)`. Multiple trajectories
    can be represented by a States object with `batch_shape = (n_states, n_trajectories)`.

    Because multiple trajectories can have different lengths, batching requires
    appending a dummy state ($sf$) to trajectories that are shorter than the longest
    trajectory. This dummy state should never be processed, and is used to pad the
    batch of states only.

    Attributes:
        tensor: Tensor of shape (*batch_shape, *state_shape) representing a batch of
            states.
        _log_rewards: (Optional) tensor of shape (*batch_shape,) storing the log rewards
            of each state.
        state_shape: Class variable, a tuple defining the shape of a single state.
        s0: Class variable, a tensor of shape (*state_shape,) representing the initial
            state.
        sf: Class variable, a tensor of shape (*state_shape,) representing the sink
            state.
        make_random_states: Class variable, a callable that returns a random state.
            This is used to initialize random states.
    """

    state_shape: ClassVar[tuple[int, ...]]
    s0: ClassVar[torch.Tensor | GeometricData]
    sf: ClassVar[torch.Tensor | GeometricData]

    make_random_states: Callable = lambda *x: (_ for _ in ()).throw(
        NotImplementedError(
            "The environment does not support initialization of random states."
        )
    )

    def __init__(self, tensor: torch.Tensor) -> None:
        """Initializes a States object with a batch of states.

        Args:
            tensor: Tensor of shape (*batch_shape, *state_shape) representing a batch of
                states.
        """
        assert self.s0.shape == self.state_shape
        assert self.sf.shape == self.state_shape
        assert tensor.shape[-len(self.state_shape) :] == self.state_shape

        self.tensor = tensor
        self._log_rewards = (
            None  # Useful attribute if we want to store the log-reward of the states
        )

    @property
    def device(self) -> torch.device:
        """The device on which the states are stored.

        Returns:
            The device of the underlying tensor.
        """
        return self.tensor.device

    @property
    def batch_shape(self) -> tuple[int, ...]:
        """The batch shape of the states.

        Returns:
            The batch shape as a tuple.
        """
        return tuple(self.tensor.shape)[: -len(self.state_shape)]

    @classmethod
    def from_batch_shape(
        cls,
        batch_shape: int | tuple[int, ...],
        random: bool = False,
        sink: bool = False,
        device: torch.device | None = None,
    ) -> States:
        r"""Creates a States object with the given batch shape.

        By default, all states are initialized to $s_0$, the initial state. Optionally,
        one can initialize random state, which requires that the environment implements
        the `make_random_states` class method. Sink can be used to initialize
        states at $s_f$, the sink state. Both random and sink cannot be True at the
        same time.

        Args:
            batch_shape: Shape of the batch dimensions.
            random: If True, initialize states randomly.
            sink: If True, initialize states as sink states ($s_f$).
            device: The device to create the states on.

        Returns:
            A States object with the specified batch shape and initialization.
        """
        if isinstance(batch_shape, int):
            batch_shape = (batch_shape,)

        if random and sink:
            raise ValueError("Only one of `random` and `sink` should be True.")

        if random:
            return cls.make_random_states(batch_shape, device=device)
        elif sink:
            return cls.make_sink_states(batch_shape, device=device)
        else:
            return cls.make_initial_states(batch_shape, device=device)

    @classmethod
    def make_initial_states(
        cls, batch_shape: tuple[int, ...], device: torch.device | None = None
    ) -> States:
        r"""Creates a States object with all states set to $s_0$.

        Args:
            batch_shape: Shape of the batch dimensions.
            device: The device to create the states on.

        Returns:
            A States object with all states set to $s_0$.
        """
        state_ndim = len(cls.state_shape)
        assert cls.s0 is not None and state_ndim is not None
        device = cls.s0.device if device is None else device
        if isinstance(cls.s0, torch.Tensor):
            return cls(cls.s0.repeat(*batch_shape, *((1,) * state_ndim)).to(device))
        else:
            raise NotImplementedError(
                f"make_initial_states is not implemented by default for {cls.__name__}"
            )

    @classmethod
    def make_sink_states(
        cls, batch_shape: tuple[int, ...], device: torch.device | None = None
    ) -> States:
        r"""Creates a States object with all states set to $s_f$.

        Args:
            batch_shape: Shape of the batch dimensions.
            device: The device to create the states on.

        Returns:
            A States object with all states set to $s_f$.
        """
        state_ndim = len(cls.state_shape)
        assert cls.sf is not None and state_ndim is not None
        device = cls.sf.device if device is None else device
        if isinstance(cls.sf, torch.Tensor):
            return cls(cls.sf.repeat(*batch_shape, *((1,) * state_ndim)).to(device))
        else:
            raise NotImplementedError(
                f"make_sink_states is not implemented by default for {cls.__name__}"
            )

    def __len__(self) -> int:
        """Returns the number of states in the batch.

        Returns:
            The number of states.
        """
        return prod(self.batch_shape)

    def __repr__(self) -> str:
        """Returns a string representation of the States object.

        Returns:
            A string summary of the States object.
        """
        parts = [
            f"{self.__class__.__name__}(",
            f"batch={self.batch_shape},",
            f"state={self.state_shape},",
            f"device={self.device})",
        ]
        return " ".join(parts)

    def __getitem__(
        self, index: int | slice | tuple | Sequence[int] | Sequence[bool] | torch.Tensor
    ) -> States:
        """Returns a subset of the states along the batch dimension.

        Args:
            index: Indices to select states.

        Returns:
            A new States object with the selected states.
        """
        return self.__class__(self.tensor[index])

    def __setitem__(
        self,
        index: int | slice | tuple | Sequence[int] | Sequence[bool] | torch.Tensor,
        states: States,
    ) -> None:
        """Sets particular states of the batch to a new States object.

        Args:
            index: Indices to set.
            states: States object containing the new states.
        """
        self.tensor[index] = states.tensor

    def clone(self) -> States:
        """Returns a clone of the current instance.

        Returns:
            A new States object with the same data.
        """
        cloned = self.__class__(self.tensor.clone())
        if self._log_rewards is not None:
            cloned._log_rewards = self._log_rewards.clone()

        return cloned

    def flatten(self) -> States:
        """Flattens the batch dimension of the states.

        Useful for example when extracting individual states from trajectories.

        Returns:
            A new States object with the batch dimension flattened.
        """
        states = self.tensor.view(-1, *self.state_shape)
        return self.__class__(states)

    def extend(self, other: States) -> None:
        """Concatenates another States object along the final batch dimension.

        Both States objects must have the same number of batch dimensions, which
        should be 1 or 2.

        Args:
            other: States object to be concatenated to the current States object.
        """
        if len(other.batch_shape) == len(self.batch_shape) == 1:
            # This corresponds to adding a state to a trajectory
            self.tensor = torch.cat((self.tensor, other.tensor), dim=0)

        elif len(other.batch_shape) == len(self.batch_shape) == 2:
            # This corresponds to adding a trajectory to a batch of trajectories
            self.pad_dim0_with_sf(
                required_first_dim=max(self.batch_shape[0], other.batch_shape[0])
            )
            other.pad_dim0_with_sf(
                required_first_dim=max(self.batch_shape[0], other.batch_shape[0])
            )
            self.tensor = torch.cat((self.tensor, other.tensor), dim=1)
        else:
            raise ValueError(
                f"extend is not implemented for batch shapes {self.batch_shape} and {other.batch_shape}"
            )

    def pad_dim0_with_sf(self, required_first_dim: int) -> None:
        r"""Extends a 2-dimensional batch of states along the first batch dimension.

        Given a batch of states (i.e. of `batch_shape=(a, b)`), extends `a` to a
        States object of `batch_shape = (required_first_dim, b)`, by adding the
        required number of $s_f$ tensors. This is useful to extend trajectories of
        different lengths.

        Args:
            required_first_dim: The size of the first batch dimension post-expansion.
        """
        if len(self.batch_shape) == 2 and isinstance(self.__class__.sf, torch.Tensor):
            if self.batch_shape[0] >= required_first_dim:
                return
            self.tensor = torch.cat(
                (
                    self.tensor,
                    self.__class__.sf.repeat(
                        required_first_dim - self.batch_shape[0], self.batch_shape[1], 1
                    ),
                ),
                dim=0,
            )
        else:
            raise ValueError(
                f"pad_dim0_with_sf is not implemented for States of type "
                f"{self.__class__.__name__} nor for batch shapes {self.batch_shape}"
            )

    def _compare(self, other: torch.Tensor) -> torch.Tensor:
        """Computes elementwise equality between state tensor and an external tensor.

        Args:
            other: Tensor with shape (*batch_shape, *state_shape) representing states to
            compare to.

        Returns:
            A boolean tensor of shape (*batch_shape,) indicating whether the states are
            equal to `other`.
        """
        n_batch_dims = len(self.batch_shape)
        if n_batch_dims == 1:
            assert (other.shape == self.state_shape) or (
                other.shape == self.batch_shape + self.state_shape
            ), f"Expected shape {self.state_shape} or {self.batch_shape + self.state_shape}, got {other.shape}."
        else:
            assert (
                other.shape == self.batch_shape + self.state_shape
            ), f"Expected shape {self.batch_shape + self.state_shape}, got {other.shape}."

        out = self.tensor == other
        if len(self.__class__.state_shape) > 1:
            out = out.flatten(start_dim=n_batch_dims)
        out = out.all(dim=-1)

        assert out.shape == self.batch_shape
        return out

    @property
    def is_initial_state(self) -> torch.Tensor:
        r"""Returns a boolean tensor indicating which states are initial ($s_0$).

        Returns:
            A boolean tensor of shape (*batch_shape,) that is True for initial states.
        """
        if isinstance(self.__class__.s0, torch.Tensor):
            if len(self.batch_shape) == 1:
                source_states_tensor = self.__class__.s0
            else:
                source_states_tensor = self.__class__.s0.repeat(
                    *self.batch_shape, *((1,) * len(self.__class__.state_shape))
                )
        else:
            raise NotImplementedError(
                "is_initial_state is not implemented by default "
                f"for {self.__class__.__name__}"
            )
        return self._compare(source_states_tensor)

    @property
    def is_sink_state(self) -> torch.Tensor:
        r"""Returns a boolean tensor indicating which states are sink ($s_f$).

        Returns:
            A boolean tensor of shape (*batch_shape,) that is True for sink states.
        """
        if isinstance(self.__class__.sf, torch.Tensor):
            if len(self.batch_shape) == 1:
                sink_states = self.__class__.sf
            else:
                sink_states = self.__class__.sf.repeat(
                    *self.batch_shape, *((1,) * len(self.__class__.state_shape))
                ).to(self.tensor.device)
        else:
            raise NotImplementedError(
                "is_sink_state is not implemented by default "
                f"for {self.__class__.__name__}"
            )
        return self._compare(sink_states)

    @property
    def log_rewards(self) -> torch.Tensor | None:
        """Returns the log rewards of the states.

        Returns:
            The log rewards tensor of shape (*batch_shape,), or None if not set.
        """
        return self._log_rewards

    @log_rewards.setter
    def log_rewards(self, log_rewards: torch.Tensor) -> None:
        """Sets the log rewards of the states.

        Args:
            log_rewards: Tensor of shape (*batch_shape,) representing the log rewards of
            the states.
        """
        assert tuple(log_rewards.shape) == self.batch_shape
        self._log_rewards = log_rewards

    def sample(self, n_samples: int) -> States:
        """Randomly samples a subset of states from the batch.

        Args:
            n_samples: The number of states to sample.

        Returns:
            A new States object with the sampled states.
        """
        return self[torch.randperm(len(self))[:n_samples]]

    @classmethod
    def stack(cls, states: Sequence[States]) -> States:
        """Stacks a list of States objects along a new dimension (0).

        Args:
            states: List of States objects to stack.

        Returns:
            A new States object with the stacked states.
        """
        state_example = states[0]
        assert all(
            state.batch_shape == state_example.batch_shape for state in states
        ), "All states must have the same batch_shape"

        stacked_states = state_example.from_batch_shape(
            (0, 0), device=state_example.device
        )  # Empty.
        stacked_states.tensor = torch.stack([s.tensor for s in states], dim=0)
        if state_example._log_rewards:
            log_rewards = []
            for s in states:
                if s._log_rewards is None:
                    raise ValueError("Some states have no log rewards.")
                log_rewards.append(s._log_rewards)
            stacked_states._log_rewards = torch.stack(log_rewards, dim=0)

        return stacked_states


class DiscreteStates(States, ABC):
    """Base class for states of discrete environments.

    DiscreteStates are endowed with `forward_masks` and `backward_masks`: boolean
    attributes representing which actions are allowed at each state. This is the mechanism
    by which all elements of the library verifies the allowed actions at each state.

    Attributes:
        n_actions: Number of possible actions.
        device: The device on which the states are stored.
        forward_masks: Boolean tensor indicating forward actions allowed at each state.
        backward_masks: Boolean tensor indicating backward actions allowed at each state.
    """

    n_actions: ClassVar[int]
    device: ClassVar[torch.device]

    def __init__(
        self,
        tensor: torch.Tensor,
        forward_masks: Optional[torch.Tensor] = None,
        backward_masks: Optional[torch.Tensor] = None,
    ) -> None:
        """Initializes a DiscreteStates container with a batch of states and masks.

        Args:
            tensor: Tensor of shape (*batch_shape, *state_shape) representing a batch of
                states.
            forward_masks: Optional boolean tensor of shape (*batch_shape, n_actions)
                indicating forward actions allowed at each state.
            backward_masks: Optional boolean tensor of shape (*batch_shape, n_actions - 1)
                indicating backward actions allowed at each state.
        """
        super().__init__(tensor)
        assert tensor.shape == self.batch_shape + self.state_shape

        # In the usual case, no masks are provided and we produce these defaults.
        # Note: this **must** be updated externally by the env.
        if forward_masks is None:
            forward_masks = torch.ones(
                (*self.batch_shape, self.__class__.n_actions),
                dtype=torch.bool,
                device=self.__class__.device,
            )
        if backward_masks is None:
            backward_masks = torch.ones(
                (*self.batch_shape, self.__class__.n_actions - 1),
                dtype=torch.bool,
                device=self.__class__.device,
            )

        self.forward_masks: torch.Tensor = forward_masks
        self.backward_masks: torch.Tensor = backward_masks

        assert self.forward_masks.shape == (*self.batch_shape, self.n_actions)
        assert self.backward_masks.shape == (*self.batch_shape, self.n_actions - 1)

    def clone(self) -> DiscreteStates:
        """Returns a clone of the current instance.

        Returns:
            A new DiscreteStates object with the same data and masks.
        """
        return self.__class__(
            self.tensor.clone(),
            self.forward_masks.clone(),
            self.backward_masks.clone(),
        )

    def _check_both_forward_backward_masks_exist(self):
        assert self.forward_masks is not None and self.backward_masks is not None

    def __repr__(self) -> str:
        """Returns a detailed string representation of the DiscreteStates object.

        Returns:
            A string summary of the DiscreteStates object.
        """
        parts = [
            f"{self.__class__.__name__}(",
            f"batch={self.batch_shape},",
            f"state={self.state_shape},",
            f"actions={self.n_actions},",
            f"device={self.device},",
            f"masks={tuple(self.forward_masks.shape)})",
        ]
        return " ".join(parts)

    def __getitem__(
        self, index: int | slice | tuple | Sequence[int] | Sequence[bool] | torch.Tensor
    ) -> DiscreteStates:
        """Returns a subset of the discrete states and their masks.

        Args:
            index: Indices to select states.

        Returns:
            A new DiscreteStates object with the selected states and masks.
        """
        states = self.tensor[index]
        self._check_both_forward_backward_masks_exist()
        forward_masks = self.forward_masks[index]
        backward_masks = self.backward_masks[index]
        out = self.__class__(states, forward_masks, backward_masks)
        return out

    def __setitem__(
        self, index: int | Sequence[int] | Sequence[bool], states: DiscreteStates
    ) -> None:
        """Sets particular discrete states and their masks.

        Args:
            index: Indices to set.
            states: DiscreteStates object containing the new states and masks.
        """
        super().__setitem__(index, states)
        self._check_both_forward_backward_masks_exist()
        self.forward_masks[index] = states.forward_masks
        self.backward_masks[index] = states.backward_masks

    def flatten(self) -> DiscreteStates:
        """Flattens the batch dimension of the discrete states and their masks.

        Returns:
            A new DiscreteStates object with the batch dimension flattened.
        """
        states = self.tensor.view(-1, *self.state_shape)
        self._check_both_forward_backward_masks_exist()
        forward_masks = self.forward_masks.view(-1, self.forward_masks.shape[-1])
        backward_masks = self.backward_masks.view(-1, self.backward_masks.shape[-1])
        return self.__class__(states, forward_masks, backward_masks)

    def extend(self, other: DiscreteStates) -> None:
        """Concatenates another DiscreteStates object along the batch dimension.

        Args:
            other: DiscreteStates object to concatenate with.
        """
        super().extend(other)
        self.forward_masks = torch.cat(
            (self.forward_masks, other.forward_masks), dim=len(self.batch_shape) - 1
        )
        self.backward_masks = torch.cat(
            (self.backward_masks, other.backward_masks), dim=len(self.batch_shape) - 1
        )

    def pad_dim0_with_sf(self, required_first_dim: int) -> None:
        r"""Extends forward and backward masks along the first batch dimension.

        After extending the state along the first batch dimensions with $s_f$ by
        `required_first_dim`, also extends both forward and backward masks with ones
        along the first dimension by `required_first_dim`.

        Args:
            required_first_dim: The size of the first batch dimension post-expansion.
        """
        super().pad_dim0_with_sf(required_first_dim)

        def _extend(masks, first_dim):
            return torch.cat(
                (
                    masks,
                    torch.ones(
                        first_dim - masks.shape[0],
                        *masks.shape[1:],
                        dtype=torch.bool,
                        device=self.device,
                    ),
                ),
                dim=0,
            )

        self.forward_masks = _extend(self.forward_masks, required_first_dim)
        self.backward_masks = _extend(self.backward_masks, required_first_dim)

    @classmethod
    def stack(cls, states: Sequence[DiscreteStates]) -> DiscreteStates:
        """Stacks a list of DiscreteStates objects along a new dimension (0).

        Args:
            states: List of DiscreteStates objects to stack.

        Returns:
            A new DiscreteStates object with the stacked states and masks.
        """
        out = super().stack(states)
        assert isinstance(out, DiscreteStates)
        out.forward_masks = torch.stack([s.forward_masks for s in states], dim=0)
        out.backward_masks = torch.stack([s.backward_masks for s in states], dim=0)
        return out

    # The helper methods are convenience functions for common mask operations.
    def set_nonexit_action_masks(
        self,
        cond: torch.Tensor,
        allow_exit: bool,
    ) -> None:
        """Masks denoting disallowed actions according to cond, appending the exit mask.

        A convenience function for common mask operations.

        Args:
            cond: a boolean of shape (*batch_shape,) + (n_actions - 1,), which
                denotes which actions are *not* allowed. For example, if a state element
                represents action count, and no action can be repeated more than 5
                times, cond might be state.tensor > 5 (assuming count starts at 0).
            allow_exit: sets whether exiting can happen at any point in the
                trajectory - if so, it should be set to True.
        """
        # Resets masks in place to prevent side-effects across steps.
        self.forward_masks[:] = True
        if allow_exit:
            exit_idx = torch.zeros(self.batch_shape + (1,)).to(cond.device)
        else:
            exit_idx = torch.ones(self.batch_shape + (1,)).to(cond.device)
        self.forward_masks[torch.cat([cond, exit_idx], dim=-1).bool()] = False

    def set_exit_masks(self, batch_idx: torch.Tensor) -> None:
        """Sets forward masks such that the only allowable next action is to exit.

        A convenience function for common mask operations.

        Args:
            batch_idx: A boolean index along the batch dimension, along which to
                enforce exits.
        """
        self.forward_masks[batch_idx, :] = torch.cat(
            [
                torch.zeros([int(torch.sum(batch_idx).item()), *self.s0.shape]),
                torch.ones([int(torch.sum(batch_idx).item()), 1]),
            ],
            dim=-1,
        ).bool()

    def init_forward_masks(self, set_ones: bool = True) -> None:
        """Initalizes forward masks.

        A convienience function for common mask operations.

        Args:
            set_ones: if True, forward masks are initalized to all ones. Otherwise,
                they are initalized to all zeros.
        """
        shape = self.batch_shape + (self.n_actions,)
        if set_ones:
            self.forward_masks = torch.ones(shape).bool()
        else:
            self.forward_masks = torch.zeros(shape).bool()


class GraphStates(States):
    """Base class for graph-based state representations.

    A `GraphStates` object is a collection of multiple graph objects stored as
    a numpy array of `GeometricData` objects. This supports batched management of graphs.

    Attributes:
        num_node_classes: Number of node classes.
        num_edge_classes: Number of edge classes.
        is_directed: Whether the graph is directed.
        s0: Initial state (graph).
        sf: Final state (graph).
        data: A numpy array of `GeometricData` objects representing individual graphs.
        _log_rewards: Stores the log rewards of each state.
        _device: The device on which the graphs are stored.
    """

    num_node_classes: ClassVar[int]
    num_edge_classes: ClassVar[int]
    is_directed: ClassVar[bool]

    s0: ClassVar[GeometricData]
    sf: ClassVar[GeometricData]

    def __init__(
        self,
        data: np.ndarray,
        categorical_node_features: bool = False,
        categorical_edge_features: bool = False,
        device: torch.device | None = None,
    ) -> None:
        """Initializes the GraphStates with a numpy array of `GeometricData` objects.

        Args:
            data: A numpy array of `GeometricData` objects representing individual graphs.
            categorical_node_features: Whether the node features are categorical.
            categorical_edge_features: Whether the edge features are categorical.
            device: The device to store the graphs on (optional).
        """
        assert isinstance(data, np.ndarray), "data must be a numpy array"
        self.categorical_node_features = categorical_node_features
        self.categorical_edge_features = categorical_edge_features
        self.data = data
        self._log_rewards: Optional[torch.Tensor] = None
        self._device = device
        if data.size > 0:
            g = data.flat[0]
            if self._device is None:
                self._device = cast(torch.Tensor, g.x).device
            else:
                ensure_same_device(self._device, cast(torch.Tensor, g.x).device)

    @property
    def tensor(self) -> GeometricBatch:
        """Returns the batch representation of the data as a GeometricBatch.

        Returns:
            A GeometricBatch object representing the batch of graphs.
        """
        if self.data.size == 0:
            dummy_graph = GeometricData(
                x=torch.zeros(
                    0,
                    self.num_node_classes,
                    dtype=(
                        torch.long
                        if self.categorical_node_features
                        else torch.get_default_dtype()
                    ),
                    device=self.device,
                ),
                edge_index=torch.zeros(2, 0, dtype=torch.long, device=self.device),
                edge_attr=torch.zeros(
                    0,
                    self.num_edge_classes,
                    dtype=(
                        torch.long
                        if self.categorical_edge_features
                        else torch.get_default_dtype()
                    ),
                    device=self.device,
                ),
            )
            return GeometricBatch.from_data_list([dummy_graph])

        return GeometricBatch.from_data_list(self.data.flatten().tolist())

    @property
    def device(self) -> torch.device:
        """The device on which the graphs are stored.

        Returns:
            The device of the graphs.
        """
        assert self._device is not None
        return self._device

    @property
    def batch_shape(self) -> tuple[int, ...]:
        """The batch shape of the graphs.

        Returns:
            The batch shape as a tuple.
        """
        return self.data.shape

    @classmethod
    def make_initial_states(
        cls, batch_shape: int | Tuple, device: torch.device | None = None
    ) -> GraphStates:
        r"""Creates a numpy array of graphs consisting of initial states ($s_0$).

        Args:
            batch_shape: Shape of the batch dimensions.
            device: Device to create the graphs on.

        Returns:
            A GraphStates object containing copies of the initial state.
        """
        assert cls.s0.edge_attr is not None
        assert cls.s0.x is not None
        device = cls.s0.x.device if device is None else device

        batch_shape = batch_shape if isinstance(batch_shape, Tuple) else (batch_shape,)
        num_graphs = prod(batch_shape)

        data_array = np.empty(batch_shape, dtype=object)
        # Create a numpy array of Data objects by copying s0
        for i in range(num_graphs):
            data_array.flat[i] = cls.s0.clone()

        return cls(
            data_array,
            categorical_node_features=cls.s0.x.dtype == torch.long,
            categorical_edge_features=cls.s0.edge_attr.dtype == torch.long,
            device=device,
        )

    @classmethod
    def make_sink_states(
        cls, batch_shape: int | Tuple, device: torch.device | None = None
    ) -> GraphStates:
        r"""Creates a numpy array of graphs consisting of sink states ($s_f$).

        Args:
            batch_shape: Shape of the batch dimensions.
            device: Device to create the graphs on.

        Returns:
            A GraphStates object containing copies of the sink state.
        """
        assert cls.sf.edge_attr is not None
        assert cls.sf.x is not None
        device = cls.sf.x.device if device is None else device

        if cls.sf is None:
            raise NotImplementedError("Sink state is not defined")

        batch_shape = batch_shape if isinstance(batch_shape, Tuple) else (batch_shape,)
        num_graphs = prod(batch_shape)

        # Create a numpy array of Data objects by copying sf
        data_array = np.empty(batch_shape, dtype=object)
        for i in range(num_graphs):
            data_array.flat[i] = cls.sf.clone()

        return cls(
            data_array,
            categorical_node_features=cls.sf.x.dtype == torch.long,
            categorical_edge_features=cls.sf.edge_attr.dtype == torch.long,
            device=device,
        )

    @property
    def forward_masks(self) -> TensorDict:
        """Computes masks for valid forward actions from the current state.

        A forward action is valid if:
            1. The edge doesn't already exist in the graph
            2. The edge connects two distinct nodes

        For directed graphs, all possible src->dst edges are considered.
        For undirected graphs, only the upper triangular portion of the adjacency matrix
        is used.

        Returns:
            TensorDict: Boolean mask where True indicates valid actions.
        """
        # Get max nodes across all graphs, handling None values
        max_nodes = 0
        for graph in self.data.flat:
            if graph.x is not None:
                max_nodes = max(max_nodes, graph.x.size(0))

        if self.is_directed:
            max_possible_edges = max_nodes * (max_nodes - 1)
        else:
            max_possible_edges = max_nodes * (max_nodes - 1) // 2

        edge_masks = torch.ones(
            self.data.size, max_possible_edges, dtype=torch.bool, device=self.device
        )

        for i, graph in enumerate(self.data.flat):
            if graph.x is None:
                continue
            ei0, ei1 = get_edge_indices(graph.x.size(0), self.is_directed, self.device)
            edge_masks[i, len(ei0) :] = False

            if graph.edge_index is not None and graph.edge_index.size(1) > 0:
                edge_idx = torch.logical_and(
                    graph.edge_index[0][..., None] == ei0[None],
                    graph.edge_index[1][..., None] == ei1[None],
                ).to(self.device)

                # Collapse across the edge dimension
                if len(edge_idx.shape) == 2:
                    edge_idx = edge_idx.sum(0).bool()

                edge_masks[i, : len(edge_idx)][edge_idx] = False

        edge_masks = edge_masks.view(*self.batch_shape, max_possible_edges)

        # There are 3 action types: ADD_NODE, ADD_EDGE, EXIT
        action_type = torch.ones(
            *self.batch_shape, 3, dtype=torch.bool, device=self.device
        )
        action_type[..., GraphActionType.ADD_EDGE] = torch.any(edge_masks, dim=-1)
        return TensorDict(
            {
                GraphActions.ACTION_TYPE_KEY: action_type,
                GraphActions.NODE_CLASS_KEY: torch.ones(
                    *self.batch_shape,
                    self.num_node_classes,
                    dtype=torch.bool,
                    device=self.device,
                ),
                GraphActions.NODE_INDEX_KEY: torch.zeros(
                    *self.batch_shape,
                    max_nodes,
                    dtype=torch.bool,
                    device=self.device,
                ),
                GraphActions.EDGE_CLASS_KEY: torch.ones(
                    *self.batch_shape,
                    self.num_edge_classes,
                    dtype=torch.bool,
                    device=self.device,
                ),
                GraphActions.EDGE_INDEX_KEY: edge_masks,
            },
            batch_size=self.batch_shape,
        )

    @property
    def backward_masks(self) -> TensorDict:
        """Computes masks for valid backward actions from the current state.

        A backward action is valid if:
            1. The edge exists in the current graph (i.e., can be removed)

        For directed graphs, all existing edges are considered for removal.
        For undirected graphs, only the upper triangular edges are considered.

        The EXIT action is not included in backward masks.

        Returns:
            TensorDict: Boolean mask where True indicates valid actions.
        """
        # Get max nodes across all graphs, handling None values
        max_nodes = 0
        for graph in self.data.flat:
            if graph.x is not None:
                max_nodes = max(max_nodes, graph.x.size(0))

        if self.is_directed:
            max_possible_edges = max_nodes * (max_nodes - 1)
        else:
            max_possible_edges = max_nodes * (max_nodes - 1) // 2

        # Disallow all actions
        edge_masks = torch.zeros(
            self.data.size, max_possible_edges, dtype=torch.bool, device=self.device
        )
        node_index_masks = torch.zeros(
            self.data.size, max_nodes, dtype=torch.bool, device=self.device
        )

        for i, graph in enumerate(self.data.flat):
<<<<<<< HEAD
            node_index_masks[i, : len(graph.x)] = True
            if graph.x is None:
                continue
=======
            node_idxs = torch.arange(len(graph.x.flatten()))
            has_edge = torch.any(
                node_idxs[:, None] == graph.edge_index.flatten()[None], dim=1
            )
            node_class_masks[i, graph.x.flatten()] = ~has_edge
>>>>>>> 8e8de39f
            ei0, ei1 = get_edge_indices(graph.x.size(0), self.is_directed, self.device)

            if graph.edge_index is not None and graph.edge_index.size(1) > 0:
                edge_idx = torch.logical_and(
                    graph.edge_index[0][..., None] == ei0[None],
                    graph.edge_index[1][..., None] == ei1[None],
                )
                # Collapse across the edge dimension
                if len(edge_idx.shape) == 2:
                    edge_idx = edge_idx.sum(0).bool()

                edge_masks[i, : len(edge_idx)][edge_idx] = True

        node_index_masks = node_index_masks.view(*self.batch_shape, max_nodes)
        edge_masks = edge_masks.view(*self.batch_shape, max_possible_edges)

        # There are 3 action types: ADD_NODE, ADD_EDGE, EXIT
        action_type = torch.zeros(
            *self.batch_shape, 3, dtype=torch.bool, device=self.device
        )
        action_type[..., GraphActionType.ADD_NODE] = torch.any(node_index_masks, dim=-1)
        action_type[..., GraphActionType.ADD_EDGE] = torch.any(edge_masks, dim=-1)
        return TensorDict(
            {
                GraphActions.ACTION_TYPE_KEY: action_type,
                GraphActions.NODE_CLASS_KEY: torch.zeros(
                    *self.batch_shape,
                    self.num_node_classes,
                    dtype=torch.bool,
                    device=self.device,
                ),
                GraphActions.NODE_INDEX_KEY: node_index_masks,
                GraphActions.EDGE_CLASS_KEY: torch.ones(
                    *self.batch_shape,
                    self.num_edge_classes,
                    dtype=torch.bool,
                    device=self.device,
                ),
                GraphActions.EDGE_INDEX_KEY: edge_masks,
            },
            batch_size=self.batch_shape,
        )

    def __repr__(self) -> str:
        """Returns a detailed string representation of the GraphStates object.

        Returns:
            A string summary of the GraphStates object.
        """
        parts = [
            f"{self.__class__.__name__}(",
            f"batch={self.batch_shape}, ",
            f"device={self.device})",
            f"categorical_node_features={self.categorical_node_features}, ",
            f"categorical_edge_features={self.categorical_edge_features}",
        ]
        return "".join(parts)

    def __len__(self) -> int:
        """Returns the total number of graphs.

        Returns:
            The number of graphs in the batch.
        """
        return self.data.size

    def __getitem__(
        self,
        index: Union[int, Sequence[int], slice, torch.Tensor, Literal[1], Tuple],
    ) -> GraphStates:
        """Returns a subset of the GraphStates.

        Args:
            index: Index or indices to select.

        Returns:
            A new GraphStates object containing the selected graphs.
        """
        index_np = self._get_index_np(index)
        selected_graphs = self.data[index_np]
        if not isinstance(selected_graphs, np.ndarray):
            selected_graphs_array = np.empty(1, dtype=object)
            selected_graphs_array[0] = selected_graphs
            selected_graphs = selected_graphs_array.squeeze()

        out = self.__class__(selected_graphs, device=self.device)

        if self._log_rewards is not None:
            out._log_rewards = self._log_rewards[index]
        return out

    def __setitem__(
        self,
        index: Union[int, Sequence[int], slice, torch.Tensor, Tuple],
        graph: GraphStates,
    ) -> None:
        """Sets a subset of the GraphStates.

        Args:
            index: Index or indices to set.
            graph: GraphStates object containing the new graphs.
        """
        index_np = self._get_index_np(index)
        len_dst = np.empty(self.batch_shape)[index_np].size
        len_src = prod(graph.batch_shape)
        assert (
            len_dst == len_src
        ), "Index and graph must have the same length, but got {} and {}".format(
            len_dst, len_src
        )
        self.data[index_np] = graph.data

        if self._log_rewards is not None and graph._log_rewards is not None:
            self._log_rewards[index] = graph._log_rewards
        else:
            self._log_rewards = None

    def _get_index_np(
        self, index: Union[int, Sequence[int], slice, torch.Tensor, Tuple]
    ) -> Union[int, Sequence[int], slice, np.ndarray, Tuple]:
        """Converts a tensor-based index to a numpy index.

        Args:
            index: The index to convert.

        Returns:
            The converted index.
        """
        if isinstance(index, torch.Tensor):
            return index.cpu().numpy()
        elif isinstance(index, Tuple):
            return tuple(
                idx.cpu().numpy() if isinstance(idx, torch.Tensor) else idx
                for idx in index
            )
        else:
            return index

    def to(self, device: torch.device) -> GraphStates:
        """Moves the GraphStates to the specified device.

        Args:
            device: The device to move to.

        Returns:
            The GraphStates object on the specified device.
        """
        for graph in self.data.flat:
            graph.to(str(device))
        if self._log_rewards is not None:
            self._log_rewards = self._log_rewards.to(device)
        return self

    def clone(self) -> GraphStates:
        """Returns a detached clone of the current instance.

        Returns:
            A new GraphStates object with the same data.
        """
        cloned_graphs = np.empty(self.data.shape, dtype=object)
        for i, graph in enumerate(self.data.flat):
            cloned_graphs.flat[i] = graph.clone()

        out = self.__class__(cloned_graphs, device=self.device)
        if self._log_rewards is not None:
            out._log_rewards = self._log_rewards.clone()
        return out

    def extend(self, other: GraphStates):
        """Concatenates another GraphStates object along the batch dimension.

        Args:
            other: GraphStates object to concatenate with.
        """
        if len(self.batch_shape) == len(other.batch_shape) == 1:
            self.data = np.concatenate([self.data, other.data])

        elif len(self.batch_shape) == len(other.batch_shape) == 2:
            max_batch_shape = max(self.batch_shape[0], other.batch_shape[0])

            # Extend self with sink states if needed
            if self.batch_shape[0] < max_batch_shape:
                self_sf = self.make_sink_states(
                    (max_batch_shape - self.batch_shape[0], self.batch_shape[1])
                )
                self.data = np.concatenate([self.data, self_sf.data])

            # Extend other with sink states if needed
            if other.batch_shape[0] < max_batch_shape:
                other_sf = other.make_sink_states(
                    (max_batch_shape - other.batch_shape[0], other.batch_shape[1])
                )
                other.data = np.concatenate([other.data, other_sf.data])

            self.data = np.concatenate([self.data, other.data], axis=1)

            # We don't have log rewards of sf states
            self._log_rewards = None
        else:
            raise ValueError(
                f"Cannot extend GraphStates with batch shape {other.batch_shape}"
            )

        # Combine log rewards if they exist
        if self._log_rewards is not None and other._log_rewards is not None:
            self._log_rewards = torch.cat([self._log_rewards, other._log_rewards], dim=0)
        else:
            self._log_rewards = None

    def _compare(self, other: GeometricData) -> torch.Tensor:
        """Compares the current batch of graphs with another graph.

        Args:
            other: A `GeometricData` object to compare with.

        Returns:
            A boolean tensor of shape (*batch_shape,) indicating which graphs in the
            batch are equal to `other`.
        """
        out = torch.zeros(self.data.size, dtype=torch.bool, device=self.device)

        assert other.x is not None
        assert other.edge_index is not None
        assert other.edge_attr is not None

        other_edges = sorted(other.edge_index.t().tolist())
        other_edge_attr = other.edge_attr[
            torch.argsort(other.edge_index[0] * other.x.size(0) + other.edge_index[1])
        ]

        for i, graph in enumerate(self.data.flat):
            if graph.x is None or graph.edge_index is None or graph.edge_attr is None:
                continue

            if graph.x.size(0) != other.x.size(0):
                continue

            # FIXME: What if the nodes are not sorted?
            if not torch.all(graph.x == other.x):
                continue

            # Check if the number of edges is the same
            if graph.edge_index.size(1) != other.edge_index.size(1):
                continue

            # Check if edge indices are the same (this is more complex due to potential reordering)
            # We'll use a simple heuristic: sort edges and compare
            self_edges = sorted(graph.edge_index.t().tolist())
            if self_edges != other_edges:
                continue

            # Check if the number of edge attributes is the same
            if graph.edge_attr.size(0) != other.edge_attr.size(0):
                continue

            # Check if edge attributes are the same (after sorting)
            graph_edge_attr = graph.edge_attr[
                torch.argsort(
                    graph.edge_index[0] * graph.x.size(0) + graph.edge_index[1]
                )
            ]
            if not torch.all(graph_edge_attr == other_edge_attr):
                continue

            # If all checks pass, the graphs are equal
            out[i] = True

        return out.view(self.batch_shape)

    @property
    def is_sink_state(self) -> torch.Tensor:
        r"""Returns a boolean tensor indicating which graphs are sink states ($s_f$).

        Returns:
            A boolean tensor of shape (*batch_shape,) that is True for sink states.
        """
        return self._compare(self.sf)

    @property
    def is_initial_state(self) -> torch.Tensor:
        r"""Returns a boolean tensor indicating which graphs are initial states ($s_0$).

        Returns:
            A boolean tensor of shape (*batch_shape,) that is True for initial states.
        """
        return self._compare(self.s0)

    @classmethod
    def stack(cls, states: List[GraphStates]) -> GraphStates:
        """Stacks a list of GraphStates objects along a new dimension (0).

        Args:
            states: List of GraphStates objects to stack.

        Returns:
            A new GraphStates object with the stacked graphs.
        """
        # Check that all states have the same batch shape
        state_batch_shape = states[0].batch_shape
        assert all(state.batch_shape == state_batch_shape for state in states)

        graphs_list = [state.data for state in states]
        stacked_graphs = np.stack(graphs_list)

        out = cls(stacked_graphs, device=states[0].device)

        # Handle log rewards
        log_rewards = []
        save_log_rewards = True
        for state in states:
            save_log_rewards &= state._log_rewards is not None
            if save_log_rewards:
                log_rewards.append(state._log_rewards)

        if save_log_rewards:
            out._log_rewards = torch.stack(log_rewards)

        return out<|MERGE_RESOLUTION|>--- conflicted
+++ resolved
@@ -990,17 +990,11 @@
         )
 
         for i, graph in enumerate(self.data.flat):
-<<<<<<< HEAD
-            node_index_masks[i, : len(graph.x)] = True
-            if graph.x is None:
-                continue
-=======
             node_idxs = torch.arange(len(graph.x.flatten()))
             has_edge = torch.any(
                 node_idxs[:, None] == graph.edge_index.flatten()[None], dim=1
             )
-            node_class_masks[i, graph.x.flatten()] = ~has_edge
->>>>>>> 8e8de39f
+            node_index_masks[i, : len(graph.x)] = ~has_edge
             ei0, ei1 = get_edge_indices(graph.x.size(0), self.is_directed, self.device)
 
             if graph.edge_index is not None and graph.edge_index.size(1) > 0:
