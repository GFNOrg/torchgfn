--- conflicted
+++ resolved
@@ -791,15 +791,8 @@
         if isinstance(index, int) and len(batch_shape) == 1:
             indices = [index]
         else:
-<<<<<<< HEAD
-            tensor_idx = torch.arange(len(self)).view(*batch_shape)
+            tensor_idx = torch.arange(len(self), device=self.device).view(*batch_shape)
             indices = tensor_idx[index].flatten().tolist()
-=======
-            tensor_idx = torch.arange(len(self), device=self.device).view(*batch_shape)
-            indices = (
-                tensor_idx[index].flatten().tolist()
-            )  # TODO: is .flatten() necessary?
->>>>>>> 2503f526
 
         assert len(indices) == len(graph)
 
