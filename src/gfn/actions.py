--- conflicted
+++ resolved
@@ -230,31 +230,12 @@
     @classmethod
     def from_tensor_dict(cls, tensor_dict: TensorDict) -> GraphActions:
         """Creates a GraphActions object from a tensor dict."""
-<<<<<<< HEAD
-        batch_shape = tensor_dict["action_type"].shape
-        action_type = tensor_dict["action_type"].reshape(*batch_shape, 1)
-        node_class = tensor_dict["node_class"].reshape(*batch_shape, 1)
-        edge_class = tensor_dict["edge_class"].reshape(*batch_shape, 1)
-        edge_index = tensor_dict["edge_index"].reshape(*batch_shape, 1)
-        return cls(torch.cat([action_type, node_class, edge_class, edge_index], dim=-1))
-=======
         batch_shape = tensor_dict[cls.ACTION_TYPE_KEY].shape
         action_type = tensor_dict[cls.ACTION_TYPE_KEY].reshape(*batch_shape, 1)
         node_class = tensor_dict[cls.NODE_CLASS_KEY].reshape(*batch_shape, 1)
         edge_class = tensor_dict[cls.EDGE_CLASS_KEY].reshape(*batch_shape, 1)
         edge_index = tensor_dict[cls.EDGE_INDEX_KEY].reshape(*batch_shape, 1)
-        return cls(
-            torch.cat(
-                [
-                    action_type,
-                    node_class,
-                    edge_class,
-                    edge_index,
-                ],
-                dim=-1,
-            )
-        )
->>>>>>> 404d0d2d
+        return cls(torch.cat([action_type, node_class, edge_class, edge_index], dim=-1))
 
     def __repr__(self):
         return f"""GraphAction object with {self.batch_shape} actions."""
@@ -305,8 +286,7 @@
     ) -> GraphActions:
         """Creates an GraphActions object of exit actions with the given batch shape."""
         tensor = torch.zeros(batch_shape + (4,), dtype=torch.int64, device=device)
-<<<<<<< HEAD
-        tensor[..., cls._ACTION_TYPE_IDX] = GraphActionType.EXIT
+        tensor[..., cls.ACTION_INDICES[cls.ACTION_TYPE_KEY]] = GraphActionType.EXIT
         return cls(tensor)
 
     @classmethod
@@ -314,8 +294,4 @@
         cls, edge_index_action: torch.Tensor, n_nodes: int
     ) -> tuple[torch.Tensor, torch.Tensor]:
         """Converts the edge index action to source and destination node indices."""
-        raise NotImplementedError("Not implemented.")
-=======
-        tensor[..., cls.ACTION_INDICES[cls.ACTION_TYPE_KEY]] = GraphActionType.EXIT
-        return cls(tensor)
->>>>>>> 404d0d2d
+        raise NotImplementedError("Not implemented.")