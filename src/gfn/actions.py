--- conflicted
+++ resolved
@@ -308,10 +308,7 @@
 
     ACTION_TYPE_KEY: ClassVar[str] = "action_type"
     NODE_CLASS_KEY: ClassVar[str] = "node_class"
-<<<<<<< HEAD
-=======
     NODE_INDEX_KEY: ClassVar[str] = "node_index"
->>>>>>> 97839299
     EDGE_CLASS_KEY: ClassVar[str] = "edge_class"
     EDGE_INDEX_KEY: ClassVar[str] = "edge_index"
 
@@ -456,11 +453,7 @@
             A GraphActions object with the specified batch shape filled with dummy
             actions.
         """
-<<<<<<< HEAD
-        tensor = torch.zeros(batch_shape + (4,), dtype=torch.long, device=device)
-=======
         tensor = torch.zeros(batch_shape + (5,), dtype=torch.long, device=device)
->>>>>>> 97839299
         tensor[..., cls.ACTION_INDICES[cls.ACTION_TYPE_KEY]] = GraphActionType.DUMMY
         return cls(tensor)
 
@@ -477,11 +470,7 @@
         Returns:
             A GraphActions object with the specified batch shape filled with exit actions.
         """
-<<<<<<< HEAD
-        tensor = torch.zeros(batch_shape + (4,), dtype=torch.long, device=device)
-=======
         tensor = torch.zeros(batch_shape + (5,), dtype=torch.long, device=device)
->>>>>>> 97839299
         tensor[..., cls.ACTION_INDICES[cls.ACTION_TYPE_KEY]] = GraphActionType.EXIT
         return cls(tensor)
 
