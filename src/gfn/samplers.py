from copy import deepcopy
from typing import Any, List, Optional, Tuple

import torch

from gfn.actions import Actions
from gfn.containers import Trajectories
from gfn.env import Env
from gfn.modules import GFNModule
from gfn.states import States
from gfn.utils.handlers import (
    has_conditioning_exception_handler,
    no_conditioning_exception_handler,
)
from gfn.utils.prob_calculations import get_trajectory_pbs, get_trajectory_pfs


class Sampler:
    """`Sampler is a container for a PolicyEstimator.

    Can be used to either sample individual actions, sample trajectories from $s_0$,
    or complete a batch of partially-completed trajectories from a given batch states.

    Attributes:
        estimator: the submitted PolicyEstimator.
    """

    def __init__(self, estimator: GFNModule) -> None:
        self.estimator = estimator

    def sample_actions(
        self,
        env: Env,
        states: States,
        conditioning: torch.Tensor | None = None,
        save_estimator_outputs: bool = False,
        save_logprobs: bool = False,
        **policy_kwargs: Any,
    ) -> Tuple[Actions, torch.Tensor | None, torch.Tensor | None]:
        """Samples actions from the given states.

        Args:
            env: The environment to sample actions from.
            states: A batch of states.
            conditioning: An optional tensor of conditioning information.
            save_estimator_outputs: If True, the estimator outputs will be returned.
            save_logprobs: If True, calculates and saves the log probabilities of sampled
                actions.
            policy_kwargs: keyword arguments to be passed to the
                `to_probability_distribution` method of the estimator. For example, for
                DiscretePolicyEstimators, the kwargs can contain the `temperature`
                parameter, `epsilon`, and `sf_bias`. In the continuous case these
                kwargs will be user defined. This can be used to, for example, sample
                off-policy.

        When sampling off policy, ensure to `save_estimator_outputs` and not
            `calculate logprobs`. Log probabilities are instead calculated during the
            computation of `PF` as part of the `GFlowNet` class, and the estimator
            outputs are required for estimating the logprobs of these off policy
            actions.

        Returns:
            A tuple of tensors containing:
             - An Actions object containing the sampled actions.
             - An optional tensor of shape `batch_shape` containing the log probabilities of
                the sampled actions under the probability distribution of the given
                states.
             - An optional tensor of shape `batch_shape` containing the estimator outputs
        """
        # TODO: Should estimators instead ignore None for the conditioning vector?
        if conditioning is not None:
            with has_conditioning_exception_handler("estimator", self.estimator):
                estimator_output = self.estimator(states, conditioning)
        else:
            with no_conditioning_exception_handler("estimator", self.estimator):
                estimator_output = self.estimator(states)

        dist = self.estimator.to_probability_distribution(
            states, estimator_output, **policy_kwargs
        )

        with torch.no_grad():
            actions = dist.sample()

        if save_logprobs:
            log_probs = dist.log_prob(actions)
            if torch.any(torch.isinf(log_probs)):
                raise RuntimeError("Log probabilities are inf. This should not happen.")
        else:
            log_probs = None

        actions = env.actions_from_tensor(actions)
        if not save_estimator_outputs:
            estimator_output = None

        assert log_probs is None or log_probs.shape == actions.batch_shape
        # assert estimator_output is None or estimator_output.shape == actions.batch_shape  TODO: check expected shape
        return actions, log_probs, estimator_output

    def sample_trajectories(
        self,
        env: Env,
        n: Optional[int] = None,
        states: Optional[States] = None,
        conditioning: Optional[torch.Tensor] = None,
        save_estimator_outputs: bool = False,
        save_logprobs: bool = False,
        **policy_kwargs: Any,
    ) -> Trajectories:
        """Sample trajectories sequentially.

        Args:
            env: The environment to sample trajectories from.
            n: If given, a batch of n_trajectories will be sampled all
                starting from the environment's s_0.
            states: If given, trajectories would start from such states. Otherwise,
                trajectories are sampled from $s_o$ and n_trajectories must be provided.
            conditioning: An optional tensor of conditioning information.
            save_estimator_outputs: If True, the estimator outputs will be returned. This
                is useful for off-policy training with tempered policy.
            save_logprobs: If True, calculates and saves the log probabilities of sampled
                actions. This is useful for on-policy training.
            policy_kwargs: keyword arguments to be passed to the
                `to_probability_distribution` method of the estimator. For example, for
                DiscretePolicyEstimators, the kwargs can contain the `temperature`
                parameter, `epsilon`, and `sf_bias`. In the continuous case these
                kwargs will be user defined. This can be used to, for example, sample
                off-policy.

        Returns: A Trajectories object representing the batch of sampled trajectories.

        Raises:
            AssertionError: When both states and n_trajectories are specified.
            AssertionError: When states are not linear.
        """

        if states is None:
            assert n is not None, "Either kwarg `states` or `n` must be specified"
            states = env.reset(batch_shape=(n,))
            n_trajectories = n
        else:
            assert (
                len(states.batch_shape) == 1
            ), "States should have len(states.batch_shape) == 1, w/ no trajectory dim!"
            n_trajectories = states.batch_shape[0]

        if conditioning is not None:
            assert states.batch_shape == conditioning.shape[: len(states.batch_shape)]

        device = states.device

        dones = (
            states.is_initial_state
            if self.estimator.is_backward
            else states.is_sink_state
        )

        # Define dummy actions to avoid errors when stacking empty lists.
        dummy_actions = env.actions_from_batch_shape((n_trajectories,))
        dummy_logprobs = torch.full(
            (n_trajectories,), fill_value=0, dtype=torch.float, device=device
        )

        trajectories_states: List[States] = [deepcopy(states)]
        trajectories_actions: List[Actions] = [dummy_actions]
        trajectories_logprobs: List[torch.Tensor] = [dummy_logprobs]
        trajectories_dones = torch.zeros(n_trajectories, dtype=torch.long, device=device)
        trajectories_log_rewards = torch.zeros(
            n_trajectories, dtype=torch.float, device=device
        )

        step = 0
        all_estimator_outputs = []

        while not all(dones):
            actions = deepcopy(dummy_actions)
            log_probs = dummy_logprobs.clone()
            # This optionally allows you to retrieve the estimator_outputs collected
            # during sampling. This is useful if, for example, you want to evaluate off
            # policy actions later without repeating calculations to obtain the env
            # distribution parameters.
            if conditioning is not None:
                masked_conditioning = conditioning[~dones]
            else:
                masked_conditioning = None

            valid_actions, actions_log_probs, estimator_outputs = self.sample_actions(
                env,
                states[~dones],
                masked_conditioning,
                save_estimator_outputs=True if save_estimator_outputs else False,
                save_logprobs=save_logprobs,
                **policy_kwargs,
            )
            if estimator_outputs is not None:
                # Place estimator outputs into a stackable tensor. Note that this
                # will be replaced with torch.nested.nested_tensor in the future.
                estimator_outputs_padded = torch.full(
                    (n_trajectories,) + estimator_outputs.shape[1:],
                    fill_value=-float("inf"),
                    dtype=torch.float,
                    device=device,
                )
                estimator_outputs_padded[~dones] = estimator_outputs
                all_estimator_outputs.append(estimator_outputs_padded)

            actions[~dones] = valid_actions
            if save_logprobs:
                assert (
                    actions_log_probs is not None
                ), "actions_log_probs should not be None when save_logprobs is True"
                log_probs[~dones] = actions_log_probs

            trajectories_actions.append(actions)
            trajectories_logprobs.append(log_probs)

            if self.estimator.is_backward:
                new_states = env._backward_step(states, actions)
            else:
                new_states = env._step(states, actions)
            sink_states_mask = new_states.is_sink_state

            # Increment the step, determine which trajectories are finished, and eval
            # rewards.
            step += 1

            # new_dones means those trajectories that just finished. Because we
            # pad the sink state to every short trajectory, we need to make sure
            # to filter out the already done ones.
            new_dones = (
                new_states.is_initial_state
                if self.estimator.is_backward
                else sink_states_mask
            ) & ~dones
            trajectories_dones[new_dones & ~dones] = step
            try:
                trajectories_log_rewards[new_dones & ~dones] = env.log_reward(
                    states[new_dones & ~dones]
                )
            except NotImplementedError:
                trajectories_log_rewards[new_dones & ~dones] = torch.log(
                    env.reward(states[new_dones & ~dones])
                )
            states = new_states
            dones = dones | new_dones
            trajectories_states.append(deepcopy(states))
<<<<<<< HEAD

        trajectories = Trajectories(
            env=env,
            states=env.States.stack(trajectories_states),
            conditioning=conditioning,
            actions=env.Actions.stack(trajectories_actions[1:]),
            when_is_done=trajectories_dones,
            is_backward=self.estimator.is_backward,
            log_rewards=trajectories_log_rewards,
            log_probs=(
                torch.stack(trajectories_logprobs, dim=0)[1:] if save_logprobs else None
            ),
            estimator_outputs=(
                torch.stack(all_estimator_outputs, dim=0)
                if save_estimator_outputs
                else None
            ),
=======

        # Stack all states and actions
        stacked_states = env.States.stack_states(trajectories_states)
        stacked_actions = env.Actions.stack(trajectories_actions)[
            1:
        ]  # Drop dummy action
        stacked_logprobs = (
            torch.stack(trajectories_logprobs, dim=0)[1:]  # Drop dummy logprob
            if save_logprobs
            else None
        )

        # TODO: use torch.nested.nested_tensor(dtype, device, requires_grad).
        stacked_estimator_outputs = (
            torch.stack(all_estimator_outputs, dim=0) if save_estimator_outputs else None
        )

        trajectories = Trajectories(
            env=env,
            states=stacked_states,
            conditioning=conditioning,
            actions=stacked_actions,
            when_is_done=trajectories_dones,
            is_backward=self.estimator.is_backward,
            log_rewards=trajectories_log_rewards,
            log_probs=stacked_logprobs,
            estimator_outputs=stacked_estimator_outputs,
>>>>>>> 2ef08246
        )

        return trajectories


class LocalSearchSampler(Sampler):
    """Sampler equipped with local search capabilities.
    The local search operation is based on back-and-forth heuristic, first proposed
    by Zhang et al. 2022 (https://arxiv.org/abs/2202.01361) for negative sampling
    and further explored its effectiveness in various applications by Kim et al. 2023
    (https://arxiv.org/abs/2310.02710).

    Attributes:
        pf_estimator: the submitted PolicyEstimator for the forward pass.
        pb_estimator: the PolicyEstimator for the backward pass.
    """

    def __init__(self, pf_estimator: GFNModule, pb_estimator: GFNModule):
        super().__init__(pf_estimator)
        self.backward_sampler = Sampler(pb_estimator)

    def local_search(
        self,
        env: Env,
        trajectories: Trajectories,
        conditioning: torch.Tensor | None = None,
        save_estimator_outputs: bool = False,
        save_logprobs: bool = False,
        back_steps: torch.Tensor | None = None,
        back_ratio: float | None = None,
        use_metropolis_hastings: bool = True,
        debug: bool = False,
        **policy_kwargs: Any,
    ) -> tuple[Trajectories, torch.Tensor]:
        """Performs local search on a batch of trajectories.

        Args:
            env: The environment to sample trajectories from.
            trajectories: The batch of trajectories to perform local search on.
            conditioning: An optional tensor of conditioning information.
            save_estimator_outputs: If True, the estimator outputs will be returned. This
                is useful for off-policy training with tempered policy.
            save_logprobs: If True, calculates and saves the log probabilities of sampled
                actions. This is useful for on-policy training.
            back_steps: The number of backward steps.
            back_ratio: The ratio of the number of backward steps to the length of the trajectory.
            use_metropolis_hastings: If True, applies Metropolis-Hastings acceptance criterion.
            policy_kwargs: keyword arguments to be passed to the
                `to_probability_distribution` method of the estimator. For example, for
                DiscretePolicyEstimators, the kwargs can contain the `temperature`
                parameter, `epsilon`, and `sf_bias`. In the continuous case these
                kwargs will be user defined. This can be used to, for example, sample
                off-policy.

        Returns:
            A tuple of Trajectories object and a boolean tensor indicating whether the
            trajectory was updated.
        """
        save_logprobs = save_logprobs or use_metropolis_hastings

        # K-step backward sampling with the backward estimator,
        # where K is the number of backward steps used in https://arxiv.org/abs/2202.01361.
        if back_steps is None:
            assert (
                back_ratio is not None and 0 < back_ratio <= 1
            ), "Either kwarg `back_steps` or `back_ratio` must be specified"
            K = torch.ceil(back_ratio * (trajectories.when_is_done - 1)).long()
        else:
            K = torch.where(
                back_steps > trajectories.when_is_done,
                trajectories.when_is_done,
                back_steps,
            )

        prev_trajectories = self.backward_sampler.sample_trajectories(
            env,
            states=trajectories.last_states,
            conditioning=conditioning,
            save_estimator_outputs=save_estimator_outputs,
            save_logprobs=save_logprobs,
            **policy_kwargs,
        )

        # By reversing the backward trajectories, obtain the forward trajectories.
        # This is called `prev_trajectories` since they are the trajectories before
        # the local search. The `new_trajectories` will be obtained by performing local
        # search on them.
        prev_trajectories = prev_trajectories.reverse_backward_trajectories()
        assert prev_trajectories.log_rewards is not None

        ### Reconstructing with self.estimator
        n_prevs = prev_trajectories.when_is_done - K - 1
        junction_states_tsr = torch.gather(
            prev_trajectories.states.tensor,
            0,
            (n_prevs).view(1, -1, 1).expand(-1, -1, *trajectories.states.state_shape),
        ).squeeze(0)
        recon_trajectories = super().sample_trajectories(
            env,
            states=env.states_from_tensor(junction_states_tsr),
            conditioning=conditioning,
            save_estimator_outputs=save_estimator_outputs,
            save_logprobs=save_logprobs,
            **policy_kwargs,
        )

        # Calculate the log probabilities as needed.
        prev_trajectories_log_pf = (
            get_trajectory_pfs(pf=self.estimator, trajectories=prev_trajectories)
            if save_logprobs
            else None
        )
        recon_trajectories_log_pf = (
            get_trajectory_pfs(pf=self.estimator, trajectories=recon_trajectories)
            if save_logprobs
            else None
        )
        prev_trajectories_log_pb = (
            get_trajectory_pbs(
                pb=self.backward_sampler.estimator, trajectories=prev_trajectories
            )
            if use_metropolis_hastings
            else None
        )
        recon_trajectories_log_pb = (
            get_trajectory_pbs(
                pb=self.backward_sampler.estimator, trajectories=recon_trajectories
            )
            if use_metropolis_hastings
            else None
        )

        (
            new_trajectories,
            new_trajectories_log_pf,
            new_trajectories_log_pb,
        ) = self._combine_prev_and_recon_trajectories(
            n_prevs=n_prevs,
            prev_trajectories=prev_trajectories,
            recon_trajectories=recon_trajectories,
            prev_trajectories_log_pf=prev_trajectories_log_pf,
            recon_trajectories_log_pf=recon_trajectories_log_pf,
            prev_trajectories_log_pb=prev_trajectories_log_pb,
            recon_trajectories_log_pb=recon_trajectories_log_pb,
            debug=debug,
        )

        if use_metropolis_hastings:
            assert (
                prev_trajectories_log_pb is not None
                and new_trajectories_log_pf is not None
                and new_trajectories_log_pb is not None
                and prev_trajectories_log_pf is not None
                and new_trajectories.log_rewards is not None
            )

            # The acceptance ratio is: min(1, R(x')p(x->s'->x') / R(x)p(x'->s'-> x))
            # Also, note this:
            # p(x->s'->x') / p(x'->s'-> x))
            # = p_B(x->s')p_F(s'->x') / p_B(x'->s')p_F(s'->x)
            # = p_B(x->s'->s0)p_F(s0->s'->x') / p_B(x'->s'->s0)p_F(s0->s'->x)
            # = p_B(tau|x)p_F(tau') / p_B(tau'|x')p_F(tau)
            log_accept_ratio = torch.clamp_max(
                new_trajectories.log_rewards
                + prev_trajectories_log_pb.sum(0)
                + new_trajectories_log_pf.sum(0)
                - prev_trajectories.log_rewards
                - new_trajectories_log_pb.sum(0)
                - prev_trajectories_log_pf.sum(0),
                0.0,
            )
            is_updated = torch.rand(
                new_trajectories.n_trajectories, device=log_accept_ratio.device
            ) < torch.exp(log_accept_ratio)
        else:
            assert prev_trajectories.log_rewards is not None
            assert new_trajectories.log_rewards is not None
            is_updated = prev_trajectories.log_rewards <= new_trajectories.log_rewards

        return new_trajectories, is_updated

    def sample_trajectories(
        self,
        env: Env,
        n: Optional[int] = None,
        states: Optional[States] = None,
        conditioning: Optional[torch.Tensor] = None,
        save_estimator_outputs: bool = False,  # FIXME: currently not work when this is True
        save_logprobs: bool = False,  # TODO: Support save_logprobs=True
        n_local_search_loops: int = 0,
        back_steps: torch.Tensor | None = None,
        back_ratio: float | None = None,
        use_metropolis_hastings: bool = False,
        **policy_kwargs: Any,
    ) -> Trajectories:
        """Sample trajectories sequentially with optional local search.

        Args:
            env: The environment to sample trajectories from.
            n: If given, a batch of n_trajectories will be sampled all
                starting from the environment's s_0.
            states: If given, trajectories would start from such states. Otherwise,
                trajectories are sampled from $s_o$ and n_trajectories must be provided.
            conditioning: An optional tensor of conditioning information.
            save_estimator_outputs: If True, the estimator outputs will be returned. This
                is useful for off-policy training with tempered policy.
            save_logprobs: If True, calculates and saves the log probabilities of sampled
                actions. This is useful for on-policy training.
            n_local_search_loops: The number of local search loops.
            back_steps: The number of backward steps.
            back_ratio: The ratio of the number of backward steps to the length of the trajectory.
            use_metropolis_hastings: If True, applies Metropolis-Hastings acceptance criterion.
            policy_kwargs: keyword arguments to be passed to the
                `to_probability_distribution` method of the estimator. For example, for
                DiscretePolicyEstimators, the kwargs can contain the `temperature`
                parameter, `epsilon`, and `sf_bias`. In the continuous case these
                kwargs will be user defined. This can be used to, for example, sample
                off-policy.

        Returns: A Trajectories object representing the batch of sampled trajectories,
            where the batch size is n * (1 + n_local_search_loops).
        """

        trajectories = super().sample_trajectories(
            env,
            n,
            states,
            conditioning,
            save_estimator_outputs,
            save_logprobs or use_metropolis_hastings,
            **policy_kwargs,
        )

        if n is None:
            n = trajectories.n_trajectories

        search_indices = torch.arange(n, device=trajectories.states.device)
        for it in range(1, n_local_search_loops):  # 0-th loop is the initial sampling
            # Search phase
            ls_trajectories, is_updated = self.local_search(
                env,
                trajectories[search_indices],
                conditioning,
                save_estimator_outputs,
                save_logprobs,
                back_steps,
                back_ratio,
                use_metropolis_hastings,
                **policy_kwargs,
            )
            trajectories.extend(ls_trajectories)

            last_indices = torch.arange(
                n * it, n * (it + 1), device=trajectories.states.device
            )
            search_indices[is_updated] = last_indices[is_updated]

        return trajectories

    @staticmethod
    def _combine_prev_and_recon_trajectories(  # noqa: C901
        n_prevs: torch.Tensor,
        prev_trajectories: Trajectories,
        recon_trajectories: Trajectories,
        prev_trajectories_log_pf: torch.Tensor | None = None,
        recon_trajectories_log_pf: torch.Tensor | None = None,
        prev_trajectories_log_pb: torch.Tensor | None = None,
        recon_trajectories_log_pb: torch.Tensor | None = None,
        debug: bool = False,
    ) -> tuple[Trajectories, torch.Tensor | None, torch.Tensor | None]:
        """
        Combine `prev_trajectories` and `recon_trajectories` to obtain `new_trajectories`.
        Specifically, `new_trajectories` is constructed by replacing certain portion of
        the `prev_trajectories` with `recon_trajectories`. See self.local_search for how
        to generate `prev_trajectories` and `recon_trajectories`.
        """

        new_trajectories_log_pf = None
        new_trajectories_log_pb = None

        bs = prev_trajectories.n_trajectories
        device = prev_trajectories.states.device
        env = prev_trajectories.env

        # Obtain full trajectories by concatenating the backward and forward parts.
        max_n_prev = n_prevs.max()
        n_recons = recon_trajectories.when_is_done
        max_n_recon = n_recons.max()

        new_trajectories_log_rewards = recon_trajectories.log_rewards  # Episodic reward
        new_trajectories_dones = n_prevs + n_recons
        max_traj_len = int(new_trajectories_dones.max().item())

        # Create helper indices and masks
        idx = torch.arange(max_traj_len + 1).unsqueeze(1).expand(-1, bs).to(n_prevs)
        prev_mask = idx < n_prevs
        state_recon_mask = (idx >= n_prevs) * (idx <= n_prevs + n_recons)
        state_recon_mask2 = idx[: max_n_recon + 1] <= n_recons
        action_recon_mask = (idx[:-1] >= n_prevs) * (idx[:-1] <= n_prevs + n_recons - 1)
        action_recon_mask2 = idx[:max_n_recon] <= n_recons - 1

        # Transpose for easier indexing
        prev_trajectories_states_tsr = prev_trajectories.states.tensor.transpose(0, 1)
        prev_trajectories_actions_tsr = prev_trajectories.actions.tensor.transpose(0, 1)
        recon_trajectories_states_tsr = recon_trajectories.states.tensor.transpose(0, 1)
        recon_trajectories_actions_tsr = recon_trajectories.actions.tensor.transpose(
            0, 1
        )
        prev_mask = prev_mask.transpose(0, 1)
        state_recon_mask = state_recon_mask.transpose(0, 1)
        state_recon_mask2 = state_recon_mask2.transpose(0, 1)
        action_recon_mask = action_recon_mask.transpose(0, 1)
        action_recon_mask2 = action_recon_mask2.transpose(0, 1)

        # Prepare the new states and actions
        # Note that these are initialized in transposed shapes
        new_trajectories_states_tsr = env.sf.repeat(bs, max_traj_len + 1, 1).to(
            prev_trajectories.states.tensor
        )
        new_trajectories_actions_tsr = env.dummy_action.repeat(bs, max_traj_len, 1).to(
            prev_trajectories.actions.tensor
        )

        # Assign the first part (backtracked from backward policy) of the trajectory
        prev_mask_truc = prev_mask[:, :max_n_prev]
        new_trajectories_states_tsr[prev_mask] = prev_trajectories_states_tsr[
            :, :max_n_prev
        ][prev_mask_truc]
        new_trajectories_actions_tsr[prev_mask[:, :-1]] = prev_trajectories_actions_tsr[
            :, :max_n_prev
        ][prev_mask_truc]

        # Assign the second part (reconstructed from forward policy) of the trajectory
        new_trajectories_states_tsr[state_recon_mask] = recon_trajectories_states_tsr[
            state_recon_mask2
        ]
        new_trajectories_actions_tsr[action_recon_mask] = recon_trajectories_actions_tsr[
            action_recon_mask2
        ]

        # Transpose back
        new_trajectories_states_tsr = new_trajectories_states_tsr.transpose(0, 1)
        new_trajectories_actions_tsr = new_trajectories_actions_tsr.transpose(0, 1)

        # Similarly, combine log_pf and log_pb if needed
        if (
            prev_trajectories_log_pf is not None
            and recon_trajectories_log_pf is not None
        ):
            prev_trajectories_log_pf = prev_trajectories_log_pf.transpose(0, 1)
            recon_trajectories_log_pf = recon_trajectories_log_pf.transpose(0, 1)
            new_trajectories_log_pf = torch.full((bs, max_traj_len), 0.0).to(
                device=device, dtype=torch.float
            )
            new_trajectories_log_pf[prev_mask[:, :-1]] = prev_trajectories_log_pf[
                :, :max_n_prev
            ][prev_mask_truc]
            new_trajectories_log_pf[action_recon_mask] = recon_trajectories_log_pf[
                action_recon_mask2
            ]
            new_trajectories_log_pf = new_trajectories_log_pf.transpose(0, 1)
        if (
            prev_trajectories_log_pb is not None
            and recon_trajectories_log_pb is not None
        ):
            prev_trajectories_log_pb = prev_trajectories_log_pb.transpose(0, 1)
            recon_trajectories_log_pb = recon_trajectories_log_pb.transpose(0, 1)
            new_trajectories_log_pb = torch.full((bs, max_traj_len), 0.0).to(
                device=device, dtype=torch.float
            )
            new_trajectories_log_pb[prev_mask[:, :-1]] = prev_trajectories_log_pb[
                :, :max_n_prev
            ][prev_mask_truc]
            new_trajectories_log_pb[action_recon_mask] = recon_trajectories_log_pb[
                action_recon_mask2
            ]
            new_trajectories_log_pb = new_trajectories_log_pb.transpose(0, 1)

        # ------------------------------ DEBUG ------------------------------
        # If `debug` is True (expected only when testing), compare the
        # vectorized approach's results (above) to the for-loop results (below).
        if debug:
            _new_trajectories_states_tsr = env.sf.repeat(max_traj_len + 1, bs, 1).to(
                prev_trajectories.states.tensor
            )
            _new_trajectories_actions_tsr = env.dummy_action.repeat(
                max_traj_len, bs, 1
            ).to(prev_trajectories.actions.tensor)

            if (
                prev_trajectories_log_pf is not None
                and recon_trajectories_log_pf is not None
            ):
                _new_trajectories_log_pf = torch.full((max_traj_len, bs), 0.0).to(
                    device=device, dtype=torch.float
                )
                prev_trajectories_log_pf = prev_trajectories_log_pf.transpose(0, 1)
                recon_trajectories_log_pf = recon_trajectories_log_pf.transpose(0, 1)

            if (
                prev_trajectories_log_pb is not None
                and recon_trajectories_log_pb is not None
            ):
                _new_trajectories_log_pb = torch.full((max_traj_len, bs), 0.0).to(
                    device=device, dtype=torch.float
                )
                prev_trajectories_log_pb = prev_trajectories_log_pb.transpose(0, 1)
                recon_trajectories_log_pb = recon_trajectories_log_pb.transpose(0, 1)

            for i in range(bs):
                _n_prev = n_prevs[i]

                # Backward part
                _new_trajectories_states_tsr[: _n_prev + 1, i] = (
                    prev_trajectories.states.tensor[: _n_prev + 1, i]
                )
                _new_trajectories_actions_tsr[:_n_prev, i] = (
                    prev_trajectories.actions.tensor[:_n_prev, i]
                )

                # Forward part
                _len_recon = recon_trajectories.when_is_done[i]
                _new_trajectories_states_tsr[
                    _n_prev + 1 : _n_prev + _len_recon + 1, i
                ] = recon_trajectories.states.tensor[1 : _len_recon + 1, i]
                _new_trajectories_actions_tsr[_n_prev : _n_prev + _len_recon, i] = (
                    recon_trajectories.actions.tensor[:_len_recon, i]
                )

                if (
                    prev_trajectories_log_pf is not None
                    and recon_trajectories_log_pf is not None
                ):
                    _new_trajectories_log_pf[:_n_prev, i] = prev_trajectories_log_pf[
                        :_n_prev, i
                    ]
                    _new_trajectories_log_pf[_n_prev : _n_prev + _len_recon, i] = (
                        recon_trajectories_log_pf[:_len_recon, i]
                    )
                if (
                    prev_trajectories_log_pb is not None
                    and recon_trajectories_log_pb is not None
                ):
                    _new_trajectories_log_pb[:_n_prev, i] = prev_trajectories_log_pb[
                        :_n_prev, i
                    ]
                    _new_trajectories_log_pb[_n_prev : _n_prev + _len_recon, i] = (
                        recon_trajectories_log_pb[:_len_recon, i]
                    )

            assert torch.all(_new_trajectories_states_tsr == new_trajectories_states_tsr)
            assert torch.all(
                _new_trajectories_actions_tsr == new_trajectories_actions_tsr
            )
            if (
                prev_trajectories_log_pf is not None
                and recon_trajectories_log_pf is not None
            ):
                assert torch.all(_new_trajectories_log_pf == new_trajectories_log_pf)
            if (
                prev_trajectories_log_pb is not None
                and recon_trajectories_log_pb is not None
            ):
                assert torch.all(_new_trajectories_log_pb == new_trajectories_log_pb)

        new_trajectories = Trajectories(
            env=env,
            states=env.states_from_tensor(new_trajectories_states_tsr),
            conditioning=prev_trajectories.conditioning,
            actions=env.actions_from_tensor(new_trajectories_actions_tsr),
            when_is_done=new_trajectories_dones,
            is_backward=False,
            log_rewards=new_trajectories_log_rewards,
            log_probs=new_trajectories_log_pf,
        )

        return new_trajectories, new_trajectories_log_pf, new_trajectories_log_pb<|MERGE_RESOLUTION|>--- conflicted
+++ resolved
@@ -244,25 +244,6 @@
             states = new_states
             dones = dones | new_dones
             trajectories_states.append(deepcopy(states))
-<<<<<<< HEAD
-
-        trajectories = Trajectories(
-            env=env,
-            states=env.States.stack(trajectories_states),
-            conditioning=conditioning,
-            actions=env.Actions.stack(trajectories_actions[1:]),
-            when_is_done=trajectories_dones,
-            is_backward=self.estimator.is_backward,
-            log_rewards=trajectories_log_rewards,
-            log_probs=(
-                torch.stack(trajectories_logprobs, dim=0)[1:] if save_logprobs else None
-            ),
-            estimator_outputs=(
-                torch.stack(all_estimator_outputs, dim=0)
-                if save_estimator_outputs
-                else None
-            ),
-=======
 
         # Stack all states and actions
         stacked_states = env.States.stack_states(trajectories_states)
@@ -290,7 +271,6 @@
             log_rewards=trajectories_log_rewards,
             log_probs=stacked_logprobs,
             estimator_outputs=stacked_estimator_outputs,
->>>>>>> 2ef08246
         )
 
         return trajectories
