from typing import Any, List, Optional, Tuple

import torch

from gfn.actions import Actions
from gfn.containers import Trajectories
from gfn.env import Env
from gfn.estimators import Estimator
from gfn.states import GraphStates, States
from gfn.utils.common import ensure_same_device
from gfn.utils.graphs import graph_states_share_storage
from gfn.utils.handlers import (
    has_conditioning_exception_handler,
    no_conditioning_exception_handler,
)
from gfn.utils.prob_calculations import get_trajectory_pbs, get_trajectory_pfs


class Sampler:
    """Wrapper for a PolicyEstimator that enables sampling from GFlowNet environments.

    A Sampler encapsulates a PolicyEstimator and provides methods to sample individual
    actions or complete trajectories from GFlowNet environments. It can be used for
    both forward and backward sampling, depending on the estimator's configuration.

    Attributes:
        estimator: The PolicyEstimator used for sampling actions and computing
            probability distributions.
    """

    def __init__(self, estimator: Estimator) -> None:
        """Initializes a Sampler with a PolicyEstimator.

        Args:
            estimator: The PolicyEstimator to use for sampling actions and computing
                probability distributions.
        """
        self.estimator = estimator

    def sample_actions(
        self,
        env: Env,
        states: States,
        conditioning: torch.Tensor | None = None,
        save_estimator_outputs: bool = False,
        save_logprobs: bool = False,
        **policy_kwargs: Any,
    ) -> Tuple[Actions, torch.Tensor | None, torch.Tensor | None]:
        """Samples actions from the given states using the policy estimator.

        This method samples actions from the probability distribution defined by the
        policy estimator.

        When sampling off-policy, ensure to set `save_logprobs=False`. Log probabilities
        for off-policy actions should be calculated separately during GFlowNet training.

        Args:
            env: The environment where the states and actions are defined.
            states: A batch of states to sample actions from.
            conditioning: Optional tensor of conditioning information for conditional
                policies. If provided, the estimator must support conditional sampling.
            save_estimator_outputs: If True, returns the raw outputs from the estimator
                before conversion to probability distributions. This is useful for
                off-policy training with tempered policies.
            save_logprobs: If True, calculates and returns the log probabilities of
                the sampled actions under the policy distribution. This is useful for
                on-policy training.
            **policy_kwargs: Keyword arguments passed to the estimator's
                `to_probability_distribution` method. Common parameters include:
                - `temperature`: Scalar to divide logits by before softmax
                - `epsilon`: Probability of choosing random actions (exploration)
                - `sf_bias`: Bias to apply to exit action logits

        Returns:
            A tuple containing:
            - An Actions object with the sampled actions
            - Optional tensor of log probabilities (if save_logprobs=True)
            - Optional tensor of estimator outputs (if save_estimator_outputs=True)
        """
        # TODO: Should estimators instead ignore None for the conditioning vector?
        if conditioning is not None:
            with has_conditioning_exception_handler("estimator", self.estimator):
                estimator_output = self.estimator(states, conditioning)
        else:
            with no_conditioning_exception_handler("estimator", self.estimator):
                estimator_output = self.estimator(states)

        dist = self.estimator.to_probability_distribution(
            states, estimator_output, **policy_kwargs
        )

        with torch.no_grad():
            actions = dist.sample()

        if save_logprobs:
            log_probs = dist.log_prob(actions)
            if torch.any(torch.isinf(log_probs)):
                raise RuntimeError("Log probabilities are inf. This should not happen.")
        else:
            log_probs = None

        actions = env.actions_from_tensor(actions)
        if not save_estimator_outputs:
            estimator_output = None

        assert log_probs is None or log_probs.shape == actions.batch_shape
        # assert estimator_output is None or estimator_output.shape == actions.batch_shape
        # TODO: check expected shape

        return actions, log_probs, estimator_output

    def sample_trajectories(
        self,
        env: Env,
        n: Optional[int] = None,
        states: Optional[States] = None,
        conditioning: Optional[torch.Tensor] = None,
        save_estimator_outputs: bool = False,
        save_logprobs: bool = False,
        **policy_kwargs: Any,
    ) -> Trajectories:
        """Samples complete trajectories from the environment.

        This method samples trajectories by sequentially sampling actions from the
        policy estimator. It supports both forward and backward sampling, depending on
        the estimator's `is_backward` flag. If forward sampling, it samples until all
        trajectories reach the sink state. If backward sampling, it samples until all
        trajectories reach the initial state.

        Args:
            env: The environment to sample trajectories from.
            n: Number of trajectories to sample, all starting from s0. Must be
                provided if `states` is None.
            states: Initial states to start trajectories from. It should have batch_shape
                of length 1 (no trajectory dim). If `None`, `n` must be provided and we
                initialize `n` trajectories with the environment's initial state.
            conditioning: Optional tensor of conditioning information for conditional
                policies. Must match the batch shape of states.
            save_estimator_outputs: If True, saves the estimator outputs for each
                step. Useful for off-policy training with tempered policies.
            save_logprobs: If True, calculates and saves the log probabilities of
                sampled actions. Useful for on-policy training.
            **policy_kwargs: Keyword arguments passed to the policy estimator.
                See `sample_actions` for details.

        Returns:
            A Trajectories object containing the sampled trajectories with batch_shape
            (max_length+1, n_trajectories) for states and (max_length, n_trajectories)
            for actions.

        Note:
            For backward trajectories, the reward is computed at the initial state
            (s0) rather than the terminal state (sf).
        """
        if self.estimator.is_backward:
            # [ASSUMPTION] When backward sampling, all provided states are the
            # terminating states (can be passed to log_reward fn)
            assert (
                states is not None
            ), "When backward sampling, `states` must be provided"
            # assert states in env.terminating_states # This assert would be useful,
            # unfortunately, not every environment implements this.
        else:
            if states is None:
                assert n is not None, "Either kwarg `states` or `n` must be specified"
                states = env.reset(batch_shape=(n,))
            else:
                assert (
                    len(states.batch_shape) == 1
                ), "States should have a batch_shape of length 1, w/ no trajectory dim!"

        n_trajectories = states.batch_shape[0]
        device = states.device

        if conditioning is not None:
            assert states.batch_shape == conditioning.shape[: len(states.batch_shape)]
            ensure_same_device(states.device, conditioning.device)

        dones = (
            states.is_initial_state
            if self.estimator.is_backward
            else states.is_sink_state
        )

        # Define dummy actions to avoid errors when stacking empty lists.
        trajectories_states: List[States] = [states]
        trajectories_actions: List[Actions] = [
            env.actions_from_batch_shape((n_trajectories,))
        ]
        trajectories_logprobs: List[torch.Tensor] = [
            torch.full((n_trajectories,), fill_value=0, device=device)
        ]
        trajectories_terminating_idx = torch.zeros(
            n_trajectories, dtype=torch.long, device=device
        )
<<<<<<< HEAD
        trajectories_log_rewards = torch.zeros(n_trajectories, device=device)
=======
>>>>>>> 97839299

        step = 0
        all_estimator_outputs = []

        while not all(dones):
            actions = env.actions_from_batch_shape((n_trajectories,))
            log_probs = torch.full((n_trajectories,), fill_value=0.0, device=device)
            # This optionally allows you to retrieve the estimator_outputs collected
            # during sampling. This is useful if, for example, you want to evaluate off
            # policy actions later without repeating calculations to obtain the env
            # distribution parameters.
            if conditioning is not None:
                masked_conditioning = conditioning[~dones]
            else:
                masked_conditioning = None

            valid_actions, actions_log_probs, estimator_outputs = self.sample_actions(
                env,
                states[~dones],
                masked_conditioning,
                save_estimator_outputs=True if save_estimator_outputs else False,
                save_logprobs=save_logprobs,
                **policy_kwargs,
            )
            if estimator_outputs is not None:
                # Place estimator outputs into a stackable tensor. Note that this
                # will be replaced with torch.nested.nested_tensor in the future.
                estimator_outputs_padded = torch.full(
                    (n_trajectories,) + estimator_outputs.shape[1:],
                    fill_value=-float("inf"),
                    device=device,
                )
                estimator_outputs_padded[~dones] = estimator_outputs
                all_estimator_outputs.append(estimator_outputs_padded)

            actions[~dones] = valid_actions
            if save_logprobs:
                assert (
                    actions_log_probs is not None
                ), "actions_log_probs should not be None when save_logprobs is True"
                log_probs[~dones] = actions_log_probs

            trajectories_actions.append(actions)
            trajectories_logprobs.append(log_probs)

            if self.estimator.is_backward:
                new_states = env._backward_step(states, actions)
            else:
                new_states = env._step(states, actions)

            # Ensure that the new state is a distinct object from the old state.
            assert new_states is not states
            assert isinstance(new_states, States)
            if isinstance(new_states, GraphStates) and isinstance(states, GraphStates):
                # Asserts that there exists no shared storage between the two
                # GraphStates.
                assert not graph_states_share_storage(new_states, states)
            else:
                # Asserts that there exists no shared storage between the two
                # States.
                assert new_states.tensor.data_ptr() != states.tensor.data_ptr()

            # Increment the step, determine which trajectories are finished, and eval
            # rewards.
            step += 1

            # new_dones means those trajectories that just finished. Because we
            # pad the sink state to every short trajectory, we need to make sure
            # to filter out the already done ones.
            new_dones = (
                new_states.is_initial_state
                if self.estimator.is_backward
                else new_states.is_sink_state
            ) & ~dones
            trajectories_terminating_idx[new_dones] = step

            states = new_states
            dones = dones | new_dones
            trajectories_states.append(states)

        # Stack all states and actions
        stacked_states = env.States.stack(trajectories_states)
        stacked_actions = env.Actions.stack(trajectories_actions)[
            1:
        ]  # Drop dummy action
        stacked_logprobs = (
            torch.stack(trajectories_logprobs, dim=0)[1:]  # Drop dummy logprob
            if save_logprobs
            else None
        )

        # TODO: use torch.nested.nested_tensor(dtype, device, requires_grad).
        stacked_estimator_outputs = (
            torch.stack(all_estimator_outputs, dim=0) if save_estimator_outputs else None
        )

        # If there are no logprobs or estimator outputs, set them to None.
        # TODO: This is a hack to avoid errors when no logprobs or estimator outputs are
        # saved. This bug was introduced when I changed the dtypes library-wide -- why
        # is this happening?
        if stacked_logprobs is not None and len(stacked_logprobs) == 0:
            stacked_logprobs = None
        if stacked_estimator_outputs is not None and len(stacked_estimator_outputs) == 0:
            stacked_estimator_outputs = None

<<<<<<< HEAD
=======
        # Broadcast conditioning tensor to match states batch shape if needed
        if conditioning is not None:
            # The states have batch shape (max_length, n_trajectories)
            # The conditioning tensor should have shape (n_trajectories,) or (n_trajectories, 1)
            # We need to broadcast it to (max_length, n_trajectories, 1) for the estimator
            if len(conditioning.shape) == 1:
                # conditioning has shape (n_trajectories,)
                conditioning = (
                    conditioning.unsqueeze(0)
                    .unsqueeze(-1)
                    .expand(stacked_states.batch_shape[0], -1, 1)
                )
            elif len(conditioning.shape) == 2 and conditioning.shape[1] == 1:
                # conditioning has shape (n_trajectories, 1)
                conditioning = conditioning.unsqueeze(0).expand(
                    stacked_states.batch_shape[0], -1, -1
                )

>>>>>>> 97839299
        trajectories = Trajectories(
            env=env,
            states=stacked_states,
            conditioning=conditioning,
            actions=stacked_actions,
            terminating_idx=trajectories_terminating_idx,
            is_backward=self.estimator.is_backward,
            log_rewards=None,  # will be calculated later
            log_probs=stacked_logprobs,
            estimator_outputs=stacked_estimator_outputs,
        )

        return trajectories


class LocalSearchSampler(Sampler):
    """Sampler equipped with local search capabilities.

    The LocalSearchSampler extends the basic Sampler with local search functionality
    based on the back-and-forth heuristic. This approach was first proposed by
    [Zhang et al. 2022](https://arxiv.org/abs/2202.01361) and further explored by
    [Kim et al. 2023](https://arxiv.org/abs/2310.02710).

    The local search process involves:
    1. Taking a trajectory and performing K backward steps using a backward policy
    2. Reconstructing the trajectory from the junction state using the forward policy
    3. Optionally applying Metropolis-Hastings acceptance criterion

    Attributes:
        estimator: The forward policy estimator (inherited from Sampler).
        backward_sampler: A Sampler instance with the backward policy estimator.
    """

    def __init__(
        self,
        pf_estimator: Estimator,
        pb_estimator: Estimator,
    ):
        """Initializes a LocalSearchSampler with forward and backward estimators.

        Args:
            pf_estimator: The forward policy estimator for sampling and reconstructing
                trajectories.
            pb_estimator: The backward policy estimator for backtracking trajectories.
        """
        super().__init__(pf_estimator)
        self.backward_sampler = Sampler(pb_estimator)

    def local_search(
        self,
        env: Env,
        trajectories: Trajectories,
        conditioning: torch.Tensor | None = None,
        save_estimator_outputs: bool = False,
        save_logprobs: bool = False,
        back_steps: torch.Tensor | None = None,
        back_ratio: float | None = None,
        use_metropolis_hastings: bool = True,
        debug: bool = False,
        **policy_kwargs: Any,
    ) -> tuple[Trajectories, torch.Tensor]:
        """Performs local search on a batch of trajectories.

        This method implements the local search algorithm by:
        1. For each trajectory, performing K backward steps to reach a junction state
        2. Reconstructing the trajectory from the junction state using the forward policy
        3. Optionally applying Metropolis-Hastings acceptance criterion to decide whether
           to accept the new trajectory.

        Args:
            env: The environment to sample trajectories from.
            trajectories: The batch of trajectories to perform local search on.
            conditioning: Optional tensor of conditioning information for conditional
                policies. Must match the batch shape of states.
            save_estimator_outputs: If True, saves the estimator outputs for each
                step. Useful for off-policy training with tempered policies.
            save_logprobs: If True, calculates and saves the log probabilities of
                sampled actions. Useful for on-policy training.
            back_steps: Number of backward steps to take. Must be provided if
                `back_ratio` is None.
            back_ratio: Ratio of trajectory length to use for backward steps.
                Must be provided if `back_steps` is None.
            use_metropolis_hastings: If True, applies Metropolis-Hastings acceptance
                criterion. If False, accepts new trajectories if they have higher
                rewards.
            debug: If True, performs additional validation checks for debugging.
            **policy_kwargs: Keyword arguments passed to the policy estimator.
                See `sample_actions` for details.

        Returns:
            A tuple containing:
            - A Trajectories object refined by local search
            - A boolean tensor indicating which trajectories were updated
        """
        # TODO: Implement local search for GraphStates.
        if isinstance(env.States, GraphStates):
            raise NotImplementedError("Local search is not implemented for GraphStates.")

        save_logprobs = save_logprobs or use_metropolis_hastings

        # K-step backward sampling with the backward estimator,
        # where K is the number of backward steps used in https://arxiv.org/abs/2202.01361.
        if back_steps is None:
            assert (
                back_ratio is not None and 0 < back_ratio <= 1
            ), "Either kwarg `back_steps` or `back_ratio` must be specified"
            K = torch.ceil(back_ratio * (trajectories.terminating_idx - 1)).long()
        else:
            K = torch.where(
                back_steps > trajectories.terminating_idx,
                trajectories.terminating_idx,
                back_steps,
            )

        prev_trajectories = self.backward_sampler.sample_trajectories(
            env,
            states=trajectories.terminating_states,
            conditioning=conditioning,
            save_estimator_outputs=save_estimator_outputs,
            save_logprobs=save_logprobs,
            **policy_kwargs,
        )

        # By reversing the backward trajectories, obtain the forward trajectories.
        # This is called `prev_trajectories` since they are the trajectories before
        # the local search. The `new_trajectories` will be obtained by performing local
        # search on them.
        prev_trajectories = prev_trajectories.reverse_backward_trajectories()
        assert prev_trajectories.log_rewards is not None

        # Reconstructing with self.estimator
        n_prevs = prev_trajectories.terminating_idx - K - 1
        junction_states_tsr = torch.gather(
            prev_trajectories.states.tensor,
            0,
            (n_prevs).view(1, -1, 1).expand(-1, -1, *trajectories.states.state_shape),
        ).squeeze(0)
        recon_trajectories = super().sample_trajectories(
            env,
            states=env.states_from_tensor(junction_states_tsr),
            conditioning=conditioning,
            save_estimator_outputs=save_estimator_outputs,
            save_logprobs=save_logprobs,
            **policy_kwargs,
        )

        # Calculate the log probabilities as needed.
        prev_trajectories_log_pf = (
            get_trajectory_pfs(pf=self.estimator, trajectories=prev_trajectories)
            if save_logprobs
            else None
        )
        recon_trajectories_log_pf = (
            get_trajectory_pfs(pf=self.estimator, trajectories=recon_trajectories)
            if save_logprobs
            else None
        )
        prev_trajectories_log_pb = (
            get_trajectory_pbs(
                pb=self.backward_sampler.estimator, trajectories=prev_trajectories
            )
            if use_metropolis_hastings
            else None
        )
        recon_trajectories_log_pb = (
            get_trajectory_pbs(
                pb=self.backward_sampler.estimator, trajectories=recon_trajectories
            )
            if use_metropolis_hastings
            else None
        )

        (
            new_trajectories,
            new_trajectories_log_pf,
            new_trajectories_log_pb,
        ) = self._combine_prev_and_recon_trajectories(
            n_prevs=n_prevs,
            prev_trajectories=prev_trajectories,
            recon_trajectories=recon_trajectories,
            prev_trajectories_log_pf=prev_trajectories_log_pf,
            recon_trajectories_log_pf=recon_trajectories_log_pf,
            prev_trajectories_log_pb=prev_trajectories_log_pb,
            recon_trajectories_log_pb=recon_trajectories_log_pb,
            debug=debug,
        )

        if use_metropolis_hastings:
            assert (
                prev_trajectories_log_pb is not None
                and new_trajectories_log_pf is not None
                and new_trajectories_log_pb is not None
                and prev_trajectories_log_pf is not None
                and new_trajectories.log_rewards is not None
            )

            # The acceptance ratio is: min(1, R(x')p(x->s'->x') / R(x)p(x'->s'-> x))
            # Also, note this:
            # p(x->s'->x') / p(x'->s'-> x))
            # = p_B(x->s')p_F(s'->x') / p_B(x'->s')p_F(s'->x)
            # = p_B(x->s'->s0)p_F(s0->s'->x') / p_B(x'->s'->s0)p_F(s0->s'->x)
            # = p_B(tau|x)p_F(tau') / p_B(tau'|x')p_F(tau)
            log_accept_ratio = torch.clamp_max(
                new_trajectories.log_rewards
                + prev_trajectories_log_pb.sum(0)
                + new_trajectories_log_pf.sum(0)
                - prev_trajectories.log_rewards
                - new_trajectories_log_pb.sum(0)
                - prev_trajectories_log_pf.sum(0),
                0.0,
            )
            is_updated = torch.rand(
                new_trajectories.n_trajectories, device=log_accept_ratio.device
            ) < torch.exp(log_accept_ratio)
        else:
            assert prev_trajectories.log_rewards is not None
            assert new_trajectories.log_rewards is not None
            is_updated = prev_trajectories.log_rewards <= new_trajectories.log_rewards

        return new_trajectories, is_updated

    def sample_trajectories(
        self,
        env: Env,
        n: Optional[int] = None,
        states: Optional[States] = None,
        conditioning: Optional[torch.Tensor] = None,
        save_estimator_outputs: bool = False,  # FIXME: currently not work if this is True
        save_logprobs: bool = False,  # FIXME: currently not work if this is True
        n_local_search_loops: int = 0,
        back_steps: torch.Tensor | None = None,
        back_ratio: float | None = None,
        use_metropolis_hastings: bool = False,
        **policy_kwargs: Any,
    ) -> Trajectories:
        """Samples trajectories with optional local search operations.

        This method extends the basic trajectory sampling with local search operations.
        After sampling initial trajectories, it performs multiple rounds of local search
        to potentially improve the trajectory quality in terms of the reward.

        Args:
            env: The environment to sample trajectories from.
            n: Number of trajectories to sample, all starting from s0. Must be
                provided if `states` is None.
            states: Initial states to start trajectories from. It should have batch_shape
                of length 1 (no trajectory dim). If `None`, `n` must be provided and we
                initialize `n` trajectories with the environment's initial state.
            conditioning: Optional tensor of conditioning information for conditional
                policies. Must match the batch shape of states.
            save_estimator_outputs: If True, saves the estimator outputs for each
                step. Useful for off-policy training with tempered policies.
            save_logprobs: If True, calculates and saves the log probabilities of
                sampled actions. Useful for on-policy training.
            n_local_search_loops: Number of local search loops to perform after
                initial sampling. Each loop creates additional trajectories.
            back_steps: Number of backward steps to take. Must be provided if
                `back_ratio` is None.
            back_ratio: Ratio of trajectory length to use for backward steps.
                Must be provided if `back_steps` is None.
            use_metropolis_hastings: If True, applies Metropolis-Hastings acceptance
                criterion. If False, accepts new trajectories if they have higher
                rewards.
            **policy_kwargs: Keyword arguments passed to the policy estimator.
                See `sample_actions` for details.

        Returns:
            A Trajectories object representing the batch of sampled trajectories,
            where the number of trajectories is n * (1 + n_local_search_loops).

        Note:
            The final trajectories container contains both the initial trajectories
            and the improved trajectories from local search.
        """
        trajectories = super().sample_trajectories(
            env,
            n,
            states,
            conditioning,
            save_estimator_outputs,
            save_logprobs or use_metropolis_hastings,
            **policy_kwargs,
        )

        if n is None:
            n = int(trajectories.n_trajectories)

        search_indices = torch.arange(n, device=trajectories.states.device)

        for it in range(n_local_search_loops):
            # Search phase
            ls_trajectories, is_updated = self.local_search(
                env,
                trajectories[search_indices],
                conditioning,
                save_estimator_outputs,
                save_logprobs,
                back_steps,
                back_ratio,
                use_metropolis_hastings,
                **policy_kwargs,
            )
            trajectories.extend(ls_trajectories)

            last_indices = torch.arange(
                n * it, n * (it + 1), device=trajectories.states.device
            )
            search_indices[is_updated] = last_indices[is_updated]

        return trajectories

    @staticmethod
    def _combine_prev_and_recon_trajectories(  # noqa: C901
        n_prevs: torch.Tensor,
        prev_trajectories: Trajectories,
        recon_trajectories: Trajectories,
        prev_trajectories_log_pf: torch.Tensor | None = None,
        recon_trajectories_log_pf: torch.Tensor | None = None,
        prev_trajectories_log_pb: torch.Tensor | None = None,
        recon_trajectories_log_pb: torch.Tensor | None = None,
        debug: bool = False,
    ) -> tuple[Trajectories, torch.Tensor | None, torch.Tensor | None]:
        """Combines previous and reconstructed trajectories to create new trajectories.

        This static method combines two trajectory segments: `prev_trajectories` and
        `recon_trajectories` to create `new_trajectories`. Specifically,
        `new_trajectories` is constructed by replacing certain portion of the
        `prev_trajectories` with `recon_trajectories`. See self.local_search for how
        to generate `prev_trajectories` and `recon_trajectories`.

        Args:
            n_prevs: Tensor indicating how many steps to take from prev_trajectories
                for each trajectory in the batch.
            prev_trajectories: Trajectories obtained from backward sampling.
            recon_trajectories: Trajectories obtained from forward reconstruction.
            prev_trajectories_log_pf: Optional log probabilities for forward policy
                on `prev_trajectories`.
            recon_trajectories_log_pf: Optional log probabilities for forward policy
                on `recon_trajectories`.
            prev_trajectories_log_pb: Optional log probabilities for backward policy
                on `prev_trajectories`.
            recon_trajectories_log_pb: Optional log probabilities for backward policy
                on `recon_trajectories`.
            debug: If True, performs additional validation checks for debugging.

        Returns:
            A tuple containing:
            - the `new_trajectories` Trajectories object with the combined trajectories
            - the `new_trajectories_log_pf` tensor of combined forward log probabilities
            - the `new_trajectories_log_pb` tensor of combined backward log probabilities

        Note:
            This method performs complex tensor operations to efficiently combine
            trajectory segments. The debug mode compares the vectorized approach
            with a for-loop implementation to ensure correctness.
        """
        new_trajectories_log_pf = None
        new_trajectories_log_pb = None

        bs = prev_trajectories.n_trajectories
        device = prev_trajectories.states.device
        env = prev_trajectories.env

        # Obtain full trajectories by concatenating the backward and forward parts.
        max_n_prev = n_prevs.max()
        n_recons = recon_trajectories.terminating_idx
        max_n_recon = n_recons.max()

        new_trajectories_log_rewards = recon_trajectories.log_rewards  # Episodic reward
        new_trajectories_dones = n_prevs + n_recons
        max_traj_len = int(new_trajectories_dones.max().item())

        # Create helper indices and masks
        idx = torch.arange(max_traj_len + 1).unsqueeze(1).expand(-1, bs).to(n_prevs)

        prev_mask = idx < n_prevs
        state_recon_mask = (idx >= n_prevs) * (idx <= n_prevs + n_recons)
        state_recon_mask2 = idx[: max_n_recon + 1] <= n_recons
        action_recon_mask = (idx[:-1] >= n_prevs) * (idx[:-1] <= n_prevs + n_recons - 1)
        action_recon_mask2 = idx[:max_n_recon] <= n_recons - 1

        # Transpose for easier indexing
        prev_trajectories_states_tsr = prev_trajectories.states.tensor.transpose(0, 1)
        prev_trajectories_actions_tsr = prev_trajectories.actions.tensor.transpose(0, 1)
        recon_trajectories_states_tsr = recon_trajectories.states.tensor.transpose(0, 1)
        recon_trajectories_actions_tsr = recon_trajectories.actions.tensor.transpose(
            0, 1
        )
        prev_mask = prev_mask.transpose(0, 1)
        state_recon_mask = state_recon_mask.transpose(0, 1)
        state_recon_mask2 = state_recon_mask2.transpose(0, 1)
        action_recon_mask = action_recon_mask.transpose(0, 1)
        action_recon_mask2 = action_recon_mask2.transpose(0, 1)

        # Prepare the new states and actions
        # Note that these are initialized in transposed shapes
        new_trajectories_states_tsr = env.sf.repeat(bs, max_traj_len + 1, 1).to(
            prev_trajectories.states.tensor
        )
        new_trajectories_actions_tsr = env.dummy_action.repeat(bs, max_traj_len, 1).to(
            prev_trajectories.actions.tensor
        )

        # Assign the first part (backtracked from backward policy) of the trajectory
        prev_mask_truc = prev_mask[:, :max_n_prev]
        new_trajectories_states_tsr[prev_mask] = prev_trajectories_states_tsr[
            :, :max_n_prev
        ][prev_mask_truc]
        new_trajectories_actions_tsr[prev_mask[:, :-1]] = prev_trajectories_actions_tsr[
            :, :max_n_prev
        ][prev_mask_truc]

        # Assign the second part (reconstructed from forward policy) of the trajectory
        new_trajectories_states_tsr[state_recon_mask] = recon_trajectories_states_tsr[
            state_recon_mask2
        ]
        new_trajectories_actions_tsr[action_recon_mask] = recon_trajectories_actions_tsr[
            action_recon_mask2
        ]

        # Transpose back
        new_trajectories_states_tsr = new_trajectories_states_tsr.transpose(0, 1)
        new_trajectories_actions_tsr = new_trajectories_actions_tsr.transpose(0, 1)

        # Similarly, combine log_pf and log_pb if needed
        if (
            prev_trajectories_log_pf is not None
            and recon_trajectories_log_pf is not None
        ):
            prev_trajectories_log_pf = prev_trajectories_log_pf.transpose(0, 1)
            recon_trajectories_log_pf = recon_trajectories_log_pf.transpose(0, 1)
            new_trajectories_log_pf = torch.full((bs, max_traj_len), 0.0).to(
                device=device, dtype=prev_trajectories_log_pf.dtype  # type: ignore
            )
            new_trajectories_log_pf[prev_mask[:, :-1]] = prev_trajectories_log_pf[  # type: ignore
                :, :max_n_prev
            ][
                prev_mask_truc
            ]
            new_trajectories_log_pf[action_recon_mask] = recon_trajectories_log_pf[  # type: ignore
                action_recon_mask2
            ]
            new_trajectories_log_pf = new_trajectories_log_pf.transpose(0, 1)
        if (
            prev_trajectories_log_pb is not None
            and recon_trajectories_log_pb is not None
        ):
            prev_trajectories_log_pb = prev_trajectories_log_pb.transpose(0, 1)
            recon_trajectories_log_pb = recon_trajectories_log_pb.transpose(0, 1)
            new_trajectories_log_pb = torch.full((bs, max_traj_len), 0.0).to(
                device=device, dtype=prev_trajectories_log_pb.dtype  # type: ignore
            )
            new_trajectories_log_pb[prev_mask[:, :-1]] = prev_trajectories_log_pb[  # type: ignore
                :, :max_n_prev
            ][
                prev_mask_truc
            ]
            new_trajectories_log_pb[action_recon_mask] = recon_trajectories_log_pb[  # type: ignore
                action_recon_mask2
            ]
            new_trajectories_log_pb = new_trajectories_log_pb.transpose(0, 1)

        # ------------------------------ DEBUG ------------------------------
        # If `debug` is True (expected only when testing), compare the
        # vectorized approach's results (above) to the for-loop results (below).
        if debug:
            _new_trajectories_states_tsr = env.sf.repeat(max_traj_len + 1, bs, 1).to(
                prev_trajectories.states.tensor
            )
            _new_trajectories_actions_tsr = env.dummy_action.repeat(
                max_traj_len, bs, 1
            ).to(prev_trajectories.actions.tensor)

            if (
                prev_trajectories_log_pf is not None
                and recon_trajectories_log_pf is not None
            ):
                _new_trajectories_log_pf = torch.full((max_traj_len, bs), 0.0).to(
                    device=device, dtype=prev_trajectories_log_pf.dtype
                )
                prev_trajectories_log_pf = prev_trajectories_log_pf.transpose(0, 1)
                recon_trajectories_log_pf = recon_trajectories_log_pf.transpose(0, 1)

            if (
                prev_trajectories_log_pb is not None
                and recon_trajectories_log_pb is not None
            ):
                _new_trajectories_log_pb = torch.full((max_traj_len, bs), 0.0).to(
                    device=device, dtype=prev_trajectories_log_pb.dtype
                )
                prev_trajectories_log_pb = prev_trajectories_log_pb.transpose(0, 1)
                recon_trajectories_log_pb = recon_trajectories_log_pb.transpose(0, 1)

            for i in range(bs):
                _n_prev = n_prevs[i]

                # Backward part
                _new_trajectories_states_tsr[: _n_prev + 1, i] = (
                    prev_trajectories.states.tensor[: _n_prev + 1, i]
                )
                _new_trajectories_actions_tsr[:_n_prev, i] = (
                    prev_trajectories.actions.tensor[:_n_prev, i]
                )

                # Forward part
                _len_recon = recon_trajectories.terminating_idx[i]
                _new_trajectories_states_tsr[
                    _n_prev + 1 : _n_prev + _len_recon + 1, i
                ] = recon_trajectories.states.tensor[1 : _len_recon + 1, i]
                _new_trajectories_actions_tsr[_n_prev : _n_prev + _len_recon, i] = (
                    recon_trajectories.actions.tensor[:_len_recon, i]
                )

                if (
                    prev_trajectories_log_pf is not None
                    and recon_trajectories_log_pf is not None
                ):
                    _new_trajectories_log_pf[:_n_prev, i] = prev_trajectories_log_pf[
                        :_n_prev, i
                    ]
                    _new_trajectories_log_pf[_n_prev : _n_prev + _len_recon, i] = (
                        recon_trajectories_log_pf[:_len_recon, i]
                    )
                if (
                    prev_trajectories_log_pb is not None
                    and recon_trajectories_log_pb is not None
                ):
                    _new_trajectories_log_pb[:_n_prev, i] = prev_trajectories_log_pb[
                        :_n_prev, i
                    ]
                    _new_trajectories_log_pb[_n_prev : _n_prev + _len_recon, i] = (
                        recon_trajectories_log_pb[:_len_recon, i]
                    )

            assert torch.all(_new_trajectories_states_tsr == new_trajectories_states_tsr)
            assert torch.all(
                _new_trajectories_actions_tsr == new_trajectories_actions_tsr
            )
            if (
                prev_trajectories_log_pf is not None
                and recon_trajectories_log_pf is not None
            ):
                assert torch.all(_new_trajectories_log_pf == new_trajectories_log_pf)
            if (
                prev_trajectories_log_pb is not None
                and recon_trajectories_log_pb is not None
            ):
                assert torch.all(_new_trajectories_log_pb == new_trajectories_log_pb)

        new_trajectories = Trajectories(
            env=env,
            states=env.states_from_tensor(new_trajectories_states_tsr),
            conditioning=prev_trajectories.conditioning,
            actions=env.actions_from_tensor(new_trajectories_actions_tsr),
            terminating_idx=new_trajectories_dones,
            is_backward=False,
            log_rewards=new_trajectories_log_rewards,
            log_probs=new_trajectories_log_pf,
        )

        return new_trajectories, new_trajectories_log_pf, new_trajectories_log_pb<|MERGE_RESOLUTION|>--- conflicted
+++ resolved
@@ -193,10 +193,6 @@
         trajectories_terminating_idx = torch.zeros(
             n_trajectories, dtype=torch.long, device=device
         )
-<<<<<<< HEAD
-        trajectories_log_rewards = torch.zeros(n_trajectories, device=device)
-=======
->>>>>>> 97839299
 
         step = 0
         all_estimator_outputs = []
@@ -302,8 +298,6 @@
         if stacked_estimator_outputs is not None and len(stacked_estimator_outputs) == 0:
             stacked_estimator_outputs = None
 
-<<<<<<< HEAD
-=======
         # Broadcast conditioning tensor to match states batch shape if needed
         if conditioning is not None:
             # The states have batch shape (max_length, n_trajectories)
@@ -322,7 +316,6 @@
                     stacked_states.batch_shape[0], -1, -1
                 )
 
->>>>>>> 97839299
         trajectories = Trajectories(
             env=env,
             states=stacked_states,
