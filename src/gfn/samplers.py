--- conflicted
+++ resolved
@@ -28,15 +28,11 @@
             probability distributions.
     """
 
-<<<<<<< HEAD
     def __init__(
         self,
-        estimator: GFNModule,
+        estimator: Estimator,
         dtype: torch.dtype | None = None,
     ) -> None:
-=======
-    def __init__(self, estimator: Estimator) -> None:
->>>>>>> 0ca5b7b5
         """Initializes a Sampler with a PolicyEstimator.
 
         Args:
@@ -340,27 +336,19 @@
         backward_sampler: A Sampler instance with the backward policy estimator.
     """
 
-<<<<<<< HEAD
     def __init__(
         self,
-        pf_estimator: GFNModule,
-        pb_estimator: GFNModule,
+        pf_estimator: Estimator,
+        pb_estimator: Estimator,
         dtype: torch.dtype | None = None,
     ):
-=======
-    def __init__(self, pf_estimator: Estimator, pb_estimator: Estimator):
->>>>>>> 0ca5b7b5
         """Initializes a LocalSearchSampler with forward and backward estimators.
 
         Args:
             pf_estimator: The forward policy estimator for sampling and reconstructing
                 trajectories.
-<<<<<<< HEAD
-            pb_estimator: The backward PolicyEstimator for backtracking trajectories.
+            pb_estimator: The backward policy estimator for backtracking trajectories.
             dtype: The dtype of floating point numbers. If None, uses pytorch default fp dtype.
-=======
-            pb_estimator: The backward policy estimator for backtracking trajectories.
->>>>>>> 0ca5b7b5
         """
         super().__init__(pf_estimator, dtype)
         self.backward_sampler = Sampler(pb_estimator, dtype)
