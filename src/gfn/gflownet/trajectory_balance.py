--- conflicted
+++ resolved
@@ -55,12 +55,8 @@
         self,
         env: Env,
         trajectories: Trajectories,
-<<<<<<< HEAD
-        recalculate_all_logprobs: bool = False,
+        recalculate_all_logprobs: bool = True,
         reduction: str = "mean",
-=======
-        recalculate_all_logprobs: bool = True,
->>>>>>> 856c5d0e
     ) -> torch.Tensor:
         """Trajectory balance loss.
 
@@ -117,12 +113,8 @@
         self,
         env: Env,
         trajectories: Trajectories,
-<<<<<<< HEAD
-        recalculate_all_logprobs: bool = False,
+        recalculate_all_logprobs: bool = True,
         reduction: str = "mean",
-=======
-        recalculate_all_logprobs: bool = True,
->>>>>>> 856c5d0e
     ) -> torch.Tensor:
         """Log Partition Variance loss.
 
