--- conflicted
+++ resolved
@@ -42,14 +42,9 @@
     def __init__(
         self,
         pf: Estimator,
-<<<<<<< HEAD
         pb: Estimator | None,
-        logZ: float | ScalarEstimator = 0.0,
-=======
-        pb: Estimator,
         logZ: nn.Parameter | ScalarEstimator | None = None,
         init_logZ: float = 0.0,
->>>>>>> 216fc668
         log_reward_clip_min: float = -float("inf"),
         dag_is_tree: bool = False,
     ):
