--- conflicted
+++ resolved
@@ -69,12 +69,8 @@
         self,
         env: Env,
         states: DiscreteStates,
-<<<<<<< HEAD
+        conditioning: torch.Tensor | None,
     ) -> torch.Tensor:
-=======
-        conditioning: torch.Tensor | None,
-    ) -> TT["n_trajectories", torch.float]:
->>>>>>> d2d959e5
         """Computes the FM for the provided states.
 
         The Flow Matching loss is defined as the log-sum incoming flows minus log-sum
@@ -159,16 +155,11 @@
         return (log_incoming_flows - log_outgoing_flows).pow(2).mean()
 
     def reward_matching_loss(
-<<<<<<< HEAD
-        self, env: Env, terminating_states: DiscreteStates
-    ) -> torch.Tensor:
-=======
         self,
         env: Env,
         terminating_states: DiscreteStates,
         conditioning: torch.Tensor,
-    ) -> TT[0, float]:
->>>>>>> d2d959e5
+    ) -> torch.Tensor:
         """Calculates the reward matching loss from the terminating states."""
         del env  # Unused
         assert terminating_states.log_rewards is not None
@@ -186,18 +177,13 @@
         return (terminating_log_edge_flows - log_rewards).pow(2).mean()
 
     def loss(
-<<<<<<< HEAD
-        self, env: Env, states_tuple: Tuple[DiscreteStates, DiscreteStates]
-    ) -> torch.Tensor:
-=======
         self,
         env: Env,
         states_tuple: Union[
             Tuple[DiscreteStates, DiscreteStates, torch.Tensor, torch.Tensor],
             Tuple[DiscreteStates, DiscreteStates, None, None],
         ],
-    ) -> TT[0, float]:
->>>>>>> d2d959e5
+    ) -> torch.Tensor:
         """Given a batch of non-terminal and terminal states, compute a loss.
 
         Unlike the GFlowNets Foundations paper, we allow more flexibility by passing a
