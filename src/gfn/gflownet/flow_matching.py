--- conflicted
+++ resolved
@@ -188,13 +188,9 @@
     def loss(
         self,
         env: DiscreteEnv,
-<<<<<<< HEAD
-        state_pairs: StatePairs[DiscreteStates],
-        reduction: str = "mean",
-=======
         states_container: StatesContainer[DiscreteStates],
         recalculate_all_logprobs: bool = True,
->>>>>>> 856c5d0e
+        reduction: str = "mean",
     ) -> torch.Tensor:
         """Given a batch of non-terminal and terminal states, compute a loss.
 
@@ -210,18 +206,6 @@
         del recalculate_all_logprobs  # Unused for FM.
         fm_loss = self.flow_matching_loss(
             env,
-<<<<<<< HEAD
-            state_pairs.intermediary_states,
-            state_pairs.intermediary_conditioning,
-            reduction=reduction,
-        )
-        rm_loss = self.reward_matching_loss(
-            env,
-            state_pairs.terminating_states,
-            state_pairs.terminating_conditioning,
-            state_pairs.log_rewards,
-            reduction=reduction,
-=======
             states_container.intermediary_states,
             states_container.intermediary_conditioning,
         )
@@ -230,7 +214,6 @@
             states_container.terminating_states,
             states_container.terminating_conditioning,
             states_container.terminating_log_rewards,
->>>>>>> 856c5d0e
         )
         return fm_loss + self.alpha * rm_loss
 
