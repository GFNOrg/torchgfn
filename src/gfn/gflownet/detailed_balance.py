import math
from typing import Tuple

import torch

from gfn.containers import Trajectories, Transitions
from gfn.env import Env
from gfn.gflownet.base import PFBasedGFlowNet, loss_reduce
from gfn.modules import ConditionalScalarEstimator, GFNModule, ScalarEstimator
from gfn.utils.handlers import (
    has_conditioning_exception_handler,
    no_conditioning_exception_handler,
    warn_about_recalculating_logprobs,
)
from gfn.utils.prob_calculations import get_transition_pfs_and_pbs


def check_compatibility(states, actions, transitions):
    if states.batch_shape != tuple(actions.batch_shape):
        if type(transitions) is not Transitions:
            raise TypeError(
                "`transitions` is type={}, not Transitions".format(type(transitions))
            )
        else:
            raise ValueError(" wrong happening with log_pf evaluations")


class DBGFlowNet(PFBasedGFlowNet[Transitions]):
    r"""The Detailed Balance GFlowNet.

    Corresponds to $\mathcal{O}_{PF} = \mathcal{O}_1 \times \mathcal{O}_2 \times
    \mathcal{O}_3$, where $\mathcal{O}_1$ is the set of functions from the internal
    states (no $s_f$) to $\mathbb{R}^+$ (which we parametrize with logs, to avoid the
    non-negativity constraint), and $\mathcal{O}_2$ is the set of forward probability
    functions consistent with the DAG. $\mathcal{O}_3$ is the set of backward
    probability functions consistent with the DAG, or a singleton thereof, if
    `self.logit_PB` is a fixed `DiscretePBEstimator`.

    Attributes:
        logF: a ScalarEstimator instance.
        forward_looking: whether to implement the forward looking GFN loss.
        log_reward_clip_min: If finite, clips log rewards to this value.
        safe_log_prob_min: If True, uses a -1e10 as the minimum log probability value
            to avoid numerical instability, otherwise uses 1e-38.
    """

    def __init__(
        self,
        pf: GFNModule,
        pb: GFNModule,
        logF: ScalarEstimator | ConditionalScalarEstimator,
        forward_looking: bool = False,
        log_reward_clip_min: float = -float("inf"),
        safe_log_prob_min: bool = True,
    ):
        super().__init__(pf, pb)
        assert any(
            isinstance(logF, cls)
            for cls in [ScalarEstimator, ConditionalScalarEstimator]
        ), "logF must be a ScalarEstimator or derived"
        self.logF = logF
        self.forward_looking = forward_looking
        self.log_reward_clip_min = log_reward_clip_min
        if safe_log_prob_min:
            self.log_prob_min = -1e10
        else:
            self.log_prob_min = -1e38

    def logF_named_parameters(self):
        try:
            return {k: v for k, v in self.named_parameters() if "logF" in k}
        except KeyError as e:
            print(
                "logF not found in self.named_parameters. Are the weights tied with PF? {}".format(
                    e
                )
            )

    def logF_parameters(self):
        try:
            return [v for k, v in self.named_parameters() if "logF" in k]
        except KeyError as e:
            print(
                "logF not found in self.named_parameters. Are the weights tied with PF? {}".format(
                    e
                )
            )

    def get_pfs_and_pbs(
        self, transitions: Transitions, recalculate_all_logprobs: bool = True
    ) -> Tuple[torch.Tensor, torch.Tensor]:
        return get_transition_pfs_and_pbs(
            self.pf, self.pb, transitions, recalculate_all_logprobs
        )

    def get_scores(
        self, env: Env, transitions: Transitions, recalculate_all_logprobs: bool = True
    ) -> Tuple[torch.Tensor, torch.Tensor, torch.Tensor]:
        """Given a batch of transitions, calculate the scores.

        Args:
            transitions: a batch of transitions.

        Unless recalculate_all_logprobs=True, in which case we re-evaluate the logprobs of the transitions with
        the current self.pf. The following applies:
            - If transitions have log_probs attribute, use them - this is usually for on-policy learning
            - Else, re-evaluate the log_probs using the current self.pf - this is usually for
              off-policy learning with replay buffer

        Returns: A tuple of three tensors of shapes (n_transitions,), representing the
            log probabilities of the actions, the log probabilities of the backward actions, and th scores.

        Raises:
            ValueError: when supplied with backward transitions.
            AssertionError: when log rewards of transitions are None.
        """
        if transitions.is_backward:
            raise ValueError("Backward transitions are not supported")

        states = transitions.states
        actions = transitions.actions

        if len(states) == 0:
            return (
                torch.tensor(self.log_prob_min, device=transitions.device),
                torch.tensor(self.log_prob_min, device=transitions.device),
                torch.tensor(0.0, device=transitions.device),
            )

        # uncomment next line for debugging
        # assert transitions.states.is_sink_state.equal(transitions.actions.is_dummy)
        check_compatibility(states, actions, transitions)

        log_pf_actions, log_pb_actions = self.get_pfs_and_pbs(
            transitions, recalculate_all_logprobs
        )

        # LogF is potentially a conditional computation.
        if transitions.conditioning is not None:
            with has_conditioning_exception_handler("logF", self.logF):
                log_F_s = self.logF(states, transitions.conditioning).squeeze(-1)
        else:
            with no_conditioning_exception_handler("logF", self.logF):
                log_F_s = self.logF(states).squeeze(-1)

        if self.forward_looking:
            log_rewards = env.log_reward(states)
            if math.isfinite(self.log_reward_clip_min):
                log_rewards = log_rewards.clamp_min(self.log_reward_clip_min)
            log_F_s = log_F_s + log_rewards

        preds = log_pf_actions + log_F_s

        # uncomment next line for debugging
        # assert transitions.next_states.is_sink_state.equal(transitions.is_terminating)

        # automatically removes invalid transitions (i.e. s_f -> s_f)
        valid_next_states = transitions.next_states[~transitions.is_terminating]
        valid_transitions_is_terminating = transitions.is_terminating[
            ~transitions.states.is_sink_state
        ]

        if len(valid_next_states) == 0:
            return (
                torch.tensor(self.log_prob_min, device=transitions.device),
                torch.tensor(self.log_prob_min, device=transitions.device),
                torch.tensor(0.0, device=transitions.device),
            )

        # LogF is potentially a conditional computation.
        if transitions.conditioning is not None:
            with has_conditioning_exception_handler("logF", self.logF):
                valid_log_F_s_next = self.logF(
                    valid_next_states,
                    transitions.conditioning[~transitions.is_terminating],
                ).squeeze(-1)
        else:
            with no_conditioning_exception_handler("logF", self.logF):
                valid_log_F_s_next = self.logF(valid_next_states).squeeze(-1)

        log_F_s_next = torch.zeros_like(log_pb_actions)
        log_F_s_next[~valid_transitions_is_terminating] = valid_log_F_s_next
        assert transitions.log_rewards is not None
        valid_transitions_log_rewards = transitions.log_rewards[
            ~transitions.states.is_sink_state
        ]
        log_F_s_next[valid_transitions_is_terminating] = valid_transitions_log_rewards[
            valid_transitions_is_terminating
        ]
        targets = log_pb_actions + log_F_s_next

        scores = preds - targets

        assert scores.shape == (transitions.n_transitions,)
        return (log_pf_actions, log_pb_actions, scores)

    def loss(
<<<<<<< HEAD
        self,
        env: Env,
        transitions: Transitions,
        recalculate_all_logprobs: bool = False,
        reduction: str = "mean",
=======
        self, env: Env, transitions: Transitions, recalculate_all_logprobs: bool = True
>>>>>>> 856c5d0e
    ) -> torch.Tensor:
        """Detailed balance loss.

        The detailed balance loss is described in section
        3.2 of [GFlowNet Foundations](https://arxiv.org/abs/2111.09266).
        """
        warn_about_recalculating_logprobs(transitions, recalculate_all_logprobs)
        _, _, scores = self.get_scores(env, transitions, recalculate_all_logprobs)
        scores = scores**2
        loss = loss_reduce(scores, reduction)

        if torch.isnan(loss):
            raise ValueError("loss is nan")

        return loss

    def to_training_samples(self, trajectories: Trajectories) -> Transitions:
        return trajectories.to_transitions()


class ModifiedDBGFlowNet(PFBasedGFlowNet[Transitions]):
    r"""The Modified Detailed Balance GFlowNet. Only applicable to environments where
    all states are terminating.

    See Bayesian Structure Learning with Generative Flow Networks
    https://arxiv.org/abs/2202.13903 for more details.
    """

    def get_scores(
        self, transitions: Transitions, recalculate_all_logprobs: bool = True
    ) -> torch.Tensor:
        """DAG-GFN-style detailed balance, when all states are connected to the sink.

        Unless recalculate_all_logprobs=True, in which case we re-evaluate the logprobs of the transitions with
        the current self.pf. The following applies:
            - If transitions have log_probs attribute, use them - this is usually for on-policy learning
            - Else, re-evaluate the log_probs using the current self.pf - this is usually for
              off-policy learning with replay buffer

        Raises:
            ValueError: when backward transitions are supplied (not supported).
            ValueError: when the computed scores contain `inf`.
        """
        if transitions.is_backward:
            raise ValueError("Backward transitions are not supported")

        if len(transitions) == 0:
            return torch.tensor(0.0, device=transitions.device)

        mask = ~transitions.next_states.is_sink_state
        states = transitions.states[mask]
        valid_next_states = transitions.next_states[mask]
        actions = transitions.actions[mask]
        all_log_rewards = transitions.all_log_rewards[mask]

        check_compatibility(states, actions, transitions)

        if transitions.conditioning is not None:
            with has_conditioning_exception_handler("pf", self.pf):
                module_output = self.pf(states, transitions.conditioning[mask])
        else:
            with no_conditioning_exception_handler("pf", self.pf):
                module_output = self.pf(states)

        if len(states) == 0:
            return torch.tensor(0.0, device=transitions.device)

        pf_dist = self.pf.to_probability_distribution(states, module_output)

        if transitions.has_log_probs and not recalculate_all_logprobs:
            valid_log_pf_actions = transitions[mask].log_probs
            assert valid_log_pf_actions is not None
        else:
            # Evaluate the log PF of the actions sampled off policy.
            valid_log_pf_actions = pf_dist.log_prob(actions.tensor)
        valid_log_pf_s_exit = pf_dist.log_prob(
            torch.full_like(actions.tensor, actions.__class__.exit_action[0].item())
        )

        # The following two lines are slightly inefficient, given that most
        # next_states are also states, for which we already did a forward pass.
        if transitions.conditioning is not None:
            with has_conditioning_exception_handler("pf", self.pf):
                module_output = self.pf(
                    valid_next_states, transitions.conditioning[mask]
                )
        else:
            with no_conditioning_exception_handler("pf", self.pf):
                module_output = self.pf(valid_next_states)

        valid_log_pf_s_prime_exit = self.pf.to_probability_distribution(
            valid_next_states, module_output
        ).log_prob(
            torch.full_like(actions.tensor, actions.__class__.exit_action[0].item())
        )

        non_exit_actions = actions[~actions.is_exit]

        if transitions.conditioning is not None:
            with has_conditioning_exception_handler("pb", self.pb):
                module_output = self.pb(
                    valid_next_states, transitions.conditioning[mask]
                )
        else:
            with no_conditioning_exception_handler("pb", self.pb):
                module_output = self.pb(valid_next_states)

        valid_log_pb_actions = self.pb.to_probability_distribution(
            valid_next_states, module_output
        ).log_prob(non_exit_actions.tensor)

        preds = all_log_rewards[:, 0] + valid_log_pf_actions + valid_log_pf_s_prime_exit
        targets = all_log_rewards[:, 1] + valid_log_pb_actions + valid_log_pf_s_exit

        scores = preds - targets
        if torch.any(torch.isinf(scores)):
            raise ValueError("scores contains inf")

        return scores

    def loss(
<<<<<<< HEAD
        self,
        env: Env,
        transitions: Transitions,
        recalculate_all_logprobs: bool = False,
        reduction: str = "mean",
    ) -> torch.Tensor:
        """Calculates the modified detailed balance loss."""
        # TODO: If all transitions are terminating this fails due to masking.
=======
        self, env: Env, transitions: Transitions, recalculate_all_logprobs: bool = True
    ) -> torch.Tensor:
        """Calculates the modified detailed balance loss."""
        warn_about_recalculating_logprobs(transitions, recalculate_all_logprobs)
>>>>>>> 856c5d0e
        scores = self.get_scores(
            transitions, recalculate_all_logprobs=recalculate_all_logprobs
        )
        scores = scores**2
        return loss_reduce(scores, reduction)

    def to_training_samples(self, trajectories: Trajectories) -> Transitions:
        return trajectories.to_transitions()<|MERGE_RESOLUTION|>--- conflicted
+++ resolved
@@ -195,15 +195,11 @@
         return (log_pf_actions, log_pb_actions, scores)
 
     def loss(
-<<<<<<< HEAD
         self,
         env: Env,
         transitions: Transitions,
-        recalculate_all_logprobs: bool = False,
+        recalculate_all_logprobs: bool = True,
         reduction: str = "mean",
-=======
-        self, env: Env, transitions: Transitions, recalculate_all_logprobs: bool = True
->>>>>>> 856c5d0e
     ) -> torch.Tensor:
         """Detailed balance loss.
 
@@ -325,21 +321,15 @@
         return scores
 
     def loss(
-<<<<<<< HEAD
         self,
         env: Env,
         transitions: Transitions,
-        recalculate_all_logprobs: bool = False,
+        recalculate_all_logprobs: bool = True,
         reduction: str = "mean",
     ) -> torch.Tensor:
         """Calculates the modified detailed balance loss."""
-        # TODO: If all transitions are terminating this fails due to masking.
-=======
-        self, env: Env, transitions: Transitions, recalculate_all_logprobs: bool = True
-    ) -> torch.Tensor:
-        """Calculates the modified detailed balance loss."""
+        del env
         warn_about_recalculating_logprobs(transitions, recalculate_all_logprobs)
->>>>>>> 856c5d0e
         scores = self.get_scores(
             transitions, recalculate_all_logprobs=recalculate_all_logprobs
         )
