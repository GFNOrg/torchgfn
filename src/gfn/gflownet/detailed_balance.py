import math
from typing import Tuple

import torch

from gfn.actions import Actions
from gfn.containers import Trajectories, Transitions
from gfn.env import ConditionalEnv, Env
from gfn.estimators import ConditionalScalarEstimator, Estimator, ScalarEstimator
from gfn.gflownet.base import PFBasedGFlowNet, loss_reduce
from gfn.states import States
from gfn.utils.handlers import (
    has_conditions_exception_handler,
    no_conditions_exception_handler,
    warn_about_recalculating_logprobs,
)
from gfn.utils.prob_calculations import get_transition_pfs_and_pbs


def check_compatibility(
    states: States, actions: Actions, transitions: Transitions
) -> None:
    """Checks compatibility between states and actions in transitions.

    Args:
        states: The states in the transitions.
        actions: The actions in the transitions.
        transitions: The transitions object.

    Raises:
        TypeError: If transitions is not of type Transitions.
        ValueError: If there is a mismatch between states and actions batch shapes.
    """
    if states.batch_shape != tuple(actions.batch_shape):
        if type(transitions) is not Transitions:
            raise TypeError(
                "`transitions` is type={}, not Transitions".format(type(transitions))
            )
        else:
            raise ValueError(" wrong happening with log_pf evaluations")


class DBGFlowNet(PFBasedGFlowNet[Transitions]):
    r"""GFlowNet for the Detailed Balance loss.

    Corresponds to $\mathcal{O}_{PF} = \mathcal{O}_1 \times \mathcal{O}_2 \times
    \mathcal{O}_3$, where $\mathcal{O}_1$ is the set of functions from the internal
    states (no $s_f$) to $\mathbb{R}^+$ (which we parametrize with logs, to avoid the
    non-negativity constraint), and $\mathcal{O}_2$ is the set of forward probability
    functions consistent with the DAG. $\mathcal{O}_3$ is the set of backward
    probability functions consistent with the DAG, or a singleton thereof, if
    `self.pb` is a fixed `DiscretePBEstimator`.

    The detailed balance loss is described in section
    3.2 of [GFlowNet Foundations](https://arxiv.org/abs/2111.09266).

    Attributes:
        pf: The forward policy estimator.
        pb: The backward policy estimator.
        logF: A ScalarEstimator or ConditionalScalarEstimator for estimating the log
            flow of the states.
        forward_looking: Whether to use the forward-looking GFN loss.
        constant_pb: Whether to ignore the backward policy estimator, e.g., if the
            gflownet DAG is a tree, and pb is therefore always 1.
        log_reward_clip_min: If finite, clips log rewards to this value.
    """

    def __init__(
        self,
        pf: Estimator,
        pb: Estimator | None,
        logF: ScalarEstimator | ConditionalScalarEstimator,
        forward_looking: bool = False,
        constant_pb: bool = False,
        log_reward_clip_min: float = -float("inf"),
    ) -> None:
        """Initializes a DBGFlowNet instance.

        Args:
            pf: The forward policy estimator.
            pb: The backward policy estimator, or None if the gflownet DAG is a tree, and
                pb is therefore always 1.
            logF: A ScalarEstimator or ConditionalScalarEstimator for estimating the log
                flow of the states.
            forward_looking: Whether to use the forward-looking GFN loss.
            constant_pb: Whether to ignore the backward policy estimator, e.g., if the
                gflownet DAG is a tree, and pb is therefore always 1. Must be set
                explicitly by user to ensure that pb is an Estimator except under this
                special case.
            log_reward_clip_min: If finite, clips log rewards to this value.

        """
        super().__init__(
            pf, pb, constant_pb=constant_pb, log_reward_clip_min=log_reward_clip_min
        )

        # Disallow recurrent PF for transition-based DB
        from gfn.estimators import RecurrentDiscretePolicyEstimator

        if isinstance(self.pf, RecurrentDiscretePolicyEstimator):
            raise TypeError(
                "DBGFlowNet does not support recurrent PF estimators (transitions path cannot propagate carry)."
            )

        assert any(
            isinstance(logF, cls)
            for cls in [ScalarEstimator, ConditionalScalarEstimator]
        ), "logF must be a ScalarEstimator or derived"

        self.logF = logF
        self.forward_looking = forward_looking

    def logF_named_parameters(self) -> dict[str, torch.Tensor]:
        """Returns a dictionary of named parameters containing 'logF' in their name.

        Returns:
            A dictionary of named parameters containing 'logF' in their name.
        """
        return {k: v for k, v in self.named_parameters() if "logF" in k}

    def logF_parameters(self) -> list[torch.Tensor]:
        """Returns a list of parameters containing 'logF' in their name.

        Returns:
            A list of parameters containing 'logF' in their name.
        """
        return [v for k, v in self.named_parameters() if "logF" in k]

    def get_pfs_and_pbs(
        self, transitions: Transitions, recalculate_all_logprobs: bool = True
    ) -> Tuple[torch.Tensor, torch.Tensor]:
        r"""Evaluates forward and backward logprobs for each transition in the batch.

        More specifically, it evaluates $\log P_F(s' \mid s)$ and $\log P_B(s \mid s')$
        for each transition in the batch.

        If recalculate_all_logprobs=True, we re-evaluate the logprobs of the transitions
        using the current self.pf. Otherwise, the following applies:
            - If transitions have log_probs attribute, use them - this is usually for
                on-policy learning.
            - Else (transitions have none of them), re-evaluate the logprobs using
                the current self.pf - this is usually for off-policy learning with
                replay buffer.

        Args:
            transitions: The Transitions object to evaluate.
            recalculate_all_logprobs: Whether to re-evaluate all logprobs.

        Returns:
            A tuple of tensors of shape (n_transitions,) containing the log_pf and
            log_pb for each transition.
        """
        return get_transition_pfs_and_pbs(
            self.pf,
            self.pb,
            transitions,
            recalculate_all_logprobs,
        )

    def get_scores(
        self, env: Env, transitions: Transitions, recalculate_all_logprobs: bool = True
    ) -> torch.Tensor:
        r"""Calculates the scores for a batch of transitions.

        The scores for each transition are defined as:
        $\log \left( \frac{F(s)P_F(s' \mid s)}{F(s') P_B(s \mid s')} \right)$.

        Args:
            env: The environment where the transitions are sampled from.
            transitions: The Transitions object to evaluate.
            recalculate_all_logprobs: Whether to re-evaluate all logprobs.

        Returns:
            A tensor of shape (n_transitions,) representing the scores for each
            transition.
        """
        if transitions.is_backward:
            raise ValueError("Backward transitions are not supported")

        states = transitions.states
        actions = transitions.actions

        if len(states) == 0:
            return torch.tensor(0.0, device=transitions.device)

        check_compatibility(states, actions, transitions)
        assert (
            not transitions.states.is_sink_state.any()
        ), "Transition from sink state is not allowed. This is a bug."

        ### Compute log_pf and log_pb
        log_pf, log_pb = self.get_pfs_and_pbs(transitions, recalculate_all_logprobs)

        ### Compute log_F_s
        # LogF is potentially a conditional computation.
        if transitions.conditions is not None:
            with has_conditions_exception_handler("logF", self.logF):
                log_F_s = self.logF(states, transitions.conditions).squeeze(-1)
        else:
            with no_conditions_exception_handler("logF", self.logF):
                log_F_s = self.logF(states).squeeze(-1)

<<<<<<< HEAD
        if self.forward_looking:
            if isinstance(env, ConditionalEnv):
                assert transitions.conditions is not None
                log_rewards = env.log_reward(states, transitions.conditions).squeeze(-1)
            else:
                log_rewards = env.log_reward(states).squeeze(-1)
            if math.isfinite(self.log_reward_clip_min):
                log_rewards = log_rewards.clamp_min(self.log_reward_clip_min)
            log_F_s = log_F_s + log_rewards

        preds = log_pf_actions + log_F_s

        # uncomment next line for debugging
        # assert transitions.next_states.is_sink_state.equal(transitions.is_terminating)

        # automatically removes invalid transitions (i.e. s_f -> s_f)
        valid_next_states = transitions.next_states[~transitions.is_terminating]
        valid_transitions_is_terminating = transitions.is_terminating[
            ~transitions.states.is_sink_state
        ]
=======
        ### Compute log_F_s_next
        log_F_s_next = torch.zeros_like(log_F_s)
        is_terminating = transitions.is_terminating
        is_intermediate = ~is_terminating
>>>>>>> a88b7154

        # Assign log_F_s_next for intermediate next states
        interm_next_states = transitions.next_states[is_intermediate]
        # log_F is potentially a conditional computation.
        if transitions.conditions is not None:
            with has_conditions_exception_handler("logF", self.logF):
                log_F_s_next[is_intermediate] = self.logF(
                    interm_next_states,
                    transitions.conditions[is_intermediate],
                ).squeeze(-1)
        else:
            with no_conditions_exception_handler("logF", self.logF):
                log_F_s_next[is_intermediate] = self.logF(interm_next_states).squeeze(-1)

        # Apply forward-looking if applicable
        if self.forward_looking:
            import warnings

            warnings.warn(
                "Rewards should be defined over edges in forward-looking settings. "
                "The current implementation is a special case of this, where the edge "
                "reward is defined as the difference between the reward of two states "
                "that the edge connects. If your environment is not the case, "
                "forward-looking may be inappropriate."
            )

            # Reward calculation can also be conditional.
            if transitions.conditions is not None:
                log_rewards_state = env.log_reward(states, transitions.conditions)  # type: ignore
                log_rewards_next = env.log_reward(
                    interm_next_states, transitions.conditions[is_intermediate]  # type: ignore
                )
            else:
                log_rewards_state = env.log_reward(states)
                log_rewards_next = env.log_reward(interm_next_states)
            if math.isfinite(self.log_reward_clip_min):
                log_rewards_state = log_rewards_state.clamp_min(self.log_reward_clip_min)
                log_rewards_next = log_rewards_next.clamp_min(self.log_reward_clip_min)

            log_F_s = log_F_s + log_rewards_state
            log_F_s_next[is_intermediate] = (
                log_F_s_next[is_intermediate] + log_rewards_next
            )

        # Assign log_F_s_next for terminating transitions as log_rewards
        log_rewards = transitions.log_rewards
        assert log_rewards is not None
        if math.isfinite(self.log_reward_clip_min):
            log_rewards = log_rewards.clamp_min(self.log_reward_clip_min)
        log_F_s_next[is_terminating] = log_rewards[is_terminating]

        ### Compute scores
        preds = log_pf + log_F_s
        targets = log_pb + log_F_s_next
        scores = preds - targets
        assert scores.shape == (transitions.n_transitions,)
        return scores

    def loss(
        self,
        env: Env,
        transitions: Transitions,
        recalculate_all_logprobs: bool = True,
        reduction: str = "mean",
    ) -> torch.Tensor:
        """Computes the detailed balance loss.

        The detailed balance loss is described in section
        3.2 of [GFlowNet Foundations](https://arxiv.org/abs/2111.09266).

        Args:
            env: The environment where the transitions are sampled from.
            transitions: The Transitions object to compute the loss with.
            recalculate_all_logprobs: Whether to re-evaluate all logprobs.
            reduction: The reduction method to use ('mean', 'sum', or 'none').

        Returns:
            The computed detailed balance loss as a tensor. The shape depends on the
            reduction method.
        """
        warn_about_recalculating_logprobs(transitions, recalculate_all_logprobs)
        scores = self.get_scores(env, transitions, recalculate_all_logprobs)
        scores = scores**2
        loss = loss_reduce(scores, reduction)

        if torch.isnan(loss).any():
            raise ValueError("loss is nan")

        return loss

    def to_training_samples(self, trajectories: Trajectories) -> Transitions:
        """Converts trajectories to transitions for detailed balance loss.

        Args:
            trajectories: The Trajectories object to convert.

        Returns:
            A Transitions object containing all transitions from the trajectories.
        """
        return trajectories.to_transitions()


class ModifiedDBGFlowNet(PFBasedGFlowNet[Transitions]):
    r"""The Modified Detailed Balance GFlowNet.

    Only applicable to environments where all states are terminating. See section 3.2
    of [Bayesian Structure Learning with Generative Flow Networks](https://arxiv.org/abs/2202.13903)
    for more details.

    Attributes:
        pf: The forward policy estimator.
        pb: The backward policy estimator, or None if the gflownet DAG is a tree, and
            pb is therefore always 1.
        constant_pb: Whether to ignore the backward policy estimator, e.g., if the
            gflownet DAG is a tree, and pb is therefore always 1. Must be set explicitly
            by user to ensure that pb is an Estimator except under this special case.
    """

    def __init__(
        self,
        pf: Estimator,
        pb: Estimator | None,
        constant_pb: bool = False,
    ) -> None:
        """Initializes a ModifiedDBGFlowNet instance.

        Args:
            pf: Forward policy estimator.
            pb: Backward policy estimator or None.
            constant_pb: See base class.

        """
        super().__init__(pf, pb, constant_pb=constant_pb)

    def get_scores(
        self, transitions: Transitions, recalculate_all_logprobs: bool = True
    ) -> torch.Tensor:
        """Calculates DAG-GFN-style modified detailed balance scores.

        Note that this method is only applicable to environments where all states are
        terminating, i.e., the sink state is reachable from all states.

        If recalculate_all_logprobs=True, we re-evaluate the logprobs of the transitions
        using the current self.pf. Otherwise, the following applies:
            - If transitions have log_probs attribute, use them - this is usually for
                on-policy learning.
            - Else, re-evaluate the log_probs using the current self.pf - this is usually
                for off-policy learning with replay buffer.

        Args:
            transitions: The Transitions object to evaluate.
            recalculate_all_logprobs: Whether to re-evaluate all logprobs.

        Returns:
            A tensor of shape (n_transitions,) containing the scores for each transition.
        """
        if transitions.is_backward:
            raise ValueError("Backward transitions are not supported")

        if len(transitions) == 0:
            return torch.tensor(0.0, device=transitions.device)

        mask = ~transitions.next_states.is_sink_state
        states = transitions.states[mask]
        valid_next_states = transitions.next_states[mask]
        actions = transitions.actions[mask]
        all_log_rewards = transitions.all_log_rewards[mask]

        check_compatibility(states, actions, transitions)

        if transitions.conditions is not None:
            with has_conditions_exception_handler("pf", self.pf):
                module_output = self.pf(states, transitions.conditions[mask])
        else:
            with no_conditions_exception_handler("pf", self.pf):
                module_output = self.pf(states)

        if len(states) == 0:
            return torch.tensor(0.0, device=transitions.device)

        pf_dist = self.pf.to_probability_distribution(states, module_output)

        if transitions.has_log_probs and not recalculate_all_logprobs:
            valid_log_pf_actions = transitions[mask].log_probs
            assert valid_log_pf_actions is not None
        else:
            # Evaluate the log PF of the actions sampled off policy.
            valid_log_pf_actions = pf_dist.log_prob(actions.tensor)
        valid_log_pf_s_exit = pf_dist.log_prob(
            torch.full_like(actions.tensor, actions.__class__.exit_action[0].item())
        )

        # The following two lines are slightly inefficient, given that most
        # next_states are also states, for which we already did a forward pass.
        if transitions.conditions is not None:
            with has_conditions_exception_handler("pf", self.pf):
                module_output = self.pf(valid_next_states, transitions.conditions[mask])
        else:
            with no_conditions_exception_handler("pf", self.pf):
                module_output = self.pf(valid_next_states)

        valid_log_pf_s_prime_exit = self.pf.to_probability_distribution(
            valid_next_states, module_output
        ).log_prob(
            torch.full_like(actions.tensor, actions.__class__.exit_action[0].item())
        )

        non_exit_actions = actions[~actions.is_exit]

        if self.pb is not None:
            if transitions.conditions is not None:
                with has_conditions_exception_handler("pb", self.pb):
                    module_output = self.pb(
                        valid_next_states, transitions.conditions[mask]
                    )
            else:
                with no_conditions_exception_handler("pb", self.pb):
                    module_output = self.pb(valid_next_states)

            valid_log_pb_actions = self.pb.to_probability_distribution(
                valid_next_states, module_output
            ).log_prob(non_exit_actions.tensor)
        else:
            # If pb is None, we assume that the gflownet DAG is a tree, and therefore
            # the backward policy probability is always 1 (log probs are 0).
            valid_log_pb_actions = torch.zeros_like(valid_log_pf_s_exit)

        preds = all_log_rewards[:, 0] + valid_log_pf_actions + valid_log_pf_s_prime_exit
        targets = all_log_rewards[:, 1] + valid_log_pb_actions + valid_log_pf_s_exit

        scores = preds - targets
        if torch.any(torch.isinf(scores)):
            raise ValueError("scores contains inf")

        return scores

    def loss(
        self,
        env: Env,
        transitions: Transitions,
        recalculate_all_logprobs: bool = True,
        reduction: str = "mean",
    ) -> torch.Tensor:
        """Computes the modified detailed balance loss.

        Args:
            env: The environment where the transitions are sampled from (unused).
            transitions: The Transitions object to compute the loss with.
            recalculate_all_logprobs: Whether to re-evaluate all logprobs.
            reduction: The reduction method to use ('mean', 'sum', or 'none').

        Returns:
            The computed modified detailed balance loss as a tensor. The shape depends
            on the reduction method.
        """
        del env
        warn_about_recalculating_logprobs(transitions, recalculate_all_logprobs)
        scores = self.get_scores(
            transitions, recalculate_all_logprobs=recalculate_all_logprobs
        )
        scores = scores**2
        return loss_reduce(scores, reduction)

    def to_training_samples(self, trajectories: Trajectories) -> Transitions:
        """Converts trajectories to transitions for modified detailed balance loss.

        Args:
            trajectories: The Trajectories object to convert.

        Returns:
            A Transitions object containing all transitions from the trajectories.
        """
        return trajectories.to_transitions()<|MERGE_RESOLUTION|>--- conflicted
+++ resolved
@@ -5,7 +5,7 @@
 
 from gfn.actions import Actions
 from gfn.containers import Trajectories, Transitions
-from gfn.env import ConditionalEnv, Env
+from gfn.env import Env
 from gfn.estimators import ConditionalScalarEstimator, Estimator, ScalarEstimator
 from gfn.gflownet.base import PFBasedGFlowNet, loss_reduce
 from gfn.states import States
@@ -200,33 +200,10 @@
             with no_conditions_exception_handler("logF", self.logF):
                 log_F_s = self.logF(states).squeeze(-1)
 
-<<<<<<< HEAD
-        if self.forward_looking:
-            if isinstance(env, ConditionalEnv):
-                assert transitions.conditions is not None
-                log_rewards = env.log_reward(states, transitions.conditions).squeeze(-1)
-            else:
-                log_rewards = env.log_reward(states).squeeze(-1)
-            if math.isfinite(self.log_reward_clip_min):
-                log_rewards = log_rewards.clamp_min(self.log_reward_clip_min)
-            log_F_s = log_F_s + log_rewards
-
-        preds = log_pf_actions + log_F_s
-
-        # uncomment next line for debugging
-        # assert transitions.next_states.is_sink_state.equal(transitions.is_terminating)
-
-        # automatically removes invalid transitions (i.e. s_f -> s_f)
-        valid_next_states = transitions.next_states[~transitions.is_terminating]
-        valid_transitions_is_terminating = transitions.is_terminating[
-            ~transitions.states.is_sink_state
-        ]
-=======
         ### Compute log_F_s_next
         log_F_s_next = torch.zeros_like(log_F_s)
         is_terminating = transitions.is_terminating
         is_intermediate = ~is_terminating
->>>>>>> a88b7154
 
         # Assign log_F_s_next for intermediate next states
         interm_next_states = transitions.next_states[is_intermediate]
