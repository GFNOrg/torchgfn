--- conflicted
+++ resolved
@@ -160,11 +160,7 @@
 
 
 def get_trajectory_pbs(
-<<<<<<< HEAD
-    pb: Estimator,
-=======
     pb: Estimator | None,
->>>>>>> 97839299
     trajectories: Trajectories,
     fill_value: float = 0.0,
 ) -> torch.Tensor:
@@ -316,20 +312,12 @@
     return log_pf_actions
 
 
-<<<<<<< HEAD
-def get_transition_pbs(pb: Estimator, transitions: Transitions) -> torch.Tensor:
-    """Calculates the log probabilities of backward transitions.
-
-    Args:
-        pb: The backward policy Estimator.
-=======
 def get_transition_pbs(pb: Estimator | None, transitions: Transitions) -> torch.Tensor:
     """Calculates the log probabilities of backward transitions.
 
     Args:
         pb: The backward policy Estimator, or None if the gflownet DAG is a tree, and
             pb is therefore always 1.
->>>>>>> 97839299
         transitions: The transitions to calculate probabilities for.
     """
     # automatically removes invalid transitions (i.e. s_f -> s_f)
