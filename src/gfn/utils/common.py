import random

import numpy as np
import torch


def set_seed(seed: int, performance_mode: bool = False) -> None:
    """Used to control randomness."""
    torch.manual_seed(seed)
    random.seed(seed)
    np.random.seed(seed)
    torch.manual_seed(seed)

    if torch.backends.mps.is_available():
        torch.mps.manual_seed(seed)

    # These are only set when we care about reproducibility over performance.
    if not performance_mode:
        torch.backends.cudnn.deterministic = True
        torch.backends.cudnn.benchmark = False


def ensure_same_device(device1: torch.device, device2: torch.device) -> None:
    """Ensure that two tensors are on the same device."""
    if device1 == device2:
        return

<<<<<<< HEAD
    # Devices are different due to the different indices.
    if device1.type == device2.type:
        index1, index2 = device1.index, device2.index

        # Case 1: They have different indices, which is problematic.
        if index1 is not None and index2 is not None:
            raise ValueError(f"The devices have different indices: {device1}, {device2}")
        # Case 2: At least one of them has None index, which is fine for now.
        else:
            return  # TODO: This could be problematic if we use multiple GPUs.

    raise ValueError(f"The devices are different: {device1}, {device2}")
=======
    if device1.type != device2.type:
        raise ValueError(f"The devices have different types: {device1}, {device2}")

    index1, index2 = device1.index, device2.index

    # Same type and same index.
    if index1 == index2:
        return

    # Both have not-None index but they are different.
    if index1 is not None and index2 is not None:
        raise ValueError(f"Device index mismatch: {device1}, {device2}")

    # If one device index is None and the other is not,
    # the None index defaults to torch.cuda.current_device().
    # Check that the not-None index matches the current device index.
    current_device = torch.cuda.current_device()
    for idx in (index1, index2):
        if idx is not None and idx != current_device:
            raise ValueError(f"Device index mismatch: {device1}, {device2}")
>>>>>>> 8306ce5a
<|MERGE_RESOLUTION|>--- conflicted
+++ resolved
@@ -25,20 +25,6 @@
     if device1 == device2:
         return
 
-<<<<<<< HEAD
-    # Devices are different due to the different indices.
-    if device1.type == device2.type:
-        index1, index2 = device1.index, device2.index
-
-        # Case 1: They have different indices, which is problematic.
-        if index1 is not None and index2 is not None:
-            raise ValueError(f"The devices have different indices: {device1}, {device2}")
-        # Case 2: At least one of them has None index, which is fine for now.
-        else:
-            return  # TODO: This could be problematic if we use multiple GPUs.
-
-    raise ValueError(f"The devices are different: {device1}, {device2}")
-=======
     if device1.type != device2.type:
         raise ValueError(f"The devices have different types: {device1}, {device2}")
 
@@ -58,5 +44,4 @@
     current_device = torch.cuda.current_device()
     for idx in (index1, index2):
         if idx is not None and idx != current_device:
-            raise ValueError(f"Device index mismatch: {device1}, {device2}")
->>>>>>> 8306ce5a
+            raise ValueError(f"Device index mismatch: {device1}, {device2}")