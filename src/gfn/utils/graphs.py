--- conflicted
+++ resolved
@@ -1,13 +1,10 @@
 from __future__ import annotations
 
-<<<<<<< HEAD
 from typing import TYPE_CHECKING
-=======
 import hashlib
->>>>>>> 564727f6
-
 import torch
 from torch_geometric.data import Batch, Data
+
 
 if TYPE_CHECKING:
     from gfn.states import GraphStates
@@ -42,7 +39,6 @@
     return ei0, ei1
 
 
-<<<<<<< HEAD
 def graph_states_share_storage(a: GraphStates, b: GraphStates) -> bool:
     """Helper function to check if two GraphStates objects share storage.
 
@@ -68,7 +64,8 @@
             if ptr in ptrs_a:
                 return True  # first hit confirms shared storage.
     return False
-=======
+
+  
 def from_edge_indices(
     ei0: int | torch.Tensor,
     ei1: int | torch.Tensor,
@@ -173,7 +170,6 @@
     if scalar_input:
         return int(idx.item())
     return idx
->>>>>>> 564727f6
 
 
 class GeometricBatch(Batch):
