--- conflicted
+++ resolved
@@ -51,13 +51,9 @@
     - If the action_type is STOP, then no other components are sampled.
     """
 
-<<<<<<< HEAD
     def __init__(
         self, logits: TensorDict | None = None, probs: TensorDict | None = None
     ):
-=======
-    def __init__(self, probs: TensorDict, is_backward: bool):
->>>>>>> 97839299
         """Initializes the mixture distribution.
 
         Args:
@@ -66,7 +62,6 @@
             is_backward: A boolean indicating whether the distribution is for backward policy.
         """
         super().__init__()
-<<<<<<< HEAD
         assert (probs is None) ^ (logits is None), "Pass exactly one of logits or probs."
 
         # In practice, we never sample from the undefined distributions. However, if we
@@ -85,15 +80,6 @@
                 key: Categorical(probs=probs[key], validate_args=validate_args)
                 for key in GraphActions.ACTION_INDICES.keys()
             }
-=======
-        self.is_backward = is_backward
-
-        validate_args = False  # edge_index.numel() == 0 when no nodes are present
-        self.dists = {
-            key: Categorical(probs=probs[key], validate_args=validate_args)
-            for key in GraphActions.ACTION_INDICES.keys()
-        }
->>>>>>> 97839299
 
     def sample(self, sample_shape=torch.Size()) -> torch.Tensor:
         """Samples from the distribution.
