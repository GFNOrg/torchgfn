--- conflicted
+++ resolved
@@ -5,12 +5,9 @@
 
 import torch
 import torch.nn as nn
-<<<<<<< HEAD
 from linear_attention_transformer import LinearAttentionTransformer
-=======
 from torch_geometric.data import Batch as GeometricBatch
 from torch_geometric.nn import DirGNNConv, GCNConv, GINConv
->>>>>>> 258c1b0a
 
 
 class MLP(nn.Module):
@@ -189,7 +186,6 @@
         return out
 
 
-<<<<<<< HEAD
 class LinearTransformer(nn.Module):
     """The Linear Transformer module.
 
@@ -208,7 +204,56 @@
         depth: The depth of the transformer.
         max_seq_len: The maximum sequence length.
         n_heads: The number of attention heads.
-=======
+    """
+
+    def __init__(
+        self,
+        dim: int,
+        depth: int,
+        max_seq_len: int,
+        n_heads: int = 8,
+        causal: bool = False,
+    ):
+        super().__init__()
+        assert isinstance(dim, int) and dim > 0, "dim must be a positive integer"
+        assert isinstance(depth, int) and depth > 0, "depth must be a positive integer"
+        assert (
+            isinstance(max_seq_len, int) and max_seq_len > 0
+        ), "max_seq_len must be a positive integer"
+
+        self.module = LinearAttentionTransformer(
+            dim,
+            depth,
+            max_seq_len,
+            heads=n_heads,
+            causal=causal,
+            dim_head=None,
+            bucket_size=64,
+            ff_chunks=1,
+            ff_glu=False,
+            ff_dropout=0.0,
+            attn_layer_dropout=0.0,
+            attn_dropout=0.0,
+            reversible=False,
+            blindspot_size=1,
+            n_local_attn_heads=0,
+            local_attn_window_size=128,
+            receives_context=False,
+            attend_axially=False,
+            pkm_layers=tuple(),
+            pkm_num_keys=128,
+            linformer_settings=None,
+            context_linformer_settings=None,
+            shift_tokens=False,
+        )
+        # TODO: Should we have a final linear layer as part of this module?
+        # The output dimension is the same as the embedding dimension.
+        self.output_dim = dim
+
+    def forward(self, x: torch.Tensor) -> torch.Tensor:
+        return self.module(x)
+
+
 class GraphEdgeActionGNN(nn.Module):
     """Implements a GNN for graph edge action prediction."""
 
@@ -434,57 +479,10 @@
         n_hidden_layers_exit: Number of hidden layers in the MLP for the exit action.
         embedding_dim: Dimension of internal embeddings.
         is_backward: Whether this is a backward policy.
->>>>>>> 258c1b0a
     """
 
     def __init__(
         self,
-<<<<<<< HEAD
-        dim: int,
-        depth: int,
-        max_seq_len: int,
-        n_heads: int = 8,
-        causal: bool = False,
-    ):
-        super().__init__()
-        assert isinstance(dim, int) and dim > 0, "dim must be a positive integer"
-        assert isinstance(depth, int) and depth > 0, "depth must be a positive integer"
-        assert (
-            isinstance(max_seq_len, int) and max_seq_len > 0
-        ), "max_seq_len must be a positive integer"
-
-        self.module = LinearAttentionTransformer(
-            dim,
-            depth,
-            max_seq_len,
-            heads=n_heads,
-            causal=causal,
-            dim_head=None,
-            bucket_size=64,
-            ff_chunks=1,
-            ff_glu=False,
-            ff_dropout=0.0,
-            attn_layer_dropout=0.0,
-            attn_dropout=0.0,
-            reversible=False,
-            blindspot_size=1,
-            n_local_attn_heads=0,
-            local_attn_window_size=128,
-            receives_context=False,
-            attend_axially=False,
-            pkm_layers=tuple(),
-            pkm_num_keys=128,
-            linformer_settings=None,
-            context_linformer_settings=None,
-            shift_tokens=False,
-        )
-        # TODO: Should we have a final linear layer as part of this module?
-        # The output dimension is the same as the embedding dimension.
-        self.output_dim = dim
-
-    def forward(self, x: torch.Tensor) -> torch.Tensor:
-        return self.module(x)
-=======
         n_nodes: int,
         directed: bool,
         n_hidden_layers: int = 2,
@@ -599,5 +597,4 @@
         if self.is_backward:
             return edge_actions
         else:
-            return torch.cat([edge_actions, exit_action], dim=-1)
->>>>>>> 258c1b0a
+            return torch.cat([edge_actions, exit_action], dim=-1)