"""This file contains some examples of modules that can be used with GFN."""

import math
from typing import Literal, Optional

import torch
import torch.nn as nn
from linear_attention_transformer import LinearAttentionTransformer
from tensordict import TensorDict
from torch_geometric.nn import DirGNNConv, GCNConv, GINConv

from gfn.actions import GraphActions, GraphActionType
from gfn.utils.common import is_int_dtype
from gfn.utils.graphs import GeometricBatch, get_edge_indices


class MLP(nn.Module):
    """Implements a basic MLP."""

    def __init__(
        self,
        input_dim: int,
        output_dim: int,
        hidden_dim: int = 256,
        n_hidden_layers: Optional[int] = 2,
        activation_fn: Optional[Literal["relu", "leaky_relu", "tanh", "elu"]] = "relu",
        trunk: Optional[nn.Module] = None,
        add_layer_norm: bool = False,
    ):
        """Initializes a new MLP.

        Args:
            input_dim: The dimension of the input.
            output_dim: The dimension of the output.
            hidden_dim: The dimension of the hidden layers.
            n_hidden_layers: The number of hidden layers.
            activation_fn: The activation function to use.
            trunk: A custom trunk to use. If None, a new trunk will be created.
            add_layer_norm: Whether to add layer normalization to the hidden layers.
        """
        super().__init__()
        self._input_dim = input_dim
        self._output_dim = output_dim

        if trunk is None:
            assert hidden_dim is not None, "hidden_dim must be provided"
            assert (
                n_hidden_layers is not None and n_hidden_layers >= 0
            ), "n_hidden_layers must be >= 0"
            assert activation_fn is not None, "activation_fn must be provided"

            if activation_fn == "elu":
                activation = nn.ELU
            elif activation_fn == "relu":
                activation = nn.ReLU
            elif activation_fn == "leaky_relu":
                activation = nn.LeakyReLU
            elif activation_fn == "tanh":
                activation = nn.Tanh

            if add_layer_norm:
                arch = [
                    nn.Linear(input_dim, hidden_dim),
                    nn.LayerNorm(hidden_dim),
                    activation(),
                ]
            else:
                arch = [
                    nn.Linear(input_dim, hidden_dim),
                    activation(),
                ]

            for _ in range(n_hidden_layers - 1):
                arch.append(nn.Linear(hidden_dim, hidden_dim))
                if add_layer_norm:
                    arch.append(nn.LayerNorm(hidden_dim))
                arch.append(activation())

            self.trunk = nn.Sequential(*arch)
            self.trunk.hidden_dim = torch.tensor(hidden_dim)
            self._hidden_dim = hidden_dim
        else:
            self.trunk = trunk
            assert hasattr(trunk, "hidden_dim") and isinstance(
                trunk.hidden_dim, torch.Tensor
            ), "trunk must have a hidden_dim attribute"
            self._hidden_dim = int(trunk.hidden_dim.item())
        self.last_layer = nn.Linear(self._hidden_dim, output_dim)

    def forward(self, preprocessed_states: torch.Tensor) -> torch.Tensor:
        """Forward method for the neural network.

        Args:
            preprocessed_states: a batch of states appropriately preprocessed for
                ingestion by the MLP. The shape of the tensor should be (*batch_shape, input_dim).
        Returns: a tensor of shape (*batch_shape, output_dim).
        """
        if not preprocessed_states.is_floating_point():
            preprocessed_states = preprocessed_states.to(torch.get_default_dtype())

        out = self.trunk(preprocessed_states)
        out = self.last_layer(out)
        return out

    @property
    def input_dim(self):
        return self._input_dim

    @property
    def output_dim(self):
        return self._output_dim

    @input_dim.setter
    def input_dim(self, value: int):
        self._input_dim = value

    @output_dim.setter
    def output_dim(self, value: int):
        self._output_dim = value


class Tabular(nn.Module):
    """Implements a tabular policy.

    This class is only compatible with the EnumPreprocessor.

    Attributes:
        table: a tensor with dimensions [n_states, output_dim].
        device: the device that holds this policy.
    """

    def __init__(self, n_states: int, output_dim: int) -> None:
        """Initializes a new Tabular module.

        Args:
            n_states: The number of states.
            output_dim: The dimension of the output.
        """
        super().__init__()
        self.table = nn.parameter.Parameter(torch.zeros((n_states, output_dim)))
        self.device = None

    def forward(self, preprocessed_states: torch.Tensor) -> torch.Tensor:
        """Forward method for the tabular policy.

        Args:
            preprocessed_states: a batch of states appropriately preprocessed for
                ingestion by the tabular policy. The shape of the tensor should be (*batch_shape, 1).
        Returns: a tensor of shape (*batch_shape, output_dim).
        """
        if self.device is None:
            self.device = preprocessed_states.device
            self.table = self.table.to(self.device)
        assert is_int_dtype(preprocessed_states)
        outputs = self.table[preprocessed_states.squeeze(-1)]
        return outputs


class DiscreteUniform(nn.Module):
    """Implements a uniform distribution over discrete actions.

    It uses a zero function approximator (a function that always outputs 0) to be used as
    logits by a DiscretePBEstimator.

    Attributes:
        output_dim: The size of the output space.
    """

    def __init__(self, output_dim: int) -> None:
        """Initializes a new DiscreteUniform module.

        Args:
            output_dim: The dimension of the output.
        """
        super().__init__()
        self.output_dim = output_dim

    def forward(self, preprocessed_states: torch.Tensor) -> torch.Tensor:
        """Forward method for the uniform distribution.

        Args:
            preprocessed_states: a batch of states appropriately preprocessed for
                ingestion by the uniform distribution. The shape of the tensor should be (*batch_shape, input_dim).

        Returns: a tensor of shape (*batch_shape, output_dim).
        """
        out = torch.zeros(*preprocessed_states.shape[:-1], self.output_dim).to(
            preprocessed_states.device
        )
        return out


class LinearTransformer(nn.Module):
    """The Linear Transformer module.

    Implements Transformers are RNNs: Fast Autoregressive Transformers with Linear
        Attention. Angelos Katharopoulos, Apoorv Vyas, Nikolaos Pappas, François
        Fleuret, ICML 2020.

    Expresses self-attention as a linear dot-product of kernel feature maps and makes
    use the associativity property of matrix products to reduce the complexity of the
    attention computation from O(n^2) to O(n).

    Implementation from https://github.com/lucidrains/linear-attention-transformer.

    Args:
        dim: The dimension of the input.
        depth: The depth of the transformer.
        max_seq_len: The maximum sequence length.
        n_heads: The number of attention heads.
        causal: Whether to use causal attention.
    """

    def __init__(
        self,
        dim: int,
        depth: int,
        max_seq_len: int,
        n_heads: int = 8,
        causal: bool = False,
    ):
        """Initializes a new LinearTransformer module.

        Args:
            dim: The dimension of the input.
            depth: The depth of the transformer.
            max_seq_len: The maximum sequence length.
            n_heads: The number of attention heads.
            causal: Whether to use causal attention.
        """
        super().__init__()
        assert isinstance(dim, int) and dim > 0, "dim must be a positive integer"
        assert isinstance(depth, int) and depth > 0, "depth must be a positive integer"
        assert (
            isinstance(max_seq_len, int) and max_seq_len > 0
        ), "max_seq_len must be a positive integer"

        self.module = LinearAttentionTransformer(
            dim,
            depth,
            max_seq_len,
            heads=n_heads,
            causal=causal,
            dim_head=None,
            bucket_size=64,
            ff_chunks=1,
            ff_glu=False,
            ff_dropout=0.0,
            attn_layer_dropout=0.0,
            attn_dropout=0.0,
            reversible=False,
            blindspot_size=1,
            n_local_attn_heads=0,
            local_attn_window_size=128,
            receives_context=False,
            attend_axially=False,
            pkm_layers=tuple(),
            pkm_num_keys=128,
            linformer_settings=None,
            context_linformer_settings=None,
            shift_tokens=False,
        )
        # TODO: Should we have a final linear layer as part of this module?
        # The output dimension is the same as the embedding dimension.
        self.output_dim = dim

    def forward(self, x: torch.Tensor) -> torch.Tensor:
        return self.module(x)


class GraphActionGNN(nn.Module):
    """Implements a GNN for graph action prediction."""

    def __init__(
        self,
        num_node_classes: int,
        num_edge_classes: int,
        directed: bool,
        embedding_dim: int = 128,
        num_conv_layers: int = 1,
        is_backward: bool = False,
    ) -> None:
        """Initializes a new GraphActionGNN module.

        Args:
            n_nodes: The number of nodes in the graph.
            directed: Whether the graph is directed.
            num_edge_classes: The number of edge classes.
            num_conv_layers: The number of convolutional layers.
            embedding_dim: The dimension of the node embeddings.
            is_backward: Whether the GNN is used for a backward policy.
        """
        super().__init__()
        assert num_node_classes > 0, "num_node_classes must be greater than 0"
        assert embedding_dim > 0, "embedding_dim must be greater than 0"
        assert num_conv_layers > 0, "num_conv_layers must be greater than 0"
        assert isinstance(num_node_classes, int), "n_nodes must be an integer"
        assert isinstance(embedding_dim, int), "embedding_dim must be an integer"
        assert isinstance(num_conv_layers, int), "num_conv_layers must be an integer"
        assert isinstance(directed, bool), "directed must be a boolean"
        assert isinstance(is_backward, bool), "is_backward must be a boolean"
        self.num_node_classes = num_node_classes
        self.hidden_dim = self.embedding_dim = embedding_dim
        self.is_backward = is_backward
        self.is_directed = directed
        self.num_conv_layers = num_conv_layers
        self.num_edge_classes = num_edge_classes

        # Node embedding layer.
        self.embedding = nn.Embedding(num_node_classes, self.embedding_dim)
        self.conv_blks = nn.ModuleList()

        if directed:
            for i in range(num_conv_layers):
                self.conv_blks.extend(
                    [
                        DirGNNConv(
                            GCNConv(
                                self.embedding_dim if i == 0 else self.hidden_dim,
                                self.hidden_dim,
                            ),
                            alpha=0.5,
                            root_weight=True,
                        ),
                        # Process in/out components separately
                        nn.ModuleList(
                            [
                                nn.Sequential(
                                    nn.Linear(
                                        self.hidden_dim // 2,
                                        self.hidden_dim // 2,
                                    ),
                                    nn.ReLU(),
                                    nn.Linear(
                                        self.hidden_dim // 2,
                                        self.hidden_dim // 2,
                                    ),
                                )
                                for _ in range(2)  # 1 for in & 1 for out-features.
                            ]
                        ),
                    ]
                )
        else:  # Undirected case.
            for i in range(num_conv_layers):
                self.conv_blks.extend(
                    [
                        GINConv(
                            MLP(
                                input_dim=(
                                    self.embedding_dim if i == 0 else self.hidden_dim
                                ),
                                output_dim=self.hidden_dim,
                                hidden_dim=self.hidden_dim,
                                n_hidden_layers=1,
                                add_layer_norm=True,
                            ),
                        ),
                        nn.Sequential(
                            nn.Linear(self.hidden_dim, self.hidden_dim),
                            nn.ReLU(),
                            nn.Linear(self.hidden_dim, self.hidden_dim),
                        ),
                    ]
                )

        self.norm = nn.LayerNorm(self.hidden_dim)

        # Heads operating on per-graph pooled features
        self.action_type_mlp = MLP(
            input_dim=self.hidden_dim,
            output_dim=3,
            hidden_dim=self.hidden_dim,
            n_hidden_layers=1,
            add_layer_norm=True,
        )
        self.node_class_mlp = MLP(
            input_dim=self.hidden_dim,
            output_dim=self.num_node_classes,
            hidden_dim=self.hidden_dim,
            n_hidden_layers=1,
            add_layer_norm=True,
        )
        self.node_index_mlp = MLP(
            input_dim=self.hidden_dim,
            output_dim=1,
            hidden_dim=self.hidden_dim,
            n_hidden_layers=1,
            add_layer_norm=True,
        )
        self.edge_class_mlp = MLP(
            input_dim=self.hidden_dim,
            output_dim=self.num_edge_classes,
            hidden_dim=self.hidden_dim,
            n_hidden_layers=1,
            add_layer_norm=True,
        )

    @property
    def input_dim(self):
        return 1  # placeholder TODO: remove this

    @staticmethod
    def _group_mean(tensor: torch.Tensor, batch_ptr: torch.Tensor) -> torch.Tensor:
        # Safe mean over ragged graphs using ptr; returns zeros for empty graphs
        if tensor.numel() == 0:
            B = batch_ptr.numel() - 1
            return torch.zeros(B, 0, device=batch_ptr.device)
        cumsum = torch.zeros(
            (len(tensor) + 1, tensor.size(-1)), dtype=tensor.dtype, device=tensor.device
        )
        cumsum[1:] = torch.cumsum(tensor, dim=0)
        size = batch_ptr[1:] - batch_ptr[:-1]
        denom = torch.clamp(size, min=1).to(tensor.dtype)
        sums = cumsum[batch_ptr[1:]] - cumsum[batch_ptr[:-1]]
        means = sums / denom[:, None]
        means[size == 0] = 0
        return means

    def forward(self, states_tensor: GeometricBatch) -> TensorDict:
        node_features = states_tensor.x
        B = len(states_tensor)
        lengths = states_tensor.ptr[1:] - states_tensor.ptr[:-1]
        max_nodes = int(lengths.max().item())
        device = node_features.device

        # Embed node classes
        if node_features.numel() > 0:
            x = self.embedding(node_features.squeeze(-1))
        # Handle the case where the graph has no nodes. We use zeros as
        # features, so we can continue the forward pass.
        else:
            x = torch.zeros(0, self.hidden_dim, device=device)

        # Message passing with residual connections and layer norms
        for i in range(0, len(self.conv_blks), 2):
            x_new = self.conv_blks[i](x, states_tensor.edge_index)  # GIN/GCN conv.
            if self.is_directed:
                assert isinstance(self.conv_blks[i + 1], nn.ModuleList)
                x_in, x_out = torch.chunk(x_new, 2, dim=-1)

                # Process each component separately through its own MLP.
                mlp_in, mlp_out = self.conv_blks[i + 1]
                x_in = mlp_in(x_in)
                x_out = mlp_out(x_out)
                x_new = torch.cat([x_in, x_out], dim=-1)
            else:
                x_new = self.conv_blks[i + 1](x_new)  # Linear -> ReLU -> Linear.

            x = x_new + x if i > 0 else x_new  # Residual connection.
            x = self.norm(x)  # Layernorm.

            # Pool to graph features
        graph_emb = (
            self._group_mean(x, states_tensor.ptr)
            if x.numel() > 0
            else torch.zeros(B, self.hidden_dim, device=device)
        )

<<<<<<< HEAD
        # Action type logits
        action_type = torch.zeros(B, 3, device=device)
        add_node_logit = self.add_node_mlp(graph_emb).squeeze(-1)
        action_type[..., GraphActionType.ADD_NODE] = add_node_logit
        exit_logit = self.exit_mlp(graph_emb).squeeze(-1)
        action_type[..., GraphActionType.EXIT] = exit_logit

        # Node index logits
        if self.is_backward:
            node_index_logits = self.node_index_mlp(x).squeeze(-1)
            node_index_logits = torch.split(node_index_logits, lengths.tolist(), dim=0)
            node_index_logits = torch.nn.utils.rnn.pad_sequence(
                list(node_index_logits), batch_first=True
            )
        else:
            node_index_logits = torch.zeros(B, max_nodes, device=device)

        # Class logits
=======
        # Action type and class logits
        action_type = self.action_type_mlp(graph_emb)
>>>>>>> 8e8de39f
        node_class_logits = self.node_class_mlp(graph_emb)
        edge_class_logits = self.edge_class_mlp(graph_emb)

        # Edge-index logits via pairwise dot products
        # Pad to max_nodes across batch for gathering candidate edges
        seqs = torch.split(x, lengths.tolist())
        padded = torch.nn.utils.rnn.pad_sequence(
            list(seqs), batch_first=True
        )  # (B, max_nodes, hidden_dim)

        feature_dim = (self.hidden_dim // 2) if self.is_directed else self.hidden_dim
        if self.is_directed:
            source_features = padded[..., :feature_dim]
            target_features = padded[..., feature_dim:]
            scores = torch.einsum("bnf,bmf->bnm", source_features, target_features)
        else:
            scores = torch.einsum("bnf,bmf->bnm", padded, padded)
        scores = scores / math.sqrt(max(1, feature_dim))

        ei0, ei1 = get_edge_indices(max_nodes, self.is_directed, device)
        edge_index_logits = scores[:, ei0, ei1]

        return TensorDict(
            {
                GraphActions.ACTION_TYPE_KEY: action_type,
                GraphActions.NODE_CLASS_KEY: node_class_logits,
                GraphActions.NODE_INDEX_KEY: node_index_logits,
                GraphActions.EDGE_CLASS_KEY: edge_class_logits,
                GraphActions.EDGE_INDEX_KEY: edge_index_logits,
            },
            batch_size=B,
        )


class GraphEdgeActionMLP(nn.Module):
    """Network that processes flattened adjacency matrices to predict graph actions.

    Unlike the GNN-based GraphActionGNN, this module uses standard MLPs to process
    the entire adjacency matrix as a flattened vector. This approach:

    1. Can directly process global graph structure without message passing.
    2. May be more effective for small graphs where global patterns are important.
    3. Does not require complex graph neural network operations.

    The module architecture consists of:
    - An MLP to process the flattened adjacency matrix into an embedding.
    - An edge MLP that predicts logits for each possible edge action.
    - An exit MLP that predicts a logit for the exit action.

    Args:
        n_nodes: Number of nodes in the graph.
        directed: Whether the graph is directed or undirected.
        n_hidden_layers: Number of hidden layers in the MLP for the edge actions.
        n_hidden_layers_exit: Number of hidden layers in the MLP for the exit action.
        embedding_dim: Dimension of internal embeddings.
        is_backward: Whether this is a backward policy.
    """

    def __init__(
        self,
        n_nodes: int,
        directed: bool,
        num_node_classes: int,
        num_edge_classes: int,
        n_hidden_layers: int = 2,
        n_hidden_layers_exit: int = 1,
        embedding_dim: int = 128,
        is_backward: bool = False,
    ):
        """Initializes a new GraphEdgeActionMLP module.

        Args:
            n_nodes: The number of nodes in the graph.
            directed: Whether the graph is directed.
            num_node_classes: The number of node classes.
            num_edge_classes: The number of edge classes.
            n_hidden_layers: The number of hidden layers in the main MLP.
            n_hidden_layers_exit: The number of hidden layers in the exit MLP.
            embedding_dim: The dimension of the embeddings.
            is_backward: Whether the MLP is used for a backward policy.
        """
        super().__init__()
        assert n_nodes > 0, "n_nodes must be greater than 0"
        assert embedding_dim > 0, "embedding_dim must be greater than 0"
        assert n_hidden_layers > 0, "n_hidden_layers must be greater than 0"
        assert n_hidden_layers_exit > 0, "n_hidden_layers_exit must be greater than 0"
        assert isinstance(n_nodes, int), "n_nodes must be an integer"
        assert isinstance(embedding_dim, int), "embedding_dim must be an integer"
        assert isinstance(n_hidden_layers, int), "n_hidden_layers must be an integer"
        assert isinstance(
            n_hidden_layers_exit, int
        ), "n_hidden_layers_exit must be an integer"
        assert isinstance(directed, bool), "directed must be a boolean"
        assert isinstance(is_backward, bool), "is_backward must be a boolean"
        self._input_dim = n_nodes**2
        self.n_nodes = n_nodes
        self.is_directed = directed
        self.is_backward = is_backward
        self.hidden_dim = embedding_dim
        self.num_node_classes = num_node_classes
        self.num_edge_classes = num_edge_classes

        # MLP for processing the flattened adjacency matrix
        self.mlp = MLP(
            input_dim=n_nodes**2,  # Flattened adjacency matrix
            output_dim=embedding_dim,
            hidden_dim=embedding_dim,
            n_hidden_layers=n_hidden_layers,
            add_layer_norm=True,
        )

        # Exit action MLP
        self.exit_mlp = MLP(
            input_dim=embedding_dim,
            output_dim=1,
            hidden_dim=embedding_dim,
            n_hidden_layers=n_hidden_layers_exit,
            add_layer_norm=True,
        )

        # Edge prediction MLP
        # Output dimension.
        edges_dim = self.n_nodes**2 - self.n_nodes
        if not self.is_directed:
            edges_dim = edges_dim // 2  # No double-counting.

        if not self.is_backward:
            out_dim = edges_dim + 1  # +1 for exit action.
        else:
            out_dim = edges_dim

        self._output_dim = int(out_dim)
        self._edges_dim = int(edges_dim)

        self.node_class_mlp = MLP(
            input_dim=embedding_dim,
            output_dim=self.num_node_classes,
            hidden_dim=embedding_dim,
            n_hidden_layers=1,
            add_layer_norm=True,
        )
        self.features_embedding = nn.Embedding(self.num_node_classes, embedding_dim)
        self.node_index_mlp = MLP(
            input_dim=embedding_dim,
            output_dim=1,
            hidden_dim=embedding_dim,
            n_hidden_layers=1,
            add_layer_norm=True,
        )
        self.edge_mlp = MLP(
            input_dim=embedding_dim,
            output_dim=self.edges_dim,
            hidden_dim=embedding_dim,
            n_hidden_layers=1,
            add_layer_norm=True,
        )

        self.edge_class_mlp = MLP(
            input_dim=embedding_dim,
            output_dim=self.num_edge_classes,
            hidden_dim=embedding_dim,
            n_hidden_layers=1,
            add_layer_norm=True,
        )

    @property
    def input_dim(self) -> int:
        return self._input_dim

    @property
    def output_dim(self) -> int:
        return self._output_dim

    @property
    def edges_dim(self) -> int:
        return self._edges_dim

    def forward(self, states_tensor: GeometricBatch) -> TensorDict:
        """Forward pass to compute action logits from graph states.

        Process:
        1. Convert the graph representation to adjacency matrices
        2. Process the flattened adjacency matrices through the main MLP
        3. Predict logits for edge actions and exit action

        Args:
            states_tensor: A GeometricBatch containing graph state information

        Returns:
            A tensor of logits for all possible actions
        """
        device = states_tensor.x.device
        # Convert the graph to adjacency matrix.
        adj_matrices = torch.zeros(
            (len(states_tensor), self.n_nodes, self.n_nodes),
            device=device,
        )

        # Fill the adjacency matrices from edge indices
        if states_tensor.edge_index.numel() > 0:
            for i in range(len(states_tensor)):
                eis = states_tensor[i].edge_index
                adj_matrices[i, eis[0], eis[1]] = 1

        # Flatten the adjacency matrices for the MLP
        adj_matrices_flat = adj_matrices.view(len(states_tensor), -1)

        # Process with MLP
        embedding = self.mlp(adj_matrices_flat)

        # Generate edge and exit actions
        edge_actions = self.edge_mlp(embedding)

        action_type = torch.ones(len(states_tensor), 3, device=device) * float("-inf")
        edge_class_logits = torch.zeros(
            len(states_tensor), self.num_edge_classes, device=device
        )
        lengths = states_tensor.ptr[1:] - states_tensor.ptr[:-1]
        if self.is_backward:
            action_type[..., GraphActionType.ADD_EDGE] = 0.0
            node_features = self.features_embedding(states_tensor.x)
            node_index_logits = self.node_index_mlp(node_features).squeeze(-1)
            node_index_logits = torch.split(node_index_logits, lengths.tolist(), dim=0)
            node_index_logits = torch.nn.utils.rnn.pad_sequence(
                list(node_index_logits), batch_first=True
            )
        else:
            exit_action = self.exit_mlp(embedding).squeeze(-1)
            action_type[..., GraphActionType.ADD_EDGE] = 0.0
            action_type[..., GraphActionType.EXIT] = exit_action
            edge_class_logits = self.edge_class_mlp(embedding)
            node_class_logits = self.node_class_mlp(embedding)
            node_index_logits = torch.zeros(
                len(states_tensor), self.n_nodes, device=device
            )

        return TensorDict(
            {
                GraphActions.ACTION_TYPE_KEY: action_type,
                GraphActions.NODE_CLASS_KEY: node_class_logits,
                GraphActions.NODE_INDEX_KEY: node_index_logits,
                GraphActions.EDGE_CLASS_KEY: edge_class_logits,
                GraphActions.EDGE_INDEX_KEY: edge_actions,
            },
            batch_size=len(states_tensor),
        )


class GraphActionUniform(nn.Module):
    """Implements a uniform distribution over discrete actions given a graph state.

    It uses a zero function approximator (a function that always outputs 0) to be used as
    logits by a DiscretePBEstimator.

    Attributes:
        output_dim: The size of the output space.
    """

    def __init__(
        self,
        edges_dim: int,
        num_edge_classes: int,
        num_node_classes: int,
    ) -> None:
        """Initializes a new GraphActionUniform module.

        Args:
            edges_dim: The dimension of edge_index in GraphActions.
            num_edge_classes: The number of edge classes.
            num_node_classes: The number of node classes.
        """
        """Initializes the uniform function approximiator.

        Args:
            edges_dim (int): The dimension of edge_index in GraphActions.
            num_edge_classes (int): Number of edge classes.
            num_node_classes (int): Number of node classes.
        """
        super().__init__()
        self.input_dim = 1  # has no effect
        self.edges_dim = edges_dim
        self.num_edge_classes = num_edge_classes
        self.num_node_classes = num_node_classes

    def forward(self, states_tensor: GeometricBatch) -> TensorDict:
        """Forward method for the uniform distribution.

        Args:
            states_tensor: a batch of states appropriately preprocessed for
                ingestion by the uniform distribution.

        Returns:
            A TensorDict containing logits for each action component, with all values set to 1 to represent a uniform distribution:
            - GraphActions.ACTION_TYPE_KEY: Tensor of shape [*batch_shape, 3] for the 3 possible action types
            - GraphActions.EDGE_CLASS_KEY: Tensor of shape [*batch_shape, num_edge_classes] for edge class logits
            - GraphActions.NODE_CLASS_KEY: Tensor of shape [*batch_shape, num_node_classes] for node class logits
            - GraphActions.EDGE_INDEX_KEY: Tensor of shape [*batch_shape, edges_dim] for edge index logits
        """
        device = states_tensor.x.device
        max_nodes = int(torch.max(states_tensor.ptr[1:] - states_tensor.ptr[:-1]))
        return TensorDict(
            {
                GraphActions.ACTION_TYPE_KEY: torch.ones(
                    len(states_tensor), 3, device=device
                ),
                GraphActions.EDGE_CLASS_KEY: torch.ones(
                    len(states_tensor), self.num_edge_classes, device=device
                ),
                GraphActions.NODE_CLASS_KEY: torch.ones(
                    len(states_tensor), self.num_node_classes, device=device
                ),
                GraphActions.NODE_INDEX_KEY: torch.ones(
                    len(states_tensor), max_nodes, device=device
                ),
                GraphActions.EDGE_INDEX_KEY: torch.ones(
                    len(states_tensor), self.edges_dim, device=device
                ),
            },
            batch_size=len(states_tensor),
        )<|MERGE_RESOLUTION|>--- conflicted
+++ resolved
@@ -457,13 +457,10 @@
             else torch.zeros(B, self.hidden_dim, device=device)
         )
 
-<<<<<<< HEAD
-        # Action type logits
-        action_type = torch.zeros(B, 3, device=device)
-        add_node_logit = self.add_node_mlp(graph_emb).squeeze(-1)
-        action_type[..., GraphActionType.ADD_NODE] = add_node_logit
-        exit_logit = self.exit_mlp(graph_emb).squeeze(-1)
-        action_type[..., GraphActionType.EXIT] = exit_logit
+        # Action type and class logits
+        action_type = self.action_type_mlp(graph_emb)
+        node_class_logits = self.node_class_mlp(graph_emb)
+        edge_class_logits = self.edge_class_mlp(graph_emb)
 
         # Node index logits
         if self.is_backward:
@@ -474,14 +471,6 @@
             )
         else:
             node_index_logits = torch.zeros(B, max_nodes, device=device)
-
-        # Class logits
-=======
-        # Action type and class logits
-        action_type = self.action_type_mlp(graph_emb)
->>>>>>> 8e8de39f
-        node_class_logits = self.node_class_mlp(graph_emb)
-        edge_class_logits = self.edge_class_mlp(graph_emb)
 
         # Edge-index logits via pairwise dot products
         # Pad to max_nodes across batch for gathering candidate edges
