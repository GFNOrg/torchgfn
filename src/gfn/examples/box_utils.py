--- conflicted
+++ resolved
@@ -409,18 +409,12 @@
         # Then, we check that if one of the states is [0, 0] then all of them are
         # TODO: is there a way to bypass this ? Could we write a custom distribution
         # TODO: that sometimes returns a QuarterDisk and sometimes a QuarterCircle(northwestern=True) ?
-<<<<<<< HEAD
-        if torch.any(states.is_initial_state):
-            assert torch.all(states.is_initial_state)
-            # we also check that module_output is of shape n_components_s0 * 5
-=======
         if torch.any(states == 0.0):
             assert torch.all(states == 0)
             # we also check that module_output is of shape n_components_s0 * 5, why:
             # We need n_components_s0 for the mixture logits, n_components_s0 for the alphas of r,
             # n_components_s0 for the betas of r, n_components_s0 for the alphas of theta and
             # n_components_s0 for the betas of theta
->>>>>>> 37d4ad19
             assert module_output.shape == (self.n_components_s0, 5)
             # In this case, we use the QuarterDisk distribution
             mixture_logits, alpha_r, beta_r, alpha_theta, beta_theta = torch.split(
