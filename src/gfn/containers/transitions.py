from __future__ import annotations

from typing import TYPE_CHECKING, Sequence

import torch
from tensordict import TensorDict
from torch_geometric.data import Batch as GeometricBatch

if TYPE_CHECKING:
    from gfn.actions import Actions
    from gfn.env import Env
    from gfn.states import States

from gfn.containers.base import Container
from gfn.utils.common import ensure_same_device


class Transitions(Container):
    """Container for the transitions.

    Attributes:
        env: environment.
        is_backward: Whether the transitions are backward transitions (i.e.
            `next_states` is the parent of states).
        states: States object with uni-dimensional `batch_shape`, representing the
            parents of the transitions.
        actions: Actions chosen at the parents of each transitions.
        is_terminating: Whether the action is the exit action.
        next_states: States object with uni-dimensional `batch_shape`, representing
            the children of the transitions.
        log_probs: The log-probabilities of the actions.
    """

    def __init__(
        self,
        env: Env,
        states: States | None = None,
        conditioning: torch.Tensor | None = None,
        actions: Actions | None = None,
        is_terminating: torch.Tensor | None = None,
        next_states: States | None = None,
        is_backward: bool = False,
        log_rewards: torch.Tensor | None = None,
        log_probs: torch.Tensor | None = None,
    ):
        """Instantiates a container for transitions.

        When states and next_states are not None, the Transitions is an empty container
        that can be populated on the go.

        Args:
            env: Environment
            states: States object with uni-dimensional `batch_shape`, representing the
                parents of the transitions.
            conditioning: The conditioning of the transitions for conditional MDPs.
            actions: Actions chosen at the parents of each transitions.
            is_terminating: Tensor of shape (n_transitions,) indicating whether the action is the exit action.
            next_states: States object with uni-dimensional `batch_shape`, representing
                the children of the transitions.
            is_backward: Whether the transitions are backward transitions (i.e.
                `next_states` is the parent of states).
            log_rewards: Tensor of shape (n_transitions,) containing the log-rewards of the transitions (using a
                default value like `-float('inf')` for non-terminating transitions).
            log_probs: Tensor of shape (n_transitions,) containing the log-probabilities of the actions.

        Raises:
            AssertionError: If states and next_states do not have matching
                `batch_shapes`.
        """
        self.env = env
        self.conditioning = conditioning
        self.is_backward = is_backward

        # Assert that all tensors are on the same device as the environment.
        device = self.env.device
        for obj in [states, actions, next_states]:
<<<<<<< HEAD
            if obj is not None:
                if isinstance(obj.tensor, GeometricBatch):
                    ensure_same_device(obj.tensor.x.device, device)
                elif isinstance(obj.tensor, TensorDict):
                    ensure_same_device(obj.tensor["x"].device, device)
                else:
                    ensure_same_device(obj.tensor.device, device)
=======
            ensure_same_device(obj.device, device) if obj is not None else True
>>>>>>> 3a4157a9
        for tensor in [conditioning, is_terminating, log_rewards, log_probs]:
            ensure_same_device(tensor.device, device) if tensor is not None else True

        self.states = states if states is not None else env.states_from_batch_shape((0,))
        assert len(self.states.batch_shape) == 1
        batch_shape = self.states.batch_shape

        assert self.conditioning is None or (
            self.conditioning.shape[: len(batch_shape)] == batch_shape
        )

        self.actions = (
            actions if actions is not None else env.actions_from_batch_shape((0,))
        )
        assert self.actions.batch_shape == batch_shape

        self.is_terminating = (
            is_terminating
            if is_terminating is not None
            else torch.full(size=(0,), fill_value=False, dtype=torch.bool, device=device)
        )
        assert (
            self.is_terminating.shape == (self.n_transitions,)
            and self.is_terminating.dtype == torch.bool
        )

        self.next_states = (
            next_states if next_states is not None else env.states_from_batch_shape((0,))
        )
        assert self.next_states.batch_shape == batch_shape

        # self._log_rewards can be torch.Tensor of shape (self.n_transitions,) or None.
        if log_rewards is not None:
            self._log_rewards = log_rewards
        else:  # if log_rewards is None, there are two cases
            if self.n_transitions == 0:  # 1) initializing with empty Transitions
                self._log_rewards = torch.full(
                    size=(0,), fill_value=0, dtype=torch.float, device=device
                )
            else:  # 2) we don't have log_rewards and need to compute them on the fly
                self._log_rewards = None
        assert self._log_rewards is None or (
            self._log_rewards.shape == (self.n_transitions,)
            and self._log_rewards.dtype == torch.float
        )

        # same as self._log_rewards, but we can't compute log_probs within the class.
        if log_probs is not None:
            self.log_probs = log_probs
        else:
            if self.n_transitions == 0:
                self.log_probs = torch.full(
                    size=(0,), fill_value=0, dtype=torch.float, device=device
                )
            else:
                self.log_probs = None
        assert self.log_probs is None or (
            self.log_probs.shape == self.actions.batch_shape
            and self.log_probs.dtype == torch.float
        )

    @property
    def n_transitions(self) -> int:
        return self.states.batch_shape[0]

    def __len__(self) -> int:
        return self.n_transitions

    def __repr__(self):
        states_tensor = self.states.tensor
        next_states_tensor = self.next_states.tensor

        states_repr = ",\t".join(
            [
                f"{str(state.numpy())} -> {str(next_state.numpy())}"
                for state, next_state in zip(states_tensor, next_states_tensor)
            ]
        )
        return (
            f"Transitions(n_transitions={self.n_transitions}, "
            f"transitions={states_repr}, actions={self.actions}, "
            # f"is_terminating={self.is_terminating})"
        )

    @property
    def terminating_states(self) -> States:
        """Return the terminating states."""
        return self.states[self.is_terminating]

    @property
    def log_rewards(self) -> torch.Tensor | None:
        """
        Returns the log rewards for the Transitions as a tensor of shape (n_transitions,),
        with a value of `-float('inf')` for non-terminating (~is_terminating) transitions.

        If the `log_rewards` are not provided during initialization, they are computed on the fly.
        """
        if self.is_backward:
            return None

        if self._log_rewards is None:
            self._log_rewards = torch.full(
                (self.n_transitions,),
                fill_value=-float("inf"),
                dtype=torch.float,
                device=self.states.device,
            )
            try:
                self._log_rewards[self.is_terminating] = self.env.log_reward(
                    self.terminating_states
                )
            except NotImplementedError:
                self._log_rewards[self.is_terminating] = torch.log(
                    self.env.reward(self.terminating_states)
                )

        assert self._log_rewards.shape == (self.n_transitions,)
        return self._log_rewards

    @property
    def all_log_rewards(self) -> torch.Tensor:
        """Calculate all log rewards for the transitions.

        This is applicable to environments where all states are terminating. This
        function evaluates the rewards for all transitions that do not end in the sink
        state. This is useful for the Modified Detailed Balance loss.

        Returns:
            log_rewards: Tensor of shape (n_transitions, 2) containing the log rewards
                for the transitions.

        Raises:
            NotImplementedError: when used for backward transitions.
        """
        # TODO: reuse self._log_rewards if it exists.
        if self.is_backward:
            raise NotImplementedError("Not implemented for backward transitions")
        is_sink_state = self.next_states.is_sink_state
        log_rewards = torch.full(
            (self.n_transitions, 2),
            fill_value=-float("inf"),
            dtype=torch.float,
            device=self.states.device,
        )
        try:
            log_rewards[~is_sink_state, 0] = self.env.log_reward(
                self.states[~is_sink_state]
            )
            log_rewards[~is_sink_state, 1] = self.env.log_reward(
                self.next_states[~is_sink_state]
            )
        except NotImplementedError:
            log_rewards[~is_sink_state, 0] = torch.log(
                self.env.reward(self.states[~is_sink_state])
            )
            log_rewards[~is_sink_state, 1] = torch.log(
                self.env.reward(self.next_states[~is_sink_state])
            )

        assert (
            log_rewards.shape == (self.n_transitions, 2)
            and log_rewards.dtype == torch.float
        )
        return log_rewards

    def __getitem__(
        self, index: int | slice | tuple | Sequence[int] | Sequence[bool] | torch.Tensor
    ) -> Transitions:
        """Access particular transitions of the batch."""
        if isinstance(index, int):
            index = [index]

        states = self.states[index]
        conditioning = (
            self.conditioning[index] if self.conditioning is not None else None
        )
        actions = self.actions[index]
        is_terminating = self.is_terminating[index]
        next_states = self.next_states[index]
        log_rewards = self._log_rewards[index] if self._log_rewards is not None else None

        # Only return logprobs if they exist.
        if self.has_log_probs:
            log_probs = self.log_probs[index]  # type: ignore
        else:
            log_probs = None

        return Transitions(
            env=self.env,
            states=states,
            conditioning=conditioning,
            actions=actions,
            is_terminating=is_terminating,
            next_states=next_states,
            is_backward=self.is_backward,
            log_rewards=log_rewards,
            log_probs=log_probs,
        )

    def extend(self, other: Transitions) -> None:
        """Extend the Transitions object with another Transitions object."""
        if self.conditioning is not None:
            # TODO: Support the case
            raise NotImplementedError(
                "`extend` is not implemented for conditional Transitions."
            )

        assert len(self.states.batch_shape) == len(other.states.batch_shape) == 1

        self.states.extend(other.states)
        self.actions.extend(other.actions)
        self.is_terminating = torch.cat(
            (self.is_terminating, other.is_terminating), dim=0
        )
        self.next_states.extend(other.next_states)

        # Concatenate log_rewards of the trajectories.
        if self._log_rewards is not None and other._log_rewards is not None:
            self._log_rewards = torch.cat((self._log_rewards, other._log_rewards), dim=0)
        else:
            self._log_rewards = None

        # Concatenate log_probs of the trajectories.
        if self.log_probs is not None and other.log_probs is not None:
            self.log_probs = torch.cat((self.log_probs, other.log_probs), dim=0)
        else:
            self.log_probs = None

    @property
    def device(self) -> torch.device:
        return self.states.device<|MERGE_RESOLUTION|>--- conflicted
+++ resolved
@@ -3,8 +3,6 @@
 from typing import TYPE_CHECKING, Sequence
 
 import torch
-from tensordict import TensorDict
-from torch_geometric.data import Batch as GeometricBatch
 
 if TYPE_CHECKING:
     from gfn.actions import Actions
@@ -74,17 +72,7 @@
         # Assert that all tensors are on the same device as the environment.
         device = self.env.device
         for obj in [states, actions, next_states]:
-<<<<<<< HEAD
-            if obj is not None:
-                if isinstance(obj.tensor, GeometricBatch):
-                    ensure_same_device(obj.tensor.x.device, device)
-                elif isinstance(obj.tensor, TensorDict):
-                    ensure_same_device(obj.tensor["x"].device, device)
-                else:
-                    ensure_same_device(obj.tensor.device, device)
-=======
             ensure_same_device(obj.device, device) if obj is not None else True
->>>>>>> 3a4157a9
         for tensor in [conditioning, is_terminating, log_rewards, log_probs]:
             ensure_same_device(tensor.device, device) if tensor is not None else True
 
