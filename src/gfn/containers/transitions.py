--- conflicted
+++ resolved
@@ -93,16 +93,10 @@
         assert len(self.states.batch_shape) == 1
         batch_shape = self.states.batch_shape
 
-<<<<<<< HEAD
-        self.conditioning = conditioning
-        assert self.conditioning is None or (
-            self.conditioning.shape[0] == self.n_transitions
-            and len(self.conditioning.shape) == 2
-=======
         self.conditions = conditions
         assert self.conditions is None or (
-            self.conditions.shape[: len(batch_shape)] == batch_shape
->>>>>>> 9341baf5
+            len(self.conditions.shape) == 2
+            and self.conditions.shape[0] == self.n_transitions
         )
 
         self.actions = (
@@ -214,10 +208,10 @@
                 device=self.states.device,
             )
             if isinstance(self.env, ConditionalEnv):
-                assert self.conditioning is not None
+                assert self.conditions is not None
                 log_reward_fn = partial(
                     self.env.log_reward,
-                    conditions=self.conditioning[self.is_terminating],
+                    conditions=self.conditions[self.is_terminating],
                 )
             else:
                 log_reward_fn = self.env.log_reward
@@ -249,9 +243,9 @@
             device=self.states.device,
         )
         if isinstance(self.env, ConditionalEnv):
-            assert self.conditioning is not None
+            assert self.conditions is not None
             log_reward_fn = partial(
-                self.env.log_reward, conditions=self.conditioning[~is_sink_state]
+                self.env.log_reward, conditions=self.conditions[~is_sink_state]
             )
         else:
             log_reward_fn = self.env.log_reward
@@ -304,15 +298,6 @@
         Args:
             Another Transitions object to append.
         """
-<<<<<<< HEAD
-=======
-        if self.conditions is not None:
-            # TODO: Support the case
-            raise NotImplementedError(
-                "`extend` is not implemented for conditional Transitions."
-            )
-
->>>>>>> 9341baf5
         if len(other) == 0:
             return
 
@@ -340,10 +325,10 @@
         self.next_states.extend(other.next_states)
 
         # Concatenate conditions of the transitions.
-        if self.conditioning is not None and other.conditioning is not None:
-            self.conditioning = torch.cat((self.conditioning, other.conditioning), dim=0)
+        if self.conditions is not None and other.conditions is not None:
+            self.conditions = torch.cat((self.conditions, other.conditions), dim=0)
         else:
-            self.conditioning = None
+            self.conditions = None
 
         # Concatenate log_rewards of the trajectories.
         if self._log_rewards is not None and other._log_rewards is not None:
