--- conflicted
+++ resolved
@@ -2,15 +2,10 @@
 
 import os
 from abc import ABC, abstractmethod
-<<<<<<< HEAD
-from typing import Sequence
-=======
 from typing import TYPE_CHECKING, Sequence
 
 if TYPE_CHECKING:
-    from gfn.env import Env
     from gfn.states import States
->>>>>>> e287bcc0
 
 import torch
 
