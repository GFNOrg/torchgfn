from __future__ import annotations

from typing import Sequence

import torch

from gfn.actions import Actions
from gfn.containers.base import Container
from gfn.containers.state_pairs import StatePairs
from gfn.containers.transitions import Transitions
from gfn.env import Env
<<<<<<< HEAD
from gfn.states import DiscreteStates, States
=======
from gfn.states import DiscreteStates, GraphStates, States
>>>>>>> f7fb8880


# TODO: remove env from this class?
class Trajectories(Container):
    """Container for complete trajectories (starting in $s_0$ and ending in $s_f$).

    Trajectories are represented as a States object with bi-dimensional batch shape.
    Actions are represented as an Actions object with bi-dimensional batch shape.
    The first dimension represents the time step, the second dimension represents
    the trajectory index. Because different trajectories may have different lengths,
    shorter trajectories are padded with the tensor representation of the terminal
    state ($s_f$ or $s_0$ depending on the direction of the trajectory), and
    actions is appended with dummy actions. The `when_is_done` tensor represents
    the time step at which each trajectory ends.

    Attributes:
        env: The environment in which the trajectories are defined.
        states: The states of the trajectories.
        actions: The actions of the trajectories.
        when_is_done: Tensor of shape (n_trajectories,) indicating the time step at which each trajectory ends.
        is_backward: Whether the trajectories are backward or forward.
        log_rewards: Tensor of shape (n_trajectories,) containing the log rewards of the trajectories.
        log_probs: Tensor of shape (max_length, n_trajectories) indicating the log probabilities of the
            trajectories' actions.
    """

    def __init__(
        self,
        env: Env,
        states: States | None = None,
        conditioning: torch.Tensor | None = None,
        actions: Actions | None = None,
        when_is_done: torch.Tensor | None = None,
        is_backward: bool = False,
        log_rewards: torch.Tensor | None = None,
        log_probs: torch.Tensor | None = None,
        estimator_outputs: torch.Tensor | None = None,
    ) -> None:
        """
        Args:
            env: The environment in which the trajectories are defined.
            states: The states of the trajectories.
            conditioning: The conditioning of the trajectories for conditional MDPs.
            actions: The actions of the trajectories.
            when_is_done: Tensor of shape (n_trajectories,) indicating the time step at which each trajectory ends.
            is_backward: Whether the trajectories are backward or forward.
            log_rewards: Tensor of shape (n_trajectories,) containing the log rewards of the trajectories.
            log_probs: Tensor of shape (max_length, n_trajectories) indicating the log probabilities of
                the trajectories' actions.
            estimator_outputs: Tensor of shape (batch_shape, output_dim).
                When forward sampling off-policy for an n-step trajectory,
                n forward passes will be made on some function approximator,
                which may need to be re-used (for example, for evaluating PF). To avoid
                duplicated effort, the outputs of the forward passes can be stored here.

        If states is None, then the states are initialized to an empty States object,
        that can be populated on the fly. If log_rewards is None, then `env.log_reward`
        is used to compute the rewards, at each call of self.log_rewards
        """
        self.env = env
        self.is_backward = is_backward

        # Assert that all tensors are in the same device as the environment.
        device = self.env.device
        for obj in [states, actions]:
            assert obj.tensor.device == device if obj is not None else True
        for tensor in [
            conditioning,
            when_is_done,
            log_rewards,
            log_probs,
            estimator_outputs,
        ]:
            assert tensor.device == device if tensor is not None else True

        self.states = (
            states if states is not None else env.states_from_batch_shape((0, 0))
        )
        assert len(self.states.batch_shape) == 2

        self.conditioning = conditioning

        self.actions = (
            actions if actions is not None else env.actions_from_batch_shape((0, 0))
        )
        assert (self.actions.batch_shape == self.states.batch_shape == (0, 0)) or (
            self.actions.batch_shape
            == (self.states.batch_shape[0] - 1, self.states.batch_shape[1])
        )

        self.when_is_done = (
            when_is_done
            if when_is_done is not None
            else torch.full(size=(0,), fill_value=-1, dtype=torch.long, device=device)
        )
        assert (
            self.when_is_done.shape == (self.n_trajectories,)
            and self.when_is_done.dtype == torch.long
        )

        # self._log_rewards can be torch.Tensor of shape (self.n_trajectories,) or None.
        if log_rewards is not None:
            self._log_rewards = log_rewards
        else:  # if log_rewards is None, there are two cases
            if self.n_trajectories == 0:  # 1) we are initializing empty Trajectories
                self._log_rewards = torch.full(
                    size=(0,), fill_value=0, dtype=torch.float, device=device
                )
            else:  # 2) we don't have log_rewards and need to compute them on the fly
                self._log_rewards = None
        assert self._log_rewards is None or (
            self._log_rewards.shape == (self.n_trajectories,)
            and self._log_rewards.dtype == torch.float
        )

        # same as self._log_rewards, but we can't compute log_probs within the class.
        if log_probs is not None:
            self.log_probs = log_probs
        else:
            if self.n_trajectories == 0:
                self.log_probs = torch.full(
                    size=(0, 0), fill_value=0, dtype=torch.float, device=device
                )
            else:
                self.log_probs = None
        assert self.log_probs is None or (
            self.log_probs.shape == self.actions.batch_shape
            and self.log_probs.dtype == torch.float
        )

        self.estimator_outputs = estimator_outputs
        if self.estimator_outputs is not None:
            #  TODO: check why this fails.
            # assert self.estimator_outputs.shape[:len(self.states.batch_shape)] == self.states.batch_shape
            assert self.estimator_outputs.dtype == torch.float

    def __repr__(self) -> str:
        trajectories_representation = ""
        n_traj_to_print = min(10, self.n_trajectories)

        if isinstance(self.states, GraphStates):
            for i in range(n_traj_to_print):
                trajectories_representation += str(self.states[..., i]) + "\n"
        else:
            states = self.states.tensor.transpose(0, 1)
            assert states.ndim == 3
            assert isinstance(self.env.s0, torch.Tensor)
            assert isinstance(self.env.sf, torch.Tensor)
            for traj in states[:n_traj_to_print]:
                one_traj_repr = []
                for step in traj:
                    one_traj_repr.append(str(step.cpu().numpy()))  # step.__repr__()
                    if self.is_backward and step.equal(self.env.s0):
                        break
                    elif not self.is_backward and step.equal(self.env.sf):
                        break
                trajectories_representation += "-> ".join(one_traj_repr) + "\n"
        return (
            f"Trajectories(n_trajectories={self.n_trajectories}, max_length={self.max_length}\n"
            + f"First {n_traj_to_print} trajectories:\n"
            + f"states=\n{trajectories_representation}"
            # + f"actions=\n{self.actions.tensor.squeeze().transpose(0, 1)[:10].numpy()}, "
            + f"when_is_done={self.when_is_done[:10].cpu().numpy()})"
        )

    @property
    def n_trajectories(self) -> int:
        return self.states.batch_shape[1]

    def __len__(self) -> int:
        return self.n_trajectories

    @property
    def max_length(self) -> int:
        if len(self) == 0:
            return 0

        return self.actions.batch_shape[0]

    @property
    def last_states(self) -> States:
        return self.states[self.when_is_done - 1, torch.arange(self.n_trajectories)]

    @property
    def log_rewards(self) -> torch.Tensor | None:
        """Returns the log rewards of the trajectories as a tensor of shape (n_trajectories,)."""
        if self.is_backward:  # TODO: Why can't backward trajectories have log_rewards?
            return None

        if self._log_rewards is None:
            try:
                self._log_rewards = self.env.log_reward(self.last_states)
            except NotImplementedError:
                self._log_rewards = torch.log(self.env.reward(self.last_states))

        assert self._log_rewards.shape == (self.n_trajectories,)
        return self._log_rewards

    def __getitem__(
        self, index: int | slice | tuple | Sequence[int] | Sequence[bool] | torch.Tensor
    ) -> Trajectories:
        """Returns a subset of the `n_trajectories` trajectories."""
        if isinstance(index, int):
            index = [index]
        when_is_done = self.when_is_done[index]
        new_max_length = when_is_done.max().item() if len(when_is_done) > 0 else 0
        states = self.states[:, index]
        actions = self.actions[:, index]
        states = states[: 1 + new_max_length]
        actions = actions[:new_max_length]
        if self.log_probs is not None:
            log_probs = self.log_probs[:, index]
            log_probs = log_probs[:new_max_length]
        else:
            log_probs = None
        log_rewards = self._log_rewards[index] if self._log_rewards is not None else None
        if self.estimator_outputs is not None:
            # TODO: Is there a safer way to index self.estimator_outputs for
            #       for n-dimensional estimator outputs?
            #
            # First we index along the first dimension of the estimator outputs.
            # This can be thought of as the instance dimension, and is
            # compatible with all supported indexing approaches (dim=1).
            # All dims > 1 are not explicitly indexed unless the dimensionality
            # of `index` matches all dimensions of `estimator_outputs` aside
            # from the first (trajectory) dimension.
            estimator_outputs = self.estimator_outputs[:, index]
            # Next we index along the trajectory length (dim=0)
            estimator_outputs = estimator_outputs[:new_max_length]
        else:
            estimator_outputs = None

        return Trajectories(
            env=self.env,
            states=states,
            actions=actions,
            when_is_done=when_is_done,
            is_backward=self.is_backward,
            log_rewards=log_rewards,
            log_probs=log_probs,
            estimator_outputs=estimator_outputs,
        )

    @staticmethod
    def extend_log_probs(log_probs: torch.Tensor, new_max_length: int) -> torch.Tensor:
        """Extend the log_probs matrix by adding 0 until the required length is reached.

        Args:
            log_probs: The log_probs tensor of shape (max_length, n_trajectories) to extend.
            new_max_length: The new length of the log_probs tensor.

        Returns: The extended log_probs tensor of shape (new_max_length, n_trajectories).

        """

        max_length, n_trajectories = log_probs.shape
        if max_length >= new_max_length:
            return log_probs
        else:
            new_log_probs = torch.cat(
                (
                    log_probs,
                    torch.full(
                        size=(
                            new_max_length - log_probs.shape[0],
                            log_probs.shape[1],
                        ),
                        fill_value=0,
                        dtype=torch.float,
                        device=log_probs.device,
                    ),
                ),
                dim=0,
            )
            assert new_log_probs.shape == (new_max_length, n_trajectories)
            return new_log_probs

    def extend(self, other: Trajectories) -> None:
        """Extend the trajectories with another set of trajectories.

        Extends along all attributes in turn (actions, states, when_is_done, log_probs,
        log_rewards).

        Args:
            other: an external set of Trajectories.
        """
        if len(other) == 0:
            return

        # TODO: The replay buffer is storing `dones` - this wastes a lot of space.
        self.actions.extend(other.actions)
        self.states.extend(other.states)  # n_trajectories comes from this.
        self.when_is_done = torch.cat((self.when_is_done, other.when_is_done), dim=0)

        # Concatenate log_rewards of the trajectories.
        if self._log_rewards is not None and other._log_rewards is not None:
            self._log_rewards = torch.cat(
                (self._log_rewards, other._log_rewards),
                dim=0,
            )
            assert len(self._log_rewards) == self.actions.batch_shape[-1]
        # Will not be None if object is initialized as empty.
        else:
            self._log_rewards = None

        # For log_probs, we first need to make the first dimensions of self.log_probs
        # and other.log_probs equal (i.e. the number of steps in the trajectories), and
        # then concatenate them.
        if self.log_probs is not None and other.log_probs is not None:
            new_max_length = max(self.log_probs.shape[0], other.log_probs.shape[0])
            self.log_probs = self.extend_log_probs(self.log_probs, new_max_length)
            other.log_probs = self.extend_log_probs(other.log_probs, new_max_length)
            self.log_probs = torch.cat((self.log_probs, other.log_probs), dim=1)
            assert self.log_probs.shape == self.actions.batch_shape
        else:
            self.log_probs = None

        # Either set, or append, estimator outputs if they exist in the submitted
        # trajectory.
        if self.estimator_outputs is None and other.estimator_outputs is not None:
            self.estimator_outputs = other.estimator_outputs
        elif self.estimator_outputs is not None and other.estimator_outputs is not None:
            batch_shape = self.actions.batch_shape
            n_bs = len(batch_shape)

            # Cast other to match self.
            output_dtype = self.estimator_outputs.dtype
            other.estimator_outputs = other.estimator_outputs.to(dtype=output_dtype)

            if n_bs == 1:
                # Concatenate along the only batch dimension.
                self.estimator_outputs = torch.cat(
                    (self.estimator_outputs, other.estimator_outputs),
                    dim=0,
                )

            elif n_bs == 2:
                # Concatenate along the first dimension, padding where required.
                self_dim0 = self.estimator_outputs.shape[0]
                other_dim0 = other.estimator_outputs.shape[0]
                if self_dim0 != other_dim0:
                    # We need to pad the first dimension on either self or other.
                    required_first_dim = max(self_dim0, other_dim0)

                    if self_dim0 < other_dim0:
                        self.estimator_outputs = pad_dim0_to_target(
                            self.estimator_outputs,
                            required_first_dim,
                        )

                    elif self_dim0 > other_dim0:
                        other.estimator_outputs = pad_dim0_to_target(
                            other.estimator_outputs,
                            required_first_dim,
                        )

                # Concatenate the tensors along the second dimension.
                self.estimator_outputs = torch.cat(
                    (self.estimator_outputs, other.estimator_outputs),
                    dim=1,
                )

            # Sanity check. TODO: Remove?
            assert self.estimator_outputs.shape[:n_bs] == batch_shape

    def to_transitions(self) -> Transitions:
        """Returns a `Transitions` object from the trajectories."""
        if self.conditioning is not None:
            traj_len = self.actions.batch_shape[0]
            expand_dims = (traj_len,) + tuple(self.conditioning.shape)
            conditioning = self.conditioning.unsqueeze(0).expand(expand_dims)[
                ~self.actions.is_dummy
            ]
        else:
            conditioning = None

        states = self.states[:-1][~self.actions.is_dummy]
        next_states = self.states[1:][~self.actions.is_dummy]
        actions = self.actions[~self.actions.is_dummy]
        is_done = (
            next_states.is_sink_state
            if not self.is_backward
            else next_states.is_initial_state
        )
        if self._log_rewards is None:
            log_rewards = None
        else:
            log_rewards = torch.full(
                actions.batch_shape,
                fill_value=-float("inf"),
                dtype=torch.float,
                device=actions.device,
            )
            # TODO: Can we vectorize this?
            log_rewards[is_done] = torch.cat(
                [
                    self._log_rewards[self.when_is_done == i]
                    for i in range(self.when_is_done.max() + 1)
                ],
                dim=0,
            )

        # Initialize log_probs None if not available
<<<<<<< HEAD
        if self.has_log_probs:
=======
        if self.log_probs is not None:
>>>>>>> f7fb8880
            log_probs = self.log_probs[~self.actions.is_dummy]
        else:
            log_probs = None

        return Transitions(
            env=self.env,
            states=states,
            conditioning=conditioning,
            actions=actions,
            is_done=is_done,
            next_states=next_states,
            is_backward=self.is_backward,
            log_rewards=log_rewards,
            log_probs=log_probs,
        )

    def to_states(self) -> States:
        """Returns a `States` object from the trajectories, containing all states in the trajectories"""
        states = self.states.flatten()
        return states[~states.is_sink_state]

    def to_state_pairs(self) -> StatePairs[DiscreteStates]:
        """Converts a batch of trajectories into a batch of training samples.

        Returns:
            StatePairs: A StatePairs object containing intermediary and terminating states.
        """
        states = self.to_states()
        if not isinstance(states, DiscreteStates):
            raise TypeError("to_state_pairs only works with DiscreteStates")

        if self.conditioning is not None:
            traj_len = self.states.batch_shape[0]
            expand_dims = (traj_len,) + tuple(self.conditioning.shape)
            intermediary_conditioning = self.conditioning.unsqueeze(0).expand(
                expand_dims
            )[~states.is_sink_state & ~states.is_initial_state]
            conditioning = self.conditioning  # n_final_states == n_trajectories.
        else:
            intermediary_conditioning = None
            conditioning = None

        intermediary_states = states[~states.is_sink_state & ~states.is_initial_state]
        terminating_states = self.last_states

        # Ensure both states are DiscreteStates
        if not isinstance(intermediary_states, DiscreteStates) or not isinstance(
            terminating_states, DiscreteStates
        ):
            raise TypeError(
                "Both intermediary and terminating states must be DiscreteStates"
            )

        return StatePairs[DiscreteStates](
            env=self.env,
            intermediary_states=intermediary_states,
            terminating_states=terminating_states,
            intermediary_conditioning=intermediary_conditioning,
            terminating_conditioning=conditioning,
            log_rewards=self.log_rewards,
        )

    def reverse_backward_trajectories(self, debug: bool = False) -> Trajectories:
        """Return a reversed version of the backward trajectories."""
        assert self.is_backward, "Trajectories must be backward."

        # env.sf should never be None unless something went wrong during class
        # instantiation.
        if self.env.sf is None:
            raise AttributeError(
                "Something went wrong during the instantiation of environment {}".format(
                    self.env
                )
            )

        # Compute sequence lengths and maximum length
        seq_lengths = self.when_is_done  # shape (n_trajectories,)
        max_len = int(seq_lengths.max().item())

        # Get actions and states
        actions = self.actions.tensor  # shape (max_len, n_trajectories *action_dim)
        states = self.states.tensor  # shape (max_len + 1, n_trajectories, *state_dim)

        # Initialize new actions and states
        new_actions = self.env.dummy_action.repeat(max_len + 1, len(self), 1).to(actions)
        # shape (max_len + 1, n_trajectories, *action_dim)
        new_states = self.env.sf.repeat(max_len + 2, len(self), 1).to(states)
        # shape (max_len + 2, n_trajectories, *state_dim)

        # Create helper indices and masks
        idx = torch.arange(max_len).unsqueeze(1).expand(-1, len(self)).to(seq_lengths)
        rev_idx = seq_lengths - 1 - idx  # shape (max_len, n_trajectories)
        mask = rev_idx >= 0  # shape (max_len, n_trajectories)
        rev_idx[:, 1:] += seq_lengths.cumsum(0)[:-1]

        # Transpose for easier indexing
        actions = actions.transpose(0, 1)
        # shape (n_trajectories, max_len, *action_dim)
        new_actions = new_actions.transpose(0, 1)
        # shape (n_trajectories, max_len + 1, *action_dim)
        states = states.transpose(0, 1)
        # shape (n_trajectories, max_len + 1, *state_dim)
        new_states = new_states.transpose(0, 1)
        # shape (n_trajectories, max_len + 2, *state_dim)
        rev_idx = rev_idx.transpose(0, 1)
        mask = mask.transpose(0, 1)

        # Assign reversed actions to new_actions
        new_actions[:, :-1][mask] = actions[mask][rev_idx[mask]]
        new_actions[torch.arange(len(self)), seq_lengths] = self.env.exit_action

        # Assign reversed states to new_states
        assert isinstance(states[:, -1], torch.Tensor)
        assert isinstance(
            self.env.s0, torch.Tensor
        ), "reverse_backward_trajectories not supported for Graph trajectories"
        assert torch.all(states[:, -1] == self.env.s0), "Last state must be s0"
        new_states[:, 0] = self.env.s0
        new_states[:, 1:-1][mask] = states[:, :-1][mask][rev_idx[mask]]

        # Transpose back
        new_actions = new_actions.transpose(
            0, 1
        )  # shape (max_len + 1, n_trajectories, *action_dim)
        new_states = new_states.transpose(
            0, 1
        )  # shape (max_len + 2, n_trajectories, *state_dim)

        reversed_trajectories = Trajectories(
            env=self.env,
            states=self.env.states_from_tensor(new_states),
            conditioning=self.conditioning,
            actions=self.env.actions_from_tensor(new_actions),
            when_is_done=self.when_is_done + 1,
            is_backward=False,
            log_rewards=self.log_rewards,
            log_probs=None,  # We can't simply pass the trajectories.log_probs
            # Since `log_probs` is assumed to be the forward log probabilities.
            # FIXME: To resolve this, we can save log_pfs and log_pbs in the trajectories object.
            estimator_outputs=None,  # Same as `log_probs`.
        )

        # ------------------------------ DEBUG ------------------------------
        # If `debug` is True (expected only when testing), compare the
        # vectorized approach's results (above) to the for-loop results (below).
        if debug:
            _new_actions = self.env.dummy_action.repeat(max_len + 1, len(self), 1).to(
                actions
            )  # shape (max_len + 1, n_trajectories, *action_dim)
            _new_states = self.env.sf.repeat(max_len + 2, len(self), 1).to(
                states
            )  # shape (max_len + 2, n_trajectories, *state_dim)

            for i in range(len(self)):
                _new_actions[self.when_is_done[i], i] = self.env.exit_action
                _new_actions[: self.when_is_done[i], i] = self.actions.tensor[
                    : self.when_is_done[i], i
                ].flip(0)

                _new_states[: self.when_is_done[i] + 1, i] = self.states.tensor[
                    : self.when_is_done[i] + 1, i
                ].flip(0)

            assert torch.all(new_actions == _new_actions)
            assert torch.all(new_states == _new_states)

        return reversed_trajectories


def pad_dim0_to_target(a: torch.Tensor, target_dim0: int) -> torch.Tensor:
    """Pads tensor a to match the dimension of b."""
    assert a.shape[0] < target_dim0, "a is already larger than target_dim0!"
    pad_dim = target_dim0 - a.shape[0]
    pad_dim_full = (pad_dim,) + tuple(a.shape[1:])
    output_padding = torch.full(
        pad_dim_full,
        fill_value=-float("inf"),
        dtype=a.dtype,  # TODO: This isn't working! Hence the cast below...
        device=a.device,
    )
    return torch.cat((a, output_padding), dim=0)<|MERGE_RESOLUTION|>--- conflicted
+++ resolved
@@ -9,11 +9,7 @@
 from gfn.containers.state_pairs import StatePairs
 from gfn.containers.transitions import Transitions
 from gfn.env import Env
-<<<<<<< HEAD
-from gfn.states import DiscreteStates, States
-=======
 from gfn.states import DiscreteStates, GraphStates, States
->>>>>>> f7fb8880
 
 
 # TODO: remove env from this class?
@@ -417,12 +413,8 @@
             )
 
         # Initialize log_probs None if not available
-<<<<<<< HEAD
         if self.has_log_probs:
-=======
-        if self.log_probs is not None:
->>>>>>> f7fb8880
-            log_probs = self.log_probs[~self.actions.is_dummy]
+            log_probs = self.log_probs[~self.actions.is_dummy]  # type: ignore
         else:
             log_probs = None
 
