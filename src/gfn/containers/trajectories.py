--- conflicted
+++ resolved
@@ -79,15 +79,11 @@
         for obj in [states, actions]:
             if obj is not None:
                 if isinstance(obj.tensor, GeometricBatch):
-<<<<<<< HEAD
-                    assert obj.tensor[0].x.device.type == device.type
-=======
-                    assert obj.tensor[0].x.device == device
+                    assert obj.tensor.x.device == device
                 elif isinstance(obj.tensor, TensorDict):
                     assert obj.tensor["x"].device == device
->>>>>>> 8538812d
                 else:
-                    assert obj.tensor.device.type == device.type
+                    assert obj.tensor.device == device
         for tensor in [
             conditioning,
             terminating_idx,
