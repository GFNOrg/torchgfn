--- conflicted
+++ resolved
@@ -81,16 +81,7 @@
 
         for obj in [states, actions]:
             if obj is not None:
-<<<<<<< HEAD
-                if isinstance(obj.tensor, GeometricBatch):
-                    ensure_same_device(obj.tensor.x.device, device)
-                elif isinstance(obj.tensor, TensorDict):
-                    ensure_same_device(obj.tensor["x"].device, device)
-                else:
-                    ensure_same_device(obj.tensor.device, device)
-=======
                 ensure_same_device(obj.device, device)
->>>>>>> 8a20e652
 
         for tensor in [
             conditioning,
