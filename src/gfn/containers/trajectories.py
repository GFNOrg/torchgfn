from __future__ import annotations

from typing import Sequence

import torch

from gfn.actions import Actions
from gfn.containers.base import Container
from gfn.containers.states_container import StatesContainer
from gfn.containers.transitions import Transitions
from gfn.env import Env
from gfn.states import DiscreteStates, GraphStates, States
from gfn.utils.common import ensure_same_device


# TODO: remove env from this class?
class Trajectories(Container):
    """Container for complete trajectories (starting in $s_0$ and ending in $s_f$).

    Trajectories are represented as a States object with bi-dimensional batch shape.
    Actions are represented as an Actions object with bi-dimensional batch shape.
    The first dimension represents the time step, the second dimension represents
    the trajectory index. Because different trajectories may have different lengths,
    shorter trajectories are padded with the tensor representation of the terminal
    state ($s_f$ or $s_0$ depending on the direction of the trajectory), and
    actions is appended with dummy actions. The `terminating_idx` tensor represents
    the time step at which each trajectory ends.

    Attributes:
        env: The environment where the states and actions are defined.
        states: States with batch_shape (max_length+1, n_trajectories).
        conditioning: (Optional) Tensor of shape (n_trajectories,) containing the
            conditioning for the trajectories.
        actions: Actions with batch_shape (max_length, n_trajectories).
        terminating_idx: Tensor of shape (n_trajectories,) indicating the time step
            at which each trajectory ends.
        is_backward: Whether the trajectories are backward or forward. When not
            is_backward, the `states` are ordered from initial to terminal states.
            When is_backward, the `states` are ordered from terminal to initial states.
        _log_rewards: (Optional) Tensor of shape (n_trajectories,) containing the
            log rewards of the trajectories.
        log_probs: (Optional) Tensor of shape (max_length, n_trajectories) indicating
            the log probabilities of the trajectories' actions.
        estimator_outputs: (Optional) Tensor of shape (max_length, n_trajectories, ...)
            containing outputs of a function approximator for each step.
    """

    def __init__(
        self,
        env: Env,
        states: States | None = None,
        conditioning: torch.Tensor | None = None,
        actions: Actions | None = None,
        terminating_idx: torch.Tensor | None = None,
        is_backward: bool = False,
        log_rewards: torch.Tensor | None = None,
        log_probs: torch.Tensor | None = None,
        estimator_outputs: torch.Tensor | None = None,
    ) -> None:
        """Initializes a Trajectories instance.

        Args:
            env: The environment where the states and actions are defined.
            states: States with batch_shape (max_length+1, n_trajectories). If None,
                an empty States object is created.
            conditioning: Optional tensor of shape (n_trajectories,) containing the
                conditioning for the trajectories.
            actions: Actions with batch_shape (max_length, n_trajectories). If None,
                an empty Actions object is created.
            terminating_idx: Tensor of shape (n_trajectories,) indicating the time step
                at which each trajectory ends.
            is_backward: Whether the trajectories are backward or forward.
            log_rewards: Optional tensor of shape (n_trajectories,) containing the
                log rewards of the trajectories. If None, computed on the fly when needed.
            log_probs: Optional tensor of shape (max_length, n_trajectories) indicating
                the log probabilities of the trajectories' actions.
            estimator_outputs: Optional tensor of shape (max_length, n_trajectories, ...)
                containing outputs of a function approximator for each step.

        Note:
            When states and actions are not None, the Trajectories is initialized as
            an empty container that can be populated later with the `extend` method.
        """
        self.env = env
        self.is_backward = is_backward

        # Assert that all tensors are on the same device as the environment.
        device = self.env.device
        if isinstance(device, str):
            device = torch.device(device)

        for obj in [states, actions]:
            if obj is not None:
                ensure_same_device(obj.device, device)

        for tensor in [
            conditioning,
            terminating_idx,
            log_rewards,
            log_probs,
            estimator_outputs,
        ]:
            if tensor is not None:
                ensure_same_device(tensor.device, device)

        self.states = (
            states if states is not None else env.states_from_batch_shape((0, 0))
        )
        assert len(self.states.batch_shape) == 2

        self.conditioning = conditioning
        assert self.conditioning is None or (
            self.conditioning.shape[: len(self.states.batch_shape)]
            == self.states.batch_shape
        )

        self.actions = (
            actions if actions is not None else env.actions_from_batch_shape((0, 0))
        )
        assert (self.actions.batch_shape == self.states.batch_shape == (0, 0)) or (
            self.actions.batch_shape
            == (self.states.batch_shape[0] - 1, self.states.batch_shape[1])
        )

        self.terminating_idx = (
            terminating_idx
            if terminating_idx is not None
            else torch.full(size=(0,), fill_value=-1, dtype=torch.long, device=device)
        )
        assert (
            self.terminating_idx.shape == (self.n_trajectories,)
            and self.terminating_idx.dtype == torch.long
        )

        self._log_rewards = log_rewards
        assert self._log_rewards is None or (
            self._log_rewards.shape == (self.n_trajectories,)
            and self._log_rewards.dtype == torch.float
        )

        self.log_probs = log_probs
        assert self.log_probs is None or (
            self.log_probs.shape == self.actions.batch_shape
            and self.log_probs.dtype == torch.float
        )

        self.estimator_outputs = estimator_outputs
        assert self.estimator_outputs is None or (
            self.estimator_outputs.shape[: len(self.states.batch_shape)]
            == self.actions.batch_shape
            and self.estimator_outputs.dtype == torch.float
        )

    def __repr__(self) -> str:
        """Returns a string representation of the Trajectories container.

        Returns:
            A string summary of the trajectories.
        """
        trajectories_representation = ""
        n_traj_to_print = min(10, self.n_trajectories)

        if isinstance(self.states, GraphStates):
            for i in range(n_traj_to_print):
                trajectories_representation += str(self.states[..., i]) + "\n"
        else:
            states = self.states.tensor.transpose(0, 1)
            assert states.ndim == 3
            assert isinstance(self.env.s0, torch.Tensor)
            assert isinstance(self.env.sf, torch.Tensor)
            for traj in states[:n_traj_to_print]:
                one_traj_repr = []
                for step in traj:
                    one_traj_repr.append(str(step.cpu().numpy()))
                    if self.is_backward and step.equal(self.env.s0):
                        break
                    elif not self.is_backward and step.equal(self.env.sf):
                        break
                trajectories_representation += "-> ".join(one_traj_repr) + "\n"
        return (
            "Trajectories("
            + f"n_trajectories={self.n_trajectories}, max_length={self.max_length}\n"
            + f"First {n_traj_to_print} trajectories:\n"
            + f"states=\n{trajectories_representation}"
            + f"terminating_idx={self.terminating_idx[:10].cpu().numpy()})"
        )

    @property
    def device(self) -> torch.device:
        """The device on which the trajectories are stored.

        Returns:
            The device object of the `self.states`.
        """
        return self.states.device

    @property
    def n_trajectories(self) -> int:
        """The number of trajectories in the container.

        Returns:
            The number of trajectories.
        """
        return self.states.batch_shape[1]

    def __len__(self) -> int:
        """Returns the number of trajectories in the container.

        Returns:
            The number of trajectories.
        """
        return self.n_trajectories

    @property
    def max_length(self) -> int:
        """The maximum length of the trajectories in the container.

        Returns:
            The maximum trajectory length.
        """
        if len(self) == 0:
            return 0

        return self.actions.batch_shape[0]

    @property
    def terminating_states(self) -> States:
        """The terminating states of the trajectories.

        Returns:
            The terminating states.
        """
        return self.states[self.terminating_idx - 1, torch.arange(self.n_trajectories)]

    @property
    def log_rewards(self) -> torch.Tensor | None:
        """The log rewards for the trajectories.

        Returns:
            Log rewards tensor of shape (n_trajectories,).

        Note:
            If not provided at initialization, log rewards are computed on demand for
            terminating states.
        """
        if self.is_backward:  # TODO: Why can't backward trajectories have log_rewards?
            return None

        if self._log_rewards is None:
            self._log_rewards = self.env.log_reward(self.terminating_states)

        assert self._log_rewards.shape == (self.n_trajectories,)
        return self._log_rewards

    def __getitem__(
        self, index: int | slice | tuple | Sequence[int] | Sequence[bool] | torch.Tensor
    ) -> Trajectories:
        """Returns a subset of the trajectories along the batch dimension.

        Args:
            index: Indices to select trajectories.

        Returns:
            A new Trajectories object with the selected trajectories and associated data.
        """
        if isinstance(index, int):
            index = [index]
        terminating_idx = self.terminating_idx[index]
        new_max_length = terminating_idx.max().item() if len(terminating_idx) > 0 else 0
        states = self.states[:, index]
        conditioning = (
            self.conditioning[:, index] if self.conditioning is not None else None
        )
        actions = self.actions[:, index]
        states = states[: 1 + new_max_length]
        actions = actions[:new_max_length]
        if self.log_probs is not None:
            log_probs = self.log_probs[:, index]
            log_probs = log_probs[:new_max_length]
        else:
            log_probs = None
        log_rewards = self._log_rewards[index] if self._log_rewards is not None else None
        if self.estimator_outputs is not None:
            # TODO: Is there a safer way to index self.estimator_outputs for
            #       for n-dimensional estimator outputs?
            #
            # First we index along the first dimension of the estimator outputs.
            # This can be thought of as the instance dimension, and is
            # compatible with all supported indexing approaches (dim=1).
            # All dims > 1 are not explicitly indexed unless the dimensionality
            # of `index` matches all dimensions of `estimator_outputs` aside
            # from the first (trajectory) dimension.
            estimator_outputs = self.estimator_outputs[:, index]
            # Next we index along the trajectory length (dim=0)
            estimator_outputs = estimator_outputs[:new_max_length]
        else:
            estimator_outputs = None

        return Trajectories(
            env=self.env,
            states=states,
            conditioning=conditioning,
            actions=actions,
            terminating_idx=terminating_idx,
            is_backward=self.is_backward,
            log_rewards=log_rewards,
            log_probs=log_probs,
            estimator_outputs=estimator_outputs,
        )

    def extend(self, other: Trajectories) -> None:
        """Extends this Trajectories object with another Trajectories object.

        Extends along all attributes in turn (actions, states, terminating_idx, log_probs,
        log_rewards).

        Args:
            Another Trajectories to append.
        """
        if self.conditioning is not None:
            # TODO: Support the case
            raise NotImplementedError(
                "`extend` is not implemented for conditional Trajectories."
            )

        if len(other) == 0:
            return

        if len(self) == 0:
            if other._log_rewards is not None:
                self._log_rewards = torch.full(
                    (0,), fill_value=-float("inf"), dtype=torch.float, device=self.device
                )
            if other.log_probs is not None:
                self.log_probs = torch.full(
                    size=(0, 0), fill_value=0, dtype=torch.float, device=self.device
                )
            if other.estimator_outputs is not None:
                self.estimator_outputs = torch.full(
                    size=(0, 0, *other.estimator_outputs.shape[2:]),
                    fill_value=0,
                    dtype=other.estimator_outputs.dtype,
                    device=self.device,
                )

        # TODO: The replay buffer is storing `dones` - this wastes a lot of space.
        self.actions.extend(other.actions)
        self.states.extend(other.states)  # n_trajectories comes from this.
        self.terminating_idx = torch.cat(
            (self.terminating_idx, other.terminating_idx), dim=0
        )

        # Concatenate log_rewards of the trajectories.
        if self._log_rewards is not None and other._log_rewards is not None:
            self._log_rewards = torch.cat((self._log_rewards, other._log_rewards), dim=0)
            assert len(self._log_rewards) == self.actions.batch_shape[-1]
        else:
            self._log_rewards = None

        # For log_probs, use `pad_dim0_if_needed` to ensure both tensors have the same
        # number of steps (first dimension), padding with 0.0 if necessary, before
        # concatenation.
        if self.log_probs is not None and other.log_probs is not None:
            self.log_probs, other.log_probs = pad_dim0_if_needed(
                self.log_probs, other.log_probs, 0.0
            )
            self.log_probs = torch.cat((self.log_probs, other.log_probs), dim=1)
            assert self.log_probs.shape == self.actions.batch_shape
        else:
            self.log_probs = None

        # Do the same for estimator_outputs, but padding with -float("inf") instead of 0.0
        if self.estimator_outputs is not None and other.estimator_outputs is not None:
            self.estimator_outputs, other.estimator_outputs = pad_dim0_if_needed(
                self.estimator_outputs, other.estimator_outputs
            )
            self.estimator_outputs = torch.cat(
                (self.estimator_outputs, other.estimator_outputs), dim=1
            )
            assert (
                self.estimator_outputs.shape[: len(self.actions.batch_shape)]
                == self.actions.batch_shape
            )
        else:
            self.estimator_outputs = None

    def to_transitions(self) -> Transitions:
        """Returns a Transitions object from the current Trajectories.

        Returns:
            A Transitions object with the same states, actions, and log_rewards as the
            current Trajectories.
        """
        if self.conditioning is not None:
            expand_dims = (self.max_length,) + tuple(self.conditioning.shape)
            conditioning = self.conditioning.unsqueeze(0).expand(expand_dims)[
                ~self.actions.is_dummy
            ]
        else:
            conditioning = None

        states = self.states[:-1][~self.actions.is_dummy]
        next_states = self.states[1:][~self.actions.is_dummy]
        actions = self.actions[~self.actions.is_dummy]
        is_terminating = (
            next_states.is_sink_state
            if not self.is_backward
            else next_states.is_initial_state
        )
        if self._log_rewards is None:
            log_rewards = None
        else:
            log_rewards = torch.full(
                actions.batch_shape,
                fill_value=-float("inf"),
                dtype=torch.float,
                device=actions.device,
            )
            # TODO: Can we vectorize this?
            log_rewards[is_terminating] = torch.cat(
                [
                    self._log_rewards[self.terminating_idx == i]
                    for i in range(self.terminating_idx.max() + 1)
                ],
                dim=0,
            )
        log_probs = (
            self.log_probs[~self.actions.is_dummy]
            if self.log_probs is not None
            else None
        )

        return Transitions(
            env=self.env,
            states=states,
            conditioning=conditioning,
            actions=actions,
            is_terminating=is_terminating,
            next_states=next_states,
            is_backward=self.is_backward,
            log_rewards=log_rewards,
            log_probs=log_probs,
            # FIXME: Add estimator_outputs.
        )

    def to_states_container(self) -> StatesContainer:
        """Returns a StatesContainer object from the current Trajectories.

        Returns:
            A StatesContainer object with the same states, actions, and log_rewards as the
            current Trajectories.
        """
        if not isinstance(self.states, DiscreteStates):
            raise TypeError("to_states_container only works with DiscreteStates")

        is_terminating = torch.zeros(
            self.states.batch_shape, dtype=torch.bool, device=self.states.device
        )
        is_terminating[self.terminating_idx - 1, torch.arange(len(self))] = True

        states = self.states.flatten()
        is_terminating = is_terminating.flatten()

        is_valid = ~states.is_sink_state & (
            ~states.is_initial_state | (states.is_initial_state & is_terminating)
        )
        states = states[is_valid]
        is_terminating = is_terminating[is_valid]

        conditioning = None
        if self.conditioning is not None:
            conditioning = self.conditioning.repeat(
                self.max_length + 1, *((1,) * (len(self.conditioning.shape) - 1))
            )[is_valid]

        if self.log_rewards is None:
            log_rewards = None
        else:
            log_rewards = torch.full(
                (len(states),),
                fill_value=-float("inf"),
                dtype=torch.float,
                device=states.device,
            )
            # Get the original indices (before flattening and filtering).
            orig_batch_indices = torch.arange(
                self.states.batch_shape[0], device=states.device
            ).repeat_interleave(self.states.batch_shape[1])
            orig_traj_indices = torch.arange(
                self.states.batch_shape[1], device=states.device
            ).repeat(self.states.batch_shape[0])

            # Retain only the valid indices.
            valid_batch_indices = orig_batch_indices[is_valid]
            valid_traj_indices = orig_traj_indices[is_valid]

            # Assign rewards to valid terminating states.
            terminating_mask = is_terminating & (
                valid_batch_indices == (self.terminating_idx[valid_traj_indices] - 1)
            )
            log_rewards[terminating_mask] = self.log_rewards[
                valid_traj_indices[terminating_mask]
            ]

        return StatesContainer[DiscreteStates](
            env=self.env,
            states=states,
            conditioning=conditioning,
            is_terminating=is_terminating,
            log_rewards=log_rewards,
            # FIXME: Add log_probs and estimator_outputs.
        )

<<<<<<< HEAD
    def reverse_backward_trajectories(self, debug: bool = False) -> Trajectories:
        """Returns a reversed version of the backward trajectories.

        Args:
            debug: If True, checks the result against a for-loop implementation for
                correctness.

        Returns:
            A new Trajectories object with reversed trajectories.
        """
=======
    def reverse_backward_trajectories(self) -> Trajectories:
        """Return a reversed version of the backward trajectories."""
>>>>>>> 564727f6
        assert self.is_backward, "Trajectories must be backward."
        # env.sf should never be None unless something went wrong during class
        # instantiation.
        if self.env.sf is None:
            raise AttributeError(
                "Something went wrong during the instantiation of environment {}".format(
                    self.env
                )
            )

        # Compute sequence lengths and maximum length
        seq_lengths = self.terminating_idx  # shape (n_trajectories,)
        max_len = int(seq_lengths.max().item())

        # Get actions and states
        actions = self.actions  # shape (max_len, n_trajectories *action_dim)
        states = self.states  # shape (max_len + 1, n_trajectories, *state_dim)

        # Initialize new actions and states
        new_actions = self.env.Actions.make_dummy_actions(
            (max_len + 1, len(self)), device=actions.device
        )
        # shape (max_len + 1, n_trajectories, *action_dim)
        new_states = self.env.States.make_sink_states(
            (max_len + 2, len(self)), device=states.device
        )
        # shape (max_len + 2, n_trajectories, *state_dim)

        # Create helper indices and masks
        idx = (
            torch.arange(max_len, device=seq_lengths.device)
            .unsqueeze(1)
            .expand(-1, len(self))
        )

        rev_idx = seq_lengths.unsqueeze(0) - 1 - idx  # shape (max_len, n_trajectories)
        mask = rev_idx >= 0  # shape (max_len, n_trajectories)

        # -------------------------------------------------------------
        # Replace the previous transpose-based reversal logic with a
        # version that operates directly in (time, trajectory, *) space.
        # -------------------------------------------------------------

        # 1. Reverse actions ---------------------------------------------------
        # Gather linear indices where the mask is valid
        time_idx, traj_idx = torch.nonzero(mask, as_tuple=True)  # 1-D tensors
        src_time_idx = rev_idx[mask]  # Corresponding source time indices
        # Assign reversed actions
        new_actions[time_idx, traj_idx] = actions[src_time_idx, traj_idx]
        # Insert EXIT action right after the last real action of every trajectory
        new_actions[seq_lengths, torch.arange(len(self), device=seq_lengths.device)] = (
            self.env.Actions.make_exit_actions((1,), device=actions.device)
        )

        # 2. Reverse states ----------------------------------------------------
        # The last state of the backward trajectories must be s0.
        assert torch.all(states[-1].is_initial_state), "Last state must be s0"

        # First state of the forward trajectories is s0 for every trajectory
        new_states[0] = self.env.States.make_initial_states(
            (len(self),), device=states.device
        )  # Broadcast over the trajectory dimension

        # We do not want to copy the last state (s0) from the backward trajectory.
        states_excl_last = states[:-1]  # shape (max_len, n_trajectories, *state_dim)
        new_states_data = new_states[1:-1]  # shape (max_len, n_trajectories, *state_dim)
        new_states_data[time_idx, traj_idx] = states_excl_last[src_time_idx, traj_idx]

        # ---------------------------------------------------------------------
        # new_actions / new_states already have the correct shapes
        #   new_actions: (max_len + 1, n_trajectories, *action_dim)
        #   new_states:  (max_len + 2, n_trajectories, *state_dim)
        # ---------------------------------------------------------------------

        reversed_trajectories = Trajectories(
            env=self.env,
            states=new_states,
            conditioning=self.conditioning,
            actions=new_actions,
            terminating_idx=self.terminating_idx + 1,
            is_backward=False,
            log_rewards=self.log_rewards,
            log_probs=None,  # We can't simply pass the trajectories.log_probs
            # Since `log_probs` is assumed to be the forward log probabilities.
            # FIXME: To resolve this, we can save log_pfs and log_pbs in the
            # trajectories object.
            estimator_outputs=None,  # Same as `log_probs`.
        )

        return reversed_trajectories


def pad_dim0_if_needed(
    a: torch.Tensor, b: torch.Tensor, value: float = -float("inf")
) -> tuple[torch.Tensor, torch.Tensor]:
    """Pads tensor a or b to match the first dimension of the other.

    Args:
        a: First tensor.
        b: Second tensor.
        value: Value to use for padding.

    Returns:
        Tuple of tensors with the same first dimension.
    """
    if a.shape[0] == b.shape[0]:
        return a, b

    max_dim0 = max(a.shape[0], b.shape[0])

    tensor_to_pad = a if a.shape[0] < b.shape[0] else b

    pad_dim = max_dim0 - min(a.shape[0], b.shape[0])
    pad_dim_full = (pad_dim,) + tuple(tensor_to_pad.shape[1:])
    output_padding = torch.full(
        pad_dim_full,
        fill_value=value,
        dtype=tensor_to_pad.dtype,
        device=tensor_to_pad.device,
    )

    tensor_to_pad = torch.cat((tensor_to_pad, output_padding), dim=0)

    return (
        tensor_to_pad if a.shape[0] < b.shape[0] else a,
        tensor_to_pad if a.shape[0] > b.shape[0] else b,
    )<|MERGE_RESOLUTION|>--- conflicted
+++ resolved
@@ -511,21 +511,8 @@
             # FIXME: Add log_probs and estimator_outputs.
         )
 
-<<<<<<< HEAD
-    def reverse_backward_trajectories(self, debug: bool = False) -> Trajectories:
-        """Returns a reversed version of the backward trajectories.
-
-        Args:
-            debug: If True, checks the result against a for-loop implementation for
-                correctness.
-
-        Returns:
-            A new Trajectories object with reversed trajectories.
-        """
-=======
     def reverse_backward_trajectories(self) -> Trajectories:
-        """Return a reversed version of the backward trajectories."""
->>>>>>> 564727f6
+        """Returns a reversed version of the backward trajectories."""
         assert self.is_backward, "Trajectories must be backward."
         # env.sf should never be None unless something went wrong during class
         # instantiation.
