from __future__ import annotations

from functools import partial
from typing import TYPE_CHECKING, Generic, Sequence, TypeVar, cast

import torch

from gfn.env import ConditionalEnv

if TYPE_CHECKING:
    from gfn.env import Env
    from gfn.states import States

from gfn.containers.base import Container
from gfn.utils.common import ensure_same_device

StateType = TypeVar("StateType", bound="States")


class StatesContainer(Container, Generic[StateType]):
    """Container for a batch of states (mainly used for FMGFlowNet).

    This class manages a collection of states and their corresponding properties.
    It is mainly used for Flow Matching GFlowNet algorithms.

    Attributes:
        env: The environment where the states are defined.
        states: States with batch_shape (n_states,).
        conditions: (Optional) Tensor of shape (n_states,) containing the conditions
            for the states.
        is_terminating: Boolean tensor of shape (n_states,) indicating which states
            are terminating.
        _log_rewards: (Optional) Tensor of shape (n_states,) containing the log rewards
            for terminating states.
    """

    def __init__(
        self,
        env: Env,
        states: StateType | None = None,
        conditions: torch.Tensor | None = None,
        is_terminating: torch.Tensor | None = None,
        log_rewards: torch.Tensor | None = None,
    ):
        """Initializes a StatesContainer instance.

        Args:
            env: The environment where the states are defined.
            states: States with batch_shape (n_states,). If None, an empty batch is
                created.
            conditions: Optional tensor of shape (n_states,) containing the conditions
                for the states.
            is_terminating: Boolean tensor of shape (n_states,) indicating which states
                are terminating. If None, all are set to False.
            log_rewards: Optional tensor of shape (n_states,) containing the log rewards
                for terminating states. If None, computed on the fly when needed.
        """
        self.env = env

        # Assert that all tensors are on the same device as the environment.
        device = self.env.device
        if states is not None:
            ensure_same_device(states.device, device)
        for tensor in [is_terminating, conditions, log_rewards]:
            ensure_same_device(tensor.device, device) if tensor is not None else True

        self.states = (
            states
            if states is not None
            else cast(StateType, env.states_from_batch_shape((0,)))
        )
        assert len(self.states.batch_shape) == 1
        batch_shape = self.states.batch_shape

<<<<<<< HEAD
        self.conditioning = conditioning
        assert self.conditioning is None or (
            self.conditioning.shape[0] == len(self.states)
            and len(self.conditioning.shape) == 2
=======
        self.conditions = conditions
        assert self.conditions is None or (
            self.conditions.shape[: len(batch_shape)] == batch_shape
>>>>>>> 9341baf5
        )

        self.is_terminating = (
            is_terminating
            if is_terminating is not None
            else torch.zeros(
                (len(self.states),), dtype=torch.bool, device=self.states.device
            )
        )
        assert (
            self.is_terminating.shape == batch_shape
            and self.is_terminating.dtype == torch.bool
        )

        self._log_rewards = log_rewards
        assert self._log_rewards is None or (
            self._log_rewards.shape == batch_shape
            and self._log_rewards.is_floating_point()
        )

    @property
    def device(self) -> torch.device:
        """The device on which the states are stored.

        Returns:
            The device object of the `self.states`.
        """
        return self.states.device

    @property
    def intermediary_states(self) -> StateType:
        """The intermediary states (not initial states) of the StatesContainer.

        Returns:
            The intermediary states.
        """
        return cast(StateType, self.states[~self.states.is_initial_state])

    @property
    def terminating_states(self) -> StateType:
        """The last (terminating) states of the StatesContainer.

        Returns:
            The terminating states.
        """
        return cast(StateType, self.states[self.is_terminating])

    @property
    def intermediary_conditions(self) -> torch.Tensor | None:
        """Conditions for intermediary states.

        Returns:
            The conditions tensor for intermediary states, or None if not set.
        """
        if self.conditions is None:
            return None
        return self.conditions[~self.states.is_initial_state]

    @property
    def terminating_conditions(self) -> torch.Tensor | None:
        """Conditions for terminating states.

        Returns:
            The conditions tensor for terminating states, or None if not set.
        """
        if self.conditions is None:
            return None
        return self.conditions[self.is_terminating]

    def __len__(self) -> int:
        """Returns the number of states in the container.

        Returns:
            The number of states.
        """
        return len(self.states)

    def __repr__(self) -> str:
        """Returns a string representation of the StatesContainer.

        Returns:
            A string summary of the container.
        """
        return (
            f"StatesContainer(n_states={len(self.states)}, "
            f"n_terminating={self.is_terminating.sum().item()})"
        )

    @property
    def log_rewards(self) -> torch.Tensor:
        """The log rewards for all states.

        Returns:
            Log rewards tensor of shape (len(self.states),). Intermediate states have
                value -inf.

        Note:
            If not provided at initialization, log rewards are computed on demand for
            terminating states.
        """
        if self._log_rewards is None:
            self._log_rewards = torch.full(
                size=(len(self.states),),
                fill_value=-float("inf"),
                device=self.states.device,
            )
            if isinstance(self.env, ConditionalEnv):
                assert self.conditioning is not None
                log_reward_fn = partial(
                    self.env.log_reward,
                    conditions=self.conditioning[self.is_terminating],
                )
            else:
                log_reward_fn = self.env.log_reward
            self._log_rewards[self.is_terminating] = log_reward_fn(
                self.terminating_states
            )

        assert self._log_rewards.shape == self.states.batch_shape
        return self._log_rewards

    @property
    def terminating_log_rewards(self) -> torch.Tensor:
        """The log rewards for terminating states only.

        Returns:
            The log rewards for terminating states.
        """
        log_rewards = self.log_rewards
        assert log_rewards is not None
        return log_rewards[self.is_terminating]

    def extend(self, other: StatesContainer[StateType]) -> None:
        """Extends this container with another StatesContainer object.

        Args:
            Another StatesContainer to append.
        """
        assert len(self.states.batch_shape) == len(other.states.batch_shape) == 1

        if len(other) == 0:
            return

        if len(self) == 0 and other._log_rewards is not None:
            self._log_rewards = torch.full(
                size=(0,),
                fill_value=-float("inf"),
                device=self.device,
            )

        self.states.extend(other.states)
        self.is_terminating = torch.cat(
            (self.is_terminating, other.is_terminating), dim=0
        )

        # Concatenate conditions tensors if they exist.
        if self.conditions is not None and other.conditions is not None:
            self.conditions = torch.cat((self.conditions, other.conditions), dim=0)
        else:
            self.conditions = None

        # Concatenate log_rewards of the trajectories if they exist.
        if self._log_rewards is not None and other._log_rewards is not None:
            self._log_rewards = torch.cat((self._log_rewards, other._log_rewards), dim=0)
        else:
            self._log_rewards = None

    def __getitem__(
        self, index: int | slice | tuple | Sequence[int] | Sequence[bool] | torch.Tensor
    ) -> StatesContainer[StateType]:
        """Returns a subset of the states along the batch dimension.

        Args:
            index: Indices to select states.

        Returns:
            A new StatesContainer with the selected states and associated data.
        """
        if isinstance(index, int):
            index = [index]

        # Cast the indexed states to maintain their type
        states = cast(StateType, self.states[index])
        is_terminating = self.is_terminating[index]
        conditions = self.conditions[index] if self.conditions is not None else None
        log_rewards = self._log_rewards[index] if self._log_rewards is not None else None

        # We can construct a new StatesContainer with the same StateType
        return StatesContainer[StateType](
            env=self.env,
            states=states,
            conditions=conditions,
            is_terminating=is_terminating,
            log_rewards=log_rewards,
        )<|MERGE_RESOLUTION|>--- conflicted
+++ resolved
@@ -72,16 +72,10 @@
         assert len(self.states.batch_shape) == 1
         batch_shape = self.states.batch_shape
 
-<<<<<<< HEAD
-        self.conditioning = conditioning
-        assert self.conditioning is None or (
-            self.conditioning.shape[0] == len(self.states)
-            and len(self.conditioning.shape) == 2
-=======
         self.conditions = conditions
         assert self.conditions is None or (
-            self.conditions.shape[: len(batch_shape)] == batch_shape
->>>>>>> 9341baf5
+            len(self.conditions.shape) == 2
+            and self.conditions.shape[0] == len(self.states)
         )
 
         self.is_terminating = (
@@ -189,10 +183,10 @@
                 device=self.states.device,
             )
             if isinstance(self.env, ConditionalEnv):
-                assert self.conditioning is not None
+                assert self.conditions is not None
                 log_reward_fn = partial(
                     self.env.log_reward,
-                    conditions=self.conditioning[self.is_terminating],
+                    conditions=self.conditions[self.is_terminating],
                 )
             else:
                 log_reward_fn = self.env.log_reward
