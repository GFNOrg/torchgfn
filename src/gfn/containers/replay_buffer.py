--- conflicted
+++ resolved
@@ -1,7 +1,7 @@
 from __future__ import annotations
 
 import os
-from typing import Union, cast
+from typing import Protocol, Union, cast, runtime_checkable
 
 import torch
 
@@ -10,10 +10,6 @@
 from gfn.containers.transitions import Transitions
 from gfn.env import Env
 
-<<<<<<< HEAD
-ContainerUnion = Union[Trajectories, Transitions, StatePairs]
-ValidContainerTypes = (Trajectories, Transitions, StatePairs)
-=======
 
 @runtime_checkable
 class Container(Protocol):
@@ -32,7 +28,6 @@
 
 ContainerUnion = Union[Trajectories, Transitions, StatesContainer]
 ValidContainerTypes = (Trajectories, Transitions, StatesContainer)
->>>>>>> e287bcc0
 
 
 class ReplayBuffer:
