from typing import Literal, cast

import pytest
import torch
from test_samplers_and_trajectories import trajectory_sampling_with_return

from gfn.containers import Trajectories
from gfn.gflownet import (
    DBGFlowNet,
    FMGFlowNet,
    GFlowNet,
    LogPartitionVarianceGFlowNet,
    ModifiedDBGFlowNet,
    SubTBGFlowNet,
    TBGFlowNet,
)
from gfn.gym import Box, DiscreteEBM, HyperGrid
from gfn.gym.helpers.box_utils import (
    BoxPBEstimator,
    BoxPBMLP,
    BoxPBUniform,
    BoxPFEstimator,
    BoxPFMLP,
)
from gfn.modules import DiscretePolicyEstimator, ScalarEstimator
from gfn.utils.modules import MLP, DiscreteUniform, Tabular

N = 10  # Number of trajectories from sample_trajectories (changes tests globally).


@pytest.mark.parametrize(
    "module_name",
    ["MLP", "Tabular"],
)
@pytest.mark.parametrize("ndim", [2, 3])
@pytest.mark.parametrize("env_name", ["HyperGrid", "DiscreteEBM"])
def test_FM(env_name: str, ndim: int, module_name: str):
    if env_name == "HyperGrid":
        env = HyperGrid(
            ndim=ndim, preprocessor_name="Enum" if module_name == "Tabular" else "KHot"
        )
    elif env_name == "DiscreteEBM":
        env = DiscreteEBM(
            ndim=ndim,
            preprocessor_name="Enum" if module_name == "Tabular" else "Identity",
        )
    else:
        raise ValueError("Unknown environment name")

    if module_name == "MLP":
        module = MLP(input_dim=env.preprocessor.output_dim, output_dim=env.n_actions)
    elif module_name == "Tabular":
        module = Tabular(n_states=env.n_states, output_dim=env.n_actions)
    else:
        raise ValueError("Unknown module name")

    log_F_edge = DiscretePolicyEstimator(
        module=module,
        n_actions=env.n_actions,
        preprocessor=env.preprocessor,
    )

    gflownet = FMGFlowNet(log_F_edge)  # forward looking by default.
    trajectories = gflownet.sample_trajectories(env, n=N, save_logprobs=True)
<<<<<<< HEAD
    states_container = trajectories.to_states_container()
    loss = gflownet.loss(env, states_container)
=======
    states_tuple = trajectories.to_state_pairs()
    loss = gflownet.loss(env, states_tuple, recalculate_all_logprobs=False)
>>>>>>> 89a1011f
    assert loss >= 0


@pytest.mark.parametrize("preprocessor_name", ["Identity", "KHot"])
@pytest.mark.parametrize("env_name", ["HyperGrid", "DiscreteEBM", "Box"])
def test_get_pfs_and_pbs(
    env_name: str, preprocessor_name: Literal["KHot", "OneHot", "Identity", "Enum"]
):
    if preprocessor_name == "KHot" and env_name != "HyperGrid":
        pytest.skip("KHot preprocessor only implemented for HyperGrid")
    trajectories, _, pf_estimator, pb_estimator = trajectory_sampling_with_return(
        env_name,
        preprocessor_name,
        delta=0.1,
        n_components=1,
        n_components_s0=1,
    )
    gflownet_on = TBGFlowNet(pf=pf_estimator, pb=pb_estimator)
    gflownet_off = TBGFlowNet(pf=pf_estimator, pb=pb_estimator)

    _ = gflownet_on.get_pfs_and_pbs(trajectories, recalculate_all_logprobs=False)
    _ = gflownet_off.get_pfs_and_pbs(trajectories, recalculate_all_logprobs=True)


@pytest.mark.parametrize("preprocessor_name", ["Identity", "KHot"])
@pytest.mark.parametrize("env_name", ["HyperGrid", "DiscreteEBM", "Box"])
def test_get_scores(
    env_name: str, preprocessor_name: Literal["KHot", "OneHot", "Identity", "Enum"]
):
    if preprocessor_name == "KHot" and env_name != "HyperGrid":
        pytest.skip("KHot preprocessor only implemented for HyperGrid")
    trajectories, _, pf_estimator, pb_estimator = trajectory_sampling_with_return(
        env_name,
        preprocessor_name,
        delta=0.1,
        n_components=1,
        n_components_s0=1,
    )
    gflownet_on = TBGFlowNet(pf=pf_estimator, pb=pb_estimator)
    gflownet_off = TBGFlowNet(pf=pf_estimator, pb=pb_estimator)
    scores_on = gflownet_on.get_trajectories_scores(
        trajectories, recalculate_all_logprobs=False
    )
    scores_off = gflownet_off.get_trajectories_scores(
        trajectories, recalculate_all_logprobs=True
    )
    assert all(
        [
            torch.all(torch.abs(scores_on[i] - scores_off[i]) < 1e-4)
            for i in range(len(scores_on))
        ]
    )


def PFBasedGFlowNet_with_return(
    env_name: str,
    ndim: int,
    module_name: str,
    tie_pb_to_pf: bool,
    gflownet_name: str,
    sub_tb_weighting: Literal[
        "DB",
        "TB",
        "ModifiedDB",
        "equal",
        "equal_within",
        "geometric",
        "geometric_within",
    ],
    forward_looking: bool,
    zero_logF: bool,
):
    if env_name == "HyperGrid":
        env = HyperGrid(
            ndim=ndim,
            height=4,
            preprocessor_name="Enum" if module_name == "Tabular" else "KHot",
        )
    elif env_name == "DiscreteEBM":
        env = DiscreteEBM(
            ndim=ndim,
            preprocessor_name="Enum" if module_name == "Tabular" else "Identity",
        )
    elif env_name == "Box":
        if module_name == "Tabular":
            pytest.skip("Tabular module impossible for Box")
        env = Box(delta=1.0 / ndim)
    else:
        raise ValueError("Unknown environment name")

    if module_name == "Tabular":
        # Cannot be the Box environment
        assert isinstance(env, HyperGrid) or isinstance(env, DiscreteEBM)
        pf_module = Tabular(n_states=env.n_states, output_dim=env.n_actions)
        pb_module = Tabular(n_states=env.n_states, output_dim=env.n_actions - 1)
        logF_module = Tabular(n_states=env.n_states, output_dim=1)
    else:
        if isinstance(env, Box):
            pf_module = BoxPFMLP(
                hidden_dim=32,
                n_hidden_layers=2,
                n_components=ndim,
                n_components_s0=ndim - 1,
            )

        else:
            pf_module = MLP(
                input_dim=env.preprocessor.output_dim,
                output_dim=env.n_actions,
            )

        if module_name == "MLP" and env_name == "Box":
            pb_module = BoxPBMLP(
                hidden_dim=32,
                n_hidden_layers=2,
                n_components=ndim + 1,
                trunk=pf_module.trunk if tie_pb_to_pf else None,
            )
        elif module_name == "MLP" and not isinstance(env, Box):
            pb_module = MLP(
                input_dim=env.preprocessor.output_dim,
                output_dim=env.n_actions - 1,
            )
        elif module_name == "Uniform" and not isinstance(env, Box):
            pb_module = DiscreteUniform(output_dim=env.n_actions - 1)
        else:
            # Uniform with Box environment
            pb_module = BoxPBUniform()
        if zero_logF:
            logF_module = DiscreteUniform(output_dim=1)
        else:
            logF_module = MLP(input_dim=env.preprocessor.output_dim, output_dim=1)

    if isinstance(env, Box):
        pf = BoxPFEstimator(
            env,
            pf_module,
            n_components_s0=ndim - 1,
            n_components=ndim,
        )
        pb = BoxPBEstimator(
            env,
            pb_module,
            n_components=ndim + 1 if module_name != "Uniform" else 1,
        )
    else:
        pf = DiscretePolicyEstimator(
            pf_module, env.n_actions, preprocessor=env.preprocessor
        )
        pb = DiscretePolicyEstimator(
            pb_module,
            env.n_actions,
            preprocessor=env.preprocessor,
            is_backward=True,
        )
    logF = ScalarEstimator(module=logF_module, preprocessor=env.preprocessor)

    if gflownet_name == "DB":
        gflownet = DBGFlowNet(
            logF=logF,
            forward_looking=forward_looking,
            pf=pf,
            pb=pb,
        )
    elif gflownet_name == "ModifiedDB":
        gflownet = ModifiedDBGFlowNet(pf=pf, pb=pb)
    elif gflownet_name == "TB":
        gflownet = TBGFlowNet(pf=pf, pb=pb)
    elif gflownet_name == "ZVar":
        gflownet = LogPartitionVarianceGFlowNet(pf=pf, pb=pb)
    elif gflownet_name == "SubTB":
        gflownet = SubTBGFlowNet(
            logF=logF,
            weighting=sub_tb_weighting,
            pf=pf,
            pb=pb,
        )
    else:
        raise ValueError(f"Unknown gflownet {gflownet_name}")

    trajectories = gflownet.sample_trajectories(env, n=N, save_logprobs=True)
    training_objects = gflownet.to_training_samples(trajectories)
    gflownet = cast(GFlowNet, gflownet)
    _ = gflownet.loss(env, training_objects, recalculate_all_logprobs=False)

    if isinstance(gflownet, TBGFlowNet):
        assert isinstance(training_objects, Trajectories)
        assert training_objects.log_probs is not None
        assert torch.all(
            torch.abs(
                gflownet.get_pfs_and_pbs(
                    training_objects, recalculate_all_logprobs=False
                )[0]
                - training_objects.log_probs
            )
            < 1e-5
        )

    return env, pf, pb, logF, gflownet


@pytest.mark.parametrize(
    ("module_name", "tie_pb_to_pf"),
    [("MLP", False), ("MLP", True), ("Uniform", False), ("Tabular", False)],
)
@pytest.mark.parametrize(
    ("gflownet_name", "sub_tb_weighting"),
    [
        ("DB", None),
        ("ModifiedDB", None),
        ("TB", None),
        ("ZVar", None),
        ("SubTB", "DB"),
        ("SubTB", "TB"),
        ("SubTB", "ModifiedDB"),
        ("SubTB", "equal"),
        ("SubTB", "equal_within"),
        ("SubTB", "geometric"),
        ("SubTB", "geometric_within"),
    ],
)
@pytest.mark.parametrize("forward_looking", [True, False])
@pytest.mark.parametrize("zero_logF", [True, False])
@pytest.mark.parametrize("ndim", [2, 3])
@pytest.mark.parametrize("env_name", ["HyperGrid", "DiscreteEBM", "Box"])
def test_PFBasedGFlowNet(
    env_name: str,
    ndim: int,
    module_name: str,
    tie_pb_to_pf: bool,
    gflownet_name: str,
    sub_tb_weighting: Literal[
        "DB",
        "TB",
        "ModifiedDB",
        "equal",
        "equal_within",
        "geometric",
        "geometric_within",
    ],
    forward_looking: bool,
    zero_logF: bool,
):
    if env_name == "Box" and module_name == "Tabular":
        pytest.skip("Tabular module impossible for Box")
    if env_name != "HyperGrid" and gflownet_name == "ModifiedDB":
        pytest.skip("ModifiedDB not implemented for DiscreteEBM or Box")

    # Test that function can be called without errors
    # Variables not used as we're only testing initialization
    _ = PFBasedGFlowNet_with_return(
        env_name=env_name,
        ndim=ndim,
        module_name=module_name,
        tie_pb_to_pf=tie_pb_to_pf,
        gflownet_name=gflownet_name,
        sub_tb_weighting=sub_tb_weighting,
        forward_looking=forward_looking,
        zero_logF=zero_logF,
    )


@pytest.mark.parametrize(
    ("module_name", "tie_pb_to_pf"),
    [("MLP", False), ("MLP", True), ("Uniform", False), ("Tabular", False)],
)
@pytest.mark.parametrize(
    "weighting", ["equal", "TB", "DB", "geometric", "equal_within", "geometric_within"]
)
@pytest.mark.parametrize("ndim", [2, 3])
@pytest.mark.parametrize("env_name", ["HyperGrid", "DiscreteEBM", "Box"])
def test_subTB_vs_TB(
    env_name: str,
    ndim: int,
    module_name: str,
    tie_pb_to_pf: bool,
    weighting: Literal[
        "equal", "TB", "DB", "geometric", "equal_within", "geometric_within"
    ],
):
    if env_name == "Box" and module_name == "Tabular":
        pytest.skip("Tabular module impossible for Box")
    env, pf, pb, _, gflownet = PFBasedGFlowNet_with_return(
        env_name=env_name,
        ndim=ndim,
        module_name=module_name,
        tie_pb_to_pf=tie_pb_to_pf,
        gflownet_name="SubTB",
        sub_tb_weighting=weighting,
        forward_looking=False,
        zero_logF=True,
    )

    trajectories = gflownet.sample_trajectories(env, n=N, save_logprobs=True)
    subtb_loss = gflownet.loss(env, trajectories, recalculate_all_logprobs=False)

    if weighting == "TB":
        tb_loss = TBGFlowNet(pf=pf, pb=pb).loss(
            env, trajectories, recalculate_all_logprobs=False
        )  # LogZ is default 0.0.
        assert (tb_loss - subtb_loss).abs() < 1e-4


@pytest.mark.parametrize("env_name", ["HyperGrid", "DiscreteEBM"])
@pytest.mark.parametrize("ndim", [2, 3])
def test_flow_matching_states_container(env_name: str, ndim: int):
    """Test that flow matching correctly processes state pairs from trajectories."""
    if env_name == "HyperGrid":
        env = HyperGrid(ndim=ndim, preprocessor_name="KHot")
    else:
        env = DiscreteEBM(ndim=ndim, preprocessor_name="Identity")

    module = MLP(input_dim=env.preprocessor.output_dim, output_dim=env.n_actions)
    log_F_edge = DiscretePolicyEstimator(
        module=module,
        n_actions=env.n_actions,
        preprocessor=env.preprocessor,
    )

    gflownet = FMGFlowNet(log_F_edge)
    trajectories = gflownet.sample_trajectories(env, n=N, save_logprobs=True)
    states_pairs = trajectories.to_states_container()
    loss = gflownet.loss(env, states_pairs)
    assert loss >= 0<|MERGE_RESOLUTION|>--- conflicted
+++ resolved
@@ -62,13 +62,8 @@
 
     gflownet = FMGFlowNet(log_F_edge)  # forward looking by default.
     trajectories = gflownet.sample_trajectories(env, n=N, save_logprobs=True)
-<<<<<<< HEAD
     states_container = trajectories.to_states_container()
-    loss = gflownet.loss(env, states_container)
-=======
-    states_tuple = trajectories.to_state_pairs()
-    loss = gflownet.loss(env, states_tuple, recalculate_all_logprobs=False)
->>>>>>> 89a1011f
+    loss = gflownet.loss(env, states_container, recalculate_all_logprobs=False)
     assert loss >= 0
 
 
