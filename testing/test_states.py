--- conflicted
+++ resolved
@@ -538,25 +538,11 @@
 
     # Check node_class mask
     assert masks[GraphActions.NODE_CLASS_KEY].shape == (1, states.num_node_classes)
-<<<<<<< HEAD
     assert not torch.any(masks[GraphActions.NODE_CLASS_KEY])
 
     # Check node index mask
     assert masks[GraphActions.NODE_INDEX_KEY].shape == (1, states.tensor.x.size(0))
     assert torch.all(masks[GraphActions.NODE_INDEX_KEY])
-=======
-    available_nodes = (
-        torch.bincount(states.tensor.x.flatten(), minlength=states.num_node_classes) > 0
-    )
-    nodes_with_edges = (
-        torch.bincount(
-            states.tensor.edge_index.flatten(), minlength=states.num_node_classes
-        )
-        > 0
-    )
-    removable_node = available_nodes & ~nodes_with_edges
-    assert torch.all(removable_node == masks[GraphActions.NODE_CLASS_KEY])
->>>>>>> 8e8de39f
 
     # Check edge_class mask
     assert masks[GraphActions.EDGE_CLASS_KEY].shape == (1, states.num_edge_classes)
