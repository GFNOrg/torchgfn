--- conflicted
+++ resolved
@@ -21,19 +21,25 @@
 
 ## Installing the package
 
-The codebase requires python >= 3.10. To install the latest stable version:
+The codebase requires python >= 3.10. To install the latest stable version with the core dependencies:
 
 ```bash
 pip install torchgfn
 ```
 
-Optionally, to run scripts:
+`torchgfn` supports installation with multiple sets of dependencies, under the following tags:
+
+- `dev`: dependencies required for development of the core library.
+- `scripts`: dependencies needed to run examples in `tutorials/examples/'.
+- `all`: everything.
+
+and can be called by running
 
 ```bash
 pip install torchgfn[scripts]
 ```
 
-To install the cutting edge version (from the `main` branch):
+Or to install the latest release (from the `main` branch) with all dependencies in a Conda environment:
 
 ```bash
 git clone https://github.com/GFNOrg/torchgfn.git
@@ -61,177 +67,8 @@
 
 ## Components of the Library
 
-<<<<<<< HEAD
 + [Defining Environments](docs/markdown/defining_environments.md): For most applications of `torchgfn`, the main challenge will be to define a stateless environment which will produce a valid sampler.
 + [States, Actions, & Containers](docs/markdown/states_actions_containers.md): The two core elements of `torchgfn` are the concepts of states, which are emitted by stateless environments, and actions, which transform states through the the environment logic. These are encapsulated with metadata in containers.
 + [Modules, Estimators, & Samplers](docs/markdown/modules_estimators_samplers.md): The components of a GFlowNet policy (those which select actions given a state), are encapsulated in Estimators. If the policy is a neural network, that logic is captures in a Module. This estimator can then be used with a Sampler to produce states (in the form of trajectories or transitions).
 + [Losses](docs/markdown/losses.md): Each type of `GFlowNet` has a specific parameterization related to a specific loss.
-+ [Advanced Usage: Extending `torchgfn` with Custom GFlowNets](docs/markdown/advanced.md): While `torchgfn` aims to support major usages of GFlowNets, we hope this will also serve as a platform for the community to extend the possible use cases of the technology. This guide details how one can extend
-=======
-These containers can either be instantiated using a `States` object, or can be initialized as empty containers that can be populated on the fly, allowing the usage of the [ReplayBuffer](https://github.com/saleml/torchgfn/tree/master/src/gfn/containers/replay_buffer.py) class.
-
-They inherit from the base `Container` [class](https://github.com/saleml/torchgfn/tree/master/src/gfn/containers/base.py), indicating some helpful methods.
-
-In most cases, one needs to sample complete trajectories. From a batch of trajectories, various training samples can be generated:
-- Use `Trajectories.to_transitions()` and `Trajectories.to_states()` for edge-decomposable or state-decomposable losses
-- Use `Trajectories.to_state_pairs()` for flow matching losses
-- Use `GFlowNet.loss_from_trajectories()` as a convenience method that handles the conversion internally
-
-These methods exclude meaningless transitions and dummy states that were added to the batch of trajectories to allow for efficient batching.
-
-### Modules
-
-Training GFlowNets requires one or multiple estimators, called `GFNModule`s, which is an abstract subclass of `torch.nn.Module`. In addition to the usual `forward` function, `GFNModule`s need to implement a `required_output_dim` attribute, to ensure that the outputs have the required dimension for the task at hand; and some (but not all) need to implement a `to_probability_distribution` function.
-
-- `DiscretePolicyEstimator` is a `GFNModule` that defines the policies $P_F(. \mid s)$ and $P_B(. \mid s)$ for discrete environments. When `is_backward=False`, the required output dimension is `n = env.n_actions`, and when `is_backward=True`, it is `n = env.n_actions - 1`. These `n` numbers represent the logits of a Categorical distribution. The corresponding `to_probability_distribution` function transforms the logits by masking illegal actions (according to the forward or backward masks), then return a Categorical distribution. The masking is done by setting the corresponding logit to $-\infty$. The function also includes exploration parameters, in order to define a tempered version of $P_F$, or a mixture of $P_F$ with a uniform distribution. `DiscretePolicyEstimator` with `is_backward=False` can be used to represent log-edge-flow estimators $\log F(s \rightarrow s')$.
-- `ScalarModule` is a simple module with required output dimension 1. It is useful to define log-state flows $\log F(s)$.
-
-For non-discrete environments, the user needs to specify their own policies $P_F$ and $P_B$. The module, taking as input a batch of states (as a `States`) object, should return the batched parameters of a `torch.Distribution`. The distribution depends on the environment. The `to_probability_distribution` function handles the conversion of the parameter outputs to an actual batched `Distribution` object, that implements at least the `sample` and `log_prob` functions. An example is provided [here](https://github.com/saleml/torchgfn/tree/master/src/gfn/gym/helpers/box_utils.py), for a square environment in which the forward policy has support either on a quarter disk, or on an arc-circle, such that the angle, and the radius (for the quarter disk part) are scaled samples from a mixture of Beta distributions. The provided example shows an intricate scenario, and it is not expected that user defined environment need this much level of details.
-
-In general, (and perhaps obviously) the `to_probability_distribution` method is used to calculate a probability distribution from a policy. Therefore, in order to go off-policy, one needs to modify the computations in this method during sampling. One accomplishes this using `policy_kwargs`, a `dict` of kwarg-value pairs which are used by the `Estimator` when calculating the new policy. In the discrete case, where common settings apply, one can see their use in `DiscretePolicyEstimator`'s `to_probability_distribution` method by passing a softmax `temperature`, `sf_bias` (a scalar to subtract from the exit action logit) or `epsilon` which allows for e-greedy style exploration. In the continuous case, it is not possible to foresee the methods used for off-policy exploration (as it depends on the details of the `to_probability_distribution` method, which is not generic for continuous GFNs), so this must be handled by the user, using custom `policy_kwargs`.
-
-In all `GFNModule`s, note that the input of the `forward` function is a `States` object. Meaning that they first need to be transformed to tensors. However, `states.tensor` does not necessarily include the structure that a neural network can used to generalize. It is common in these scenarios to have a function that transforms these raw tensor states to ones where the structure is clearer, via a `Preprocessor` object, that is part of the environment. More on this [here](https://github.com/saleml/torchgfn/tree/master/tutorials/ENV.md). The `forward` pass thus first calls the `preprocessor` attribute of the environment on `States`, before performing any transformation. The `preprocessor` is thus an attribute of the module. If it is not explicitly defined, it is set to the identity preprocessor.
-
-For discrete environments, a `Tabular` module is provided, where a lookup table is used instead of a neural network. Additionally, a `UniformPB` module is provided, implementing a uniform backward policy. These modules are provided [here](https://github.com/saleml/torchgfn/tree/master/src/gfn/utils/modules.py).
-
-### Samplers
-
-A [Sampler](https://github.com/saleml/torchgfn/tree/master/src/gfn/samplers.py) object defines how actions are sampled (`sample_actions()`) at each state, and trajectories  (`sample_trajectories()`), which can sample a batch of trajectories starting from a given set of initial states or starting from $s_0$. It requires a `GFNModule` that implements the `to_probability_distribution` function. For simple off-policy sampling (e.g., epsilon-noisy or tempering), you can pass appropriate `policy_kwargs` to the `Sampler` object, which will be used by the `GFNModule`. If you need more complex off-policy sampling, you can subclass the `Sampler` object, and override the `sample_actions` and `sample_trajectories` methods.
-
-Currently, the library provides two samplers:
-
-- Sampler
-- LocalSearchSampler (references: [EB-GFN](https://arxiv.org/abs/2202.01361), [LS-GFN](https://arxiv.org/abs/2310.02710))
-
-
-### Losses
-
-GFlowNets can be trained with different losses, each of which requires a different parametrization, which we call in this library a `GFlowNet`. A `GFlowNet` includes one or multiple `GFNModule`s, at least one of which implements a `to_probability_distribution` function. They also need to implement a `loss` function, that takes as input either states, transitions, or trajectories, depending on the loss.
-
-Currently, the implemented losses are:
-
-- Flow Matching
-- Detailed Balance (and it's modified variant).
-- Trajectory Balance
-- Sub-Trajectory Balance. By default, each sub-trajectory is weighted geometrically (within the trajectory) depending on its length. This corresponds to the strategy defined [here](https://www.semanticscholar.org/reader/f2c32fe3f7f3e2e9d36d833e32ec55fc93f900f5). Other strategies exist and are implemented [here](https://github.com/saleml/torchgfn/tree/master/src/gfn/losses/sub_trajectory_balance.py).
-- Log Partition Variance loss. Introduced [here](https://arxiv.org/abs/2302.05446)
-
-### Extending GFlowNets
-
-To define a new `GFlowNet`, the user needs to define a class which subclasses `GFlowNet` and implements the following methods:
-
-- `sample_trajectories`: Sample a specific number of complete trajectories.
-- `loss`: Compute the loss given the training objects.
-- `to_training_samples`: Convert trajectories to training samples.
-
-Based on the type of training samples returned by `to_training_samples`, the user should define the generic type `TrainingSampleType` when subclassing `GFlowNet`. For example, if the training sample is an instance of `Trajectories`, the `GFlowNet` class should be subclassed as `GFlowNet[Trajectories]`. Thus, the class definition should look like this:
-
-```python
-class MyGFlowNet(GFlowNet[Trajectories]):
-    ...
-```
-
-**Example: Flow Matching GFlowNet**
-
-Let's consider the example of the `FMGFlowNet` class, which is a subclass of `GFlowNet` that implements the Flow Matching GFlowNet. The training samples are pairs of states managed by the `StatePairs` container:
-
-```python
-class FMGFlowNet(GFlowNet[StatePairs[DiscreteStates]]):
-    ...
-
-    def to_training_samples(
-        self, trajectories: Trajectories
-    ) -> StatePairs[DiscreteStates]:
-        """Converts a batch of trajectories into a batch of training samples."""
-        return trajectories.to_state_pairs()
-```
-
-This means that the `loss` method of `FMGFlowNet` will receive a `StatePairs[DiscreteStates]` object as its training samples argument:
-
-```python
-def loss(self, env: DiscreteEnv, states: StatePairs[DiscreteStates]) -> torch.Tensor:
-    ...
-```
-
-**Adding New Training Sample Types**
-
-If your GFlowNet returns a unique type of training samples, you'll need to expand the `TrainingSampleType` bound. This ensures type-safety and better code clarity.
-
-**Implementing Class Methods**
-
-As mentioned earlier, your new GFlowNet must implement the following methods:
-
-- `sample_trajectories`: Sample a specific number of complete trajectories.
-- `loss`: Compute the loss given the training objects.
-- `to_training_samples`: Convert trajectories to training samples.
-
-These methods are defined in `src/gfn/gflownet/base.py` and are abstract methods, so they must be implemented in your new GFlowNet. If your GFlowNet has unique functionality which should be represented as additional class methods, implement them as required. Remember to document new methods to ensure other developers understand their purposes and use-cases!
-
-**Testing**
-
-Remember to create unit tests for your new GFlowNet to ensure it works as intended and integrates seamlessly with other parts of the codebase. This ensures maintainability and reliability of the code!
-
-
-## Training Examples
-
-The repository includes several example environments and training scripts. Below are three different implementations of training on the HyperGrid environment, which serve as good starting points for understanding GFlowNets:
-
-1. `tutorials/examples/train_hypergrid.py`: The main training script with full features:
-   - Multiple loss functions (FM, TB, DB, SubTB, ZVar, ModifiedDB)
-   - Weights & Biases integration for experiment tracking
-   - Support for replay buffers (including prioritized)
-   - Visualization capabilities for 2D environments:
-     * True probability distribution
-     * Learned probability distribution
-     * L1 distance evolution over training
-   - Various hyperparameter options
-   - Reproduces results from multiple papers (see script docstring)
-
-2. `tutorials/examples/train_hypergrid_simple.py`: A simplified version focused on core concepts:
-   - Uses only Trajectory Balance (TB) loss
-   - Minimal architecture with shared trunks
-   - No extra features (no replay buffer, no wandb)
-   - Great starting point for understanding GFlowNets
-
-3. `tutorials/examples/train_hypergrid_simple_ls.py`: Demonstrates advanced sampling strategies:
-   - Implements local search sampling
-   - Configurable local search parameters
-   - Optional Metropolis-Hastings acceptance criterion
-   - Shows how to extend basic GFlowNet training with sophisticated sampling
-
-Other environments available in the package include:
-- Discrete Energy Based Model (`tutorials/examples/train_discreteebm.py`): A simple environment for learning energy-based distributions
-- Box Environment (`tutorials/examples/train_box.py`): A continuous environment for sampling from distributions in bounded spaces
-- Ring Environment (`tutorials/examples/train_graph_ring.py`): A simple graph building environment for learning to generate ring graphs
-- Bayesian Structure Learning: A graph building environment for learning Bayesian structures ([Deleu et al., 2022](https://arxiv.org/abs/2202.13903))
-- Custom environments can be added by following the environment creation guide in `tutorials/ENV.md`
-
-## Usage Examples
-
-To train with Weights & Biases tracking:
-```bash
-python tutorials/examples/train_hypergrid.py --ndim 4 --height 8 --wandb_project your_project_name
-```
-
-To train with visualization (2D environments only):
-```bash
-python tutorials/examples/train_hypergrid.py --ndim 2 --height 8 --plot
-```
-
-To try the simple version with epsilon-greedy exploration:
-```bash
-python tutorials/examples/train_hypergrid_simple.py --ndim 2 --height 8 --epsilon 0.1
-```
-
-To experiment with local search:
-```bash
-python tutorials/examples/train_hypergrid_simple_ls.py --ndim 2 --height 8 --n_local_search_loops 2 --back_ratio 0.5 --use_metropolis_hastings
-```
-
-For more options and configurations, check the help of each script:
-```bash
-python tutorials/examples/train_hypergrid.py --help
-python tutorials/examples/train_hypergrid_simple.py --help
-python tutorials/examples/train_hypergrid_simple_ls.py --help
-```
->>>>>>> 4d3a7714
++ [Advanced Usage: Extending `torchgfn` with Custom GFlowNets](docs/markdown/advanced.md): While `torchgfn` aims to support major usages of GFlowNets, we hope this will also serve as a platform for the community to extend the possible use cases of the technology. This guide details how one can extend