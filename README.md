--- conflicted
+++ resolved
@@ -86,19 +86,11 @@
     params = [
         {
             "params": [
-<<<<<<< HEAD
-                val for key, val in parametrization.parameters.items() if key != "logZ_logZ"
-            ],
-            "lr": 0.001,
-        },
-        {"params": [parametrization.parameters["logZ_logZ"]], "lr": 0.1},
-=======
                 val for key, val in parametrization.parameters.items() if "logZ" not in key
             ],
             "lr": 0.001,
         },
         {"params": [val for key, val in parametrization.parameters.items() if "logZ" in key], "lr": 0.1},
->>>>>>> a6ffcdf8
     ]
     optimizer = torch.optim.Adam(params)
 
