<p align="center">
    <a>
	    <img src='https://img.shields.io/badge/python-3.10%2B-blueviolet' alt='Python' />
	</a>
	<a href='https://torchgfn.readthedocs.io/en/latest/?badge=latest'>
    	<img src='https://readthedocs.org/projects/torchgfn/badge/?version=latest' alt='Documentation Status' />
	</a>
    <a>
	    <img src='https://img.shields.io/badge/code%20style-black-black' />
	</a>
</p>

</p>
<p align="center">
  <a href="https://torchgfn.readthedocs.io/en/latest/">Documentation</a> ~ <a href="https://github.com/saleml/torchgfn">Code</a> ~ <a href="https://arxiv.org/abs/2305.14594">Paper</a>
</p>

# torchgfn: a Python package for GFlowNets

<p align="center"> Please cite <a href="https://arxiv.org/abs/2305.14594">this paper</a> if you are using the library for your research </p>

## Installing the package

The codebase requires python >= 3.10. To install the latest stable version:

```bash
pip install torchgfn
```

Optionally, to run scripts:

```bash
pip install torchgfn[scripts]
```

To install the cutting edge version (from the `main` branch):

```bash
git clone https://github.com/GFNOrg/torchgfn.git
conda create -n gfn python=3.10
conda activate gfn
cd torchgfn
pip install -e ".[all]"
<<<<<<< HEAD
```

## Installing `oneccl` bindings for multinode training.

You can determine the version of `pytorch` installed using the command

```
echo $(python -c $"import torch; print(torch.__version__)")
```

after which you can install the closest matching version from [this table](https://github.com/intel/torch-ccl?tab=readme-ov-file#install-prebuilt-wheel) (otherwise, you must build from source). You can see the specific wheels [here](https://pytorch-extension.intel.com/release-whl/stable/cpu/us/oneccl-bind-pt/).

```
pip install oneccl_bind_pt=={pytorch_version} -f https://pytorch-extension.intel.com/release-whl/stable/cpu/us/
```

for example, if your pytorch version is `2.0.1+cu117`, you would run `python -m pip install oneccl_bind_pt==2.0.0+cpu --extra-index-url https://pytorch-extension.intel.com/release-whl/stable/cpu/us/`.


***TODO: Rough instructions - to integrate into docs (just moving them here from email) -
```
# Create & activate conda env.
conda create -n gfn python=3.10
conda activate gfn

# Install the package.
pip install .[scripts]  # Includes `tqdm`.

# We will use torch-ccl library for multinode implementation. The latest torch-ccl is compatible with PyTorch 2.2.0. The above command installs the latest torch. So, we need to uninstall it and install latest torch. If you agree that we can make it the default version, I can update it in pyproject.toml.
pip uninstall torch -y
conda install pytorch==2.2.0 torchvision==0.17.0 torchaudio==2.2.0 cpuonly -c pytorch

# Install torch-ccl
git clone https://github.com/intel/torch-ccl.git torch-ccl && cd torch-ccl
git checkout tags/v2.2.0+cpu
git submodule sync
git submodule update --init --recursive

# TODO: this didn't work for me -- I had to use a prebuilt wheel.
# ONECCL_BINDINGS_FOR_PYTORCH_BACKEND=cpu python setup.py install
python -m pip install oneccl_bind_pt --extra-index-url https://pytorch-extension.intel.com/release-whl/stable/cpu/us/

# Installation is complete now.

You can submit a job by modifying one of the slurm scripts and submitting. For example, ddp_gfn.small.8.slurm. Please note that you need to modify the conda env name in the slurm script to the name of your env. Also, change the paths and dimensions if needed. I submit the script using the following command:

sbatch ddp_gfn.small.4.mila.slurm
=======
>>>>>>> f7fb8880
```


## About this repo

This repo serves the purpose of fast prototyping [GFlowNet](https://arxiv.org/abs/2111.09266) (GFN) related algorithms. It decouples the environment definition, the sampling process, and the parametrization of the function approximators used to calculate the GFN loss. It aims to accompany researchers and engineers in learning about GFlowNets, and in developing new algorithms.

Currently, the library is shipped with three environments: two discrete environments (Discrete Energy Based Model and Hyper Grid) and a continuous box environment. The library is designed to allow users to define their own environments. See [here](https://github.com/saleml/torchgfn/tree/master/tutorials/ENV.md) for more details.

### Scripts and notebooks

Example scripts and notebooks for the three environments are provided [here](https://github.com/saleml/torchgfn/tree/master/tutorials/examples). For the hyper grid and the box environments, the provided scripts are supposed to reproduce published results.


### Standalone example

This example, which shows how to use the library for a simple discrete environment, requires [`tqdm`](https://github.com/tqdm/tqdm) package to run. Use `pip install tqdm` or install all extra requirements with `pip install .[scripts]` or `pip install torchgfn[scripts]`. In the first example, we will train a Tarjectory Balance GFlowNet:

```python
import torch
from tqdm import tqdm

from gfn.gflownet import TBGFlowNet
from gfn.gym import HyperGrid  # We use the hyper grid environment
from gfn.modules import DiscretePolicyEstimator
from gfn.samplers import Sampler
from gfn.utils.modules import MLP  # is a simple multi-layer perceptron (MLP)

# 1 - We define the environment.
env = HyperGrid(ndim=4, height=8, R0=0.01)  # Grid of size 8x8x8x8

# 2 - We define the needed modules (neural networks).
# The environment has a preprocessor attribute, which is used to preprocess the state before feeding it to the policy estimator
module_PF = MLP(
    input_dim=env.preprocessor.output_dim,
    output_dim=env.n_actions
)  # Neural network for the forward policy, with as many outputs as there are actions

module_PB = MLP(
    input_dim=env.preprocessor.output_dim,
    output_dim=env.n_actions - 1,
    trunk=module_PF.trunk  # We share all the parameters of P_F and P_B, except for the last layer
)

# 3 - We define the estimators.
pf_estimator = DiscretePolicyEstimator(module_PF, env.n_actions, is_backward=False, preprocessor=env.preprocessor)
pb_estimator = DiscretePolicyEstimator(module_PB, env.n_actions, is_backward=True, preprocessor=env.preprocessor)

# 4 - We define the GFlowNet.
gfn = TBGFlowNet(logZ=0., pf=pf_estimator, pb=pb_estimator)  # We initialize logZ to 0

# 5 - We define the sampler and the optimizer.
sampler = Sampler(estimator=pf_estimator)  # We use an on-policy sampler, based on the forward policy

# Different policy parameters can have their own LR.
# Log Z gets dedicated learning rate (typically higher).
optimizer = torch.optim.Adam(gfn.pf_pb_parameters(), lr=1e-3)
optimizer.add_param_group({"params": gfn.logz_parameters(), "lr": 1e-1})

# 6 - We train the GFlowNet for 1000 iterations, with 16 trajectories per iteration
for i in (pbar := tqdm(range(1000))):
    trajectories = sampler.sample_trajectories(env=env, n=16, save_logprobs=True)  # The save_logprobs=True makes on-policy training faster
    optimizer.zero_grad()
    loss = gfn.loss(env, trajectories)
    loss.backward()
    optimizer.step()
    if i % 25 == 0:
        pbar.set_postfix({"loss": loss.item()})
```

and in this example, we instead train using Sub Trajectory Balance. You can see we simply assemble our GFlowNet from slightly different building blocks:

```python
import torch
from tqdm import tqdm

from gfn.gflownet import SubTBGFlowNet
from gfn.gym import HyperGrid  # We use the hyper grid environment
from gfn.modules import DiscretePolicyEstimator, ScalarEstimator
from gfn.samplers import Sampler
from gfn.utils.modules import MLP  # MLP is a simple multi-layer perceptron (MLP)

# 1 - We define the environment.
env = HyperGrid(ndim=4, height=8, R0=0.01)  # Grid of size 8x8x8x8

# 2 - We define the needed modules (neural networks).
# The environment has a preprocessor attribute, which is used to preprocess the state before feeding it to the policy estimator
module_PF = MLP(
    input_dim=env.preprocessor.output_dim,
    output_dim=env.n_actions
)  # Neural network for the forward policy, with as many outputs as there are actions

module_PB = MLP(
    input_dim=env.preprocessor.output_dim,
    output_dim=env.n_actions - 1,
    trunk=module_PF.trunk  # We share all the parameters of P_F and P_B, except for the last layer
)
module_logF = MLP(
    input_dim=env.preprocessor.output_dim,
    output_dim=1,  # Important for ScalarEstimators!
)

# 3 - We define the estimators.
pf_estimator = DiscretePolicyEstimator(module_PF, env.n_actions, is_backward=False, preprocessor=env.preprocessor)
pb_estimator = DiscretePolicyEstimator(module_PB, env.n_actions, is_backward=True, preprocessor=env.preprocessor)
logF_estimator = ScalarEstimator(module=module_logF, preprocessor=env.preprocessor)

# 4 - We define the GFlowNet.
gfn = SubTBGFlowNet(pf=pf_estimator, pb=pb_estimator, logF=logF_estimator, lamda=0.9)

# 5 - We define the sampler and the optimizer.
sampler = Sampler(estimator=pf_estimator) 

# Different policy parameters can have their own LR.
# Log F gets dedicated learning rate (typically higher).
optimizer = torch.optim.Adam(gfn.pf_pb_parameters(), lr=1e-3)
optimizer.add_param_group({"params": gfn.logF_parameters(), "lr": 1e-2})

# 6 - We train the GFlowNet for 1000 iterations, with 16 trajectories per iteration
for i in (pbar := tqdm(range(1000))):
    # We are going to sample trajectories off policy, by tempering the distribution. 
    # We should not save the sampling logprobs, as we are not using them for training.
    # We should save the estimator outputs to make training faster.
    trajectories = sampler.sample_trajectories(env=env, n=16, save_logprobs=False, save_estimator_outputs=True, temperature=1.5)
    optimizer.zero_grad()
    loss = gfn.loss(env, trajectories)
    loss.backward()
    optimizer.step()
    if i % 25 == 0:
        pbar.set_postfix({"loss": loss.item()})

```

## Contributing

Before the first commit:

```bash
pip install -e .[dev,scripts]
pre-commit install
pre-commit run --all-files
```

Run `pre-commit` after staging, and before committing. Make sure all the tests pass (By running `pytest`). Note that the `pytest` hook of `pre-commit` only runs the tests in the `testing/` folder. To run all the tests, which take longer, run `pytest` manually.

The codebase uses:
- `black` formatter for code style
- `flake8` for linting
- `pyright` for static type checking

The pre-commit hooks ensure code quality and type safety across the project. The pyright configuration includes all project directories including tutorials/examples and testing.

To make the docs locally:

```bash
cd docs
make html
open build/html/index.html
```

## Details about the codebase

### Defining an environment

See [here](https://github.com/saleml/torchgfn/tree/master/tutorials/ENV.md)

### States

States are the primitive building blocks for GFlowNet objects such as transitions and trajectories, on which losses operate.

An abstract `States` class is provided. But for each environment, a `States` subclass is needed. A `States` object
is a collection of multiple states (nodes of the DAG). A tensor representation of the states is required for batching. If a state is represented with a tensor of shape `(*state_shape)`, a batch of states is represented with a `States` object, with the attribute `tensor` of shape `(*batch_shape, *state_shape)`. Other
representations are possible (e.g. a state as a string, a `numpy` array, a graph, etc...), but these representations cannot be batched, unless the user specifies a function that transforms these raw states to tensors.

The `batch_shape` attribute is required to keep track of the batch dimension. A trajectory can be represented by a States object with `batch_shape = (n_states,)`. Multiple trajectories can be represented by a States object with `batch_shape = (n_states, n_trajectories)`.

Because multiple trajectories can have different lengths, batching requires appending a dummy tensor to trajectories that are shorter than the longest trajectory. The dummy state is the $s_f$ attribute of the environment (e.g. `[-1, ..., -1]`, or `[-inf, ..., -inf]`, etc...). Which is never processed, and is used to pad the batch of states only.

For discrete environments, the action set is represented with the set $\{0, \dots, n_{actions} - 1\}$, where the $(n_{actions})$-th action always corresponds to the exit or terminate action, i.e. that results in a transition of the type $s \rightarrow s_f$, but not all actions are possible at all states. For discrete environments, each `States` object is endowed with two extra attributes: `forward_masks` and `backward_masks`, representing which actions are allowed at each state and which actions could have led to each state, respectively. Such states are instances of the `DiscreteStates` abstract subclass of `States`. The `forward_masks` tensor is of shape `(*batch_shape, n_{actions})`, and `backward_masks` is of shape `(*batch_shape, n_{actions} - 1)`. Each subclass of `DiscreteStates` needs to implement the `update_masks` function, that uses the environment's logic to define the two tensors.

### Actions
Actions should be though of as internal actions of an agent building a compositional object. They correspond to transitions $s \rightarrow s'$. An abstract `Actions` class is provided. It is automatically subclassed for discrete environments, but needs to be manually subclassed otherwise.

Similar to `States` objects, each action is a tensor of shape `(*batch_shape, *action_shape)`. For discrete environments for instances, `action_shape = (1,)`, representing an integer between $0$ and $n_{actions} - 1$.

Additionally, each subclass needs to define two more class variable tensors:
- `dummy_action`: A tensor that is padded to sequences of actions in the shorter trajectories of a batch of trajectories. It is `[-1]` for discrete environments.
- `exit_action`: A tensor that corresponds to the termination action. It is `[n_{actions} - 1]` fo discrete environments.

### Containers

Containers are collections of `States`, along with other information, such as reward values, or densities $p(s' \mid s)$. Three containers are available:

- [Transitions](https://github.com/saleml/torchgfn/tree/master/src/gfn/containers/transitions.py), representing a batch of transitions $s \rightarrow s'$.
- [Trajectories](https://github.com/saleml/torchgfn/tree/master/src/gfn/containers/trajectories.py), representing a batch of complete trajectories $\tau = s_0 \rightarrow s_1 \rightarrow \dots \rightarrow s_n \rightarrow s_f$.
- [StatePairs](https://github.com/saleml/torchgfn/tree/master/src/gfn/containers/state_pairs.py), representing pairs of states with optional conditioning, particularly useful for flow matching algorithms.

These containers can either be instantiated using a `States` object, or can be initialized as empty containers that can be populated on the fly, allowing the usage of the [ReplayBuffer](https://github.com/saleml/torchgfn/tree/master/src/gfn/containers/replay_buffer.py) class.

They inherit from the base `Container` [class](https://github.com/saleml/torchgfn/tree/master/src/gfn/containers/base.py), indicating some helpful methods.

In most cases, one needs to sample complete trajectories. From a batch of trajectories, various training samples can be generated:
- Use `Trajectories.to_transitions()` and `Trajectories.to_states()` for edge-decomposable or state-decomposable losses
- Use `Trajectories.to_state_pairs()` for flow matching losses
- Use `GFlowNet.loss_from_trajectories()` as a convenience method that handles the conversion internally

These methods exclude meaningless transitions and dummy states that were added to the batch of trajectories to allow for efficient batching.

### Modules

Training GFlowNets requires one or multiple estimators, called `GFNModule`s, which is an abstract subclass of `torch.nn.Module`. In addition to the usual `forward` function, `GFNModule`s need to implement a `required_output_dim` attribute, to ensure that the outputs have the required dimension for the task at hand; and some (but not all) need to implement a `to_probability_distribution` function.

- `DiscretePolicyEstimator` is a `GFNModule` that defines the policies $P_F(. \mid s)$ and $P_B(. \mid s)$ for discrete environments. When `is_backward=False`, the required output dimension is `n = env.n_actions`, and when `is_backward=True`, it is `n = env.n_actions - 1`. These `n` numbers represent the logits of a Categorical distribution. The corresponding `to_probability_distribution` function transforms the logits by masking illegal actions (according to the forward or backward masks), then return a Categorical distribution. The masking is done by setting the corresponding logit to $-\infty$. The function also includes exploration parameters, in order to define a tempered version of $P_F$, or a mixture of $P_F$ with a uniform distribution. `DiscretePolicyEstimator` with `is_backward=False` can be used to represent log-edge-flow estimators $\log F(s \rightarrow s')$.
- `ScalarModule` is a simple module with required output dimension 1. It is useful to define log-state flows $\log F(s)$.

For non-discrete environments, the user needs to specify their own policies $P_F$ and $P_B$. The module, taking as input a batch of states (as a `States`) object, should return the batched parameters of a `torch.Distribution`. The distribution depends on the environment. The `to_probability_distribution` function handles the conversion of the parameter outputs to an actual batched `Distribution` object, that implements at least the `sample` and `log_prob` functions. An example is provided [here](https://github.com/saleml/torchgfn/tree/master/src/gfn/gym/helpers/box_utils.py), for a square environment in which the forward policy has support either on a quarter disk, or on an arc-circle, such that the angle, and the radius (for the quarter disk part) are scaled samples from a mixture of Beta distributions. The provided example shows an intricate scenario, and it is not expected that user defined environment need this much level of details.

In general, (and perhaps obviously) the `to_probability_distribution` method is used to calculate a probability distribution from a policy. Therefore, in order to go off-policy, one needs to modify the computations in this method during sampling. One accomplishes this using `policy_kwargs`, a `dict` of kwarg-value pairs which are used by the `Estimator` when calculating the new policy. In the discrete case, where common settings apply, one can see their use in `DiscretePolicyEstimator`'s `to_probability_distribution` method by passing a softmax `temperature`, `sf_bias` (a scalar to subtract from the exit action logit) or `epsilon` which allows for e-greedy style exploration. In the continuous case, it is not possible to foresee the methods used for off-policy exploration (as it depends on the details of the `to_probability_distribution` method, which is not generic for continuous GFNs), so this must be handled by the user, using custom `policy_kwargs`.

In all `GFNModule`s, note that the input of the `forward` function is a `States` object. Meaning that they first need to be transformed to tensors. However, `states.tensor` does not necessarily include the structure that a neural network can used to generalize. It is common in these scenarios to have a function that transforms these raw tensor states to ones where the structure is clearer, via a `Preprocessor` object, that is part of the environment. More on this [here](https://github.com/saleml/torchgfn/tree/master/tutorials/ENV.md). The default preprocessor of an environment is the identity preprocessor. The `forward` pass thus first calls the `preprocessor` attribute of the environment on `States`, before performing any transformation. The `preprocessor` is thus an attribute of the module. If it is not explicitly defined, it is set to the identity preprocessor.

For discrete environments, a `Tabular` module is provided, where a lookup table is used instead of a neural network. Additionally, a `UniformPB` module is provided, implementing a uniform backward policy. These modules are provided [here](https://github.com/saleml/torchgfn/tree/master/src/gfn/utils/modules.py).

### Samplers

A [Sampler](https://github.com/saleml/torchgfn/tree/master/src/gfn/samplers.py) object defines how actions are sampled (`sample_actions()`) at each state, and trajectories  (`sample_trajectories()`), which can sample a batch of trajectories starting from a given set of initial states or starting from $s_0$. It requires a `GFNModule` that implements the `to_probability_distribution` function. For simple off-policy sampling (e.g., epsilon-noisy or tempering), you can pass appropriate `policy_kwargs` to the `Sampler` object, which will be used by the `GFNModule`. If you need more complex off-policy sampling, you can subclass the `Sampler` object, and override the `sample_actions` and `sample_trajectories` methods.

Currently, the library provides two samplers:

- Sampler
- LocalSearchSampler (references: [EB-GFN](https://arxiv.org/abs/2202.01361), [LS-GFN](https://arxiv.org/abs/2310.02710))


### Losses

GFlowNets can be trained with different losses, each of which requires a different parametrization, which we call in this library a `GFlowNet`. A `GFlowNet` includes one or multiple `GFNModule`s, at least one of which implements a `to_probability_distribution` function. They also need to implement a `loss` function, that takes as input either states, transitions, or trajectories, depending on the loss.

Currently, the implemented losses are:

- Flow Matching
- Detailed Balance (and it's modified variant).
- Trajectory Balance
- Sub-Trajectory Balance. By default, each sub-trajectory is weighted geometrically (within the trajectory) depending on its length. This corresponds to the strategy defined [here](https://www.semanticscholar.org/reader/f2c32fe3f7f3e2e9d36d833e32ec55fc93f900f5). Other strategies exist and are implemented [here](https://github.com/saleml/torchgfn/tree/master/src/gfn/losses/sub_trajectory_balance.py).
- Log Partition Variance loss. Introduced [here](https://arxiv.org/abs/2302.05446)

### Extending GFlowNets

To define a new `GFlowNet`, the user needs to define a class which subclasses `GFlowNet` and implements the following methods:

- `sample_trajectories`: Sample a specific number of complete trajectories.
- `loss`: Compute the loss given the training objects.
- `to_training_samples`: Convert trajectories to training samples.

Based on the type of training samples returned by `to_training_samples`, the user should define the generic type `TrainingSampleType` when subclassing `GFlowNet`. For example, if the training sample is an instance of `Trajectories`, the `GFlowNet` class should be subclassed as `GFlowNet[Trajectories]`. Thus, the class definition should look like this:

```python
class MyGFlowNet(GFlowNet[Trajectories]):
    ...
```

**Example: Flow Matching GFlowNet**

Let's consider the example of the `FMGFlowNet` class, which is a subclass of `GFlowNet` that implements the Flow Matching GFlowNet. The training samples are pairs of states managed by the `StatePairs` container:

```python
class FMGFlowNet(GFlowNet[StatePairs[DiscreteStates]]):
    ...

    def to_training_samples(
        self, trajectories: Trajectories
    ) -> StatePairs[DiscreteStates]:
        """Converts a batch of trajectories into a batch of training samples."""
        return trajectories.to_state_pairs()
```

This means that the `loss` method of `FMGFlowNet` will receive a `StatePairs[DiscreteStates]` object as its training samples argument:

```python
def loss(self, env: DiscreteEnv, states: StatePairs[DiscreteStates]) -> torch.Tensor:
    ...
```

**Adding New Training Sample Types**

If your GFlowNet returns a unique type of training samples, you'll need to expand the `TrainingSampleType` bound. This ensures type-safety and better code clarity.

**Implementing Class Methods**

As mentioned earlier, your new GFlowNet must implement the following methods:

- `sample_trajectories`: Sample a specific number of complete trajectories.
- `loss`: Compute the loss given the training objects.
- `to_training_samples`: Convert trajectories to training samples.

These methods are defined in `src/gfn/gflownet/base.py` and are abstract methods, so they must be implemented in your new GFlowNet. If your GFlowNet has unique functionality which should be represented as additional class methods, implement them as required. Remember to document new methods to ensure other developers understand their purposes and use-cases!

**Testing**

Remember to create unit tests for your new GFlowNet to ensure it works as intended and integrates seamlessly with other parts of the codebase. This ensures maintainability and reliability of the code!<|MERGE_RESOLUTION|>--- conflicted
+++ resolved
@@ -41,7 +41,6 @@
 conda activate gfn
 cd torchgfn
 pip install -e ".[all]"
-<<<<<<< HEAD
 ```
 
 ## Installing `oneccl` bindings for multinode training.
@@ -89,8 +88,6 @@
 You can submit a job by modifying one of the slurm scripts and submitting. For example, ddp_gfn.small.8.slurm. Please note that you need to modify the conda env name in the slurm script to the name of your env. Also, change the paths and dimensions if needed. I submit the script using the following command:
 
 sbatch ddp_gfn.small.4.mila.slurm
-=======
->>>>>>> f7fb8880
 ```
 
 
@@ -202,7 +199,7 @@
 gfn = SubTBGFlowNet(pf=pf_estimator, pb=pb_estimator, logF=logF_estimator, lamda=0.9)
 
 # 5 - We define the sampler and the optimizer.
-sampler = Sampler(estimator=pf_estimator) 
+sampler = Sampler(estimator=pf_estimator)
 
 # Different policy parameters can have their own LR.
 # Log F gets dedicated learning rate (typically higher).
@@ -211,7 +208,7 @@
 
 # 6 - We train the GFlowNet for 1000 iterations, with 16 trajectories per iteration
 for i in (pbar := tqdm(range(1000))):
-    # We are going to sample trajectories off policy, by tempering the distribution. 
+    # We are going to sample trajectories off policy, by tempering the distribution.
     # We should not save the sampling logprobs, as we are not using them for training.
     # We should save the estimator outputs to make training faster.
     trajectories = sampler.sample_trajectories(env=env, n=16, save_logprobs=False, save_estimator_outputs=True, temperature=1.5)
