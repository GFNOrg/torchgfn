--- conflicted
+++ resolved
@@ -30,22 +30,26 @@
 from gfn.utils.estimators import DiscretePBEstimator, DiscretePFEstimator
 from gfn.utils.modules import DiscreteUniform, NeuralNet, Tabular
 
-<<<<<<< HEAD
 if __name__ == "__main__":
     parser = ArgumentParser()
 
     parser.add_argument("--no_cuda", action="store_true", help="Prevent CUDA usage")
 
     parser.add_argument(
-        "--ndim", type=int, default=2, help="Dimensionality of the hyper grid"
-    )
-    parser.add_argument("--height", type=int, default=64, help="Size of each dimension")
-    parser.add_argument("--R0", type=float, default=0.1, help="R0 reward factor")
-    parser.add_argument("--R1", type=float, default=0.5, help="R1 reward factor")
-    parser.add_argument("--R2", type=float, default=2.0, help="R2 reward factor")
-
-    parser.add_argument(
-        "--seed", type=int, default=0, help="Random seed for reproducibility"
+        "--ndim", type=int, default=2, help="Number of dimensions in the environment"
+    )
+    parser.add_argument(
+        "--height", type=int, default=64, help="Height of the environment"
+    )
+    parser.add_argument("--R0", type=float, default=0.1, help="Environment's R0")
+    parser.add_argument("--R1", type=float, default=0.5, help="Environment's R1")
+    parser.add_argument("--R2", type=float, default=2.0, help="Environment's R2")
+
+    parser.add_argument(
+        "--seed",
+        type=int,
+        default=0,
+        help="Random seed, if 0 then a random seed is used",
     )
     parser.add_argument(
         "--batch_size",
@@ -59,25 +63,16 @@
         type=str,
         choices=["FM", "TB", "DB", "SubTB", "ZVar"],
         default="TB",
-        help="Loss parameterization to train with",
+        help="Loss function to use",
     )
     parser.add_argument(
         "--subTB_weighing",
         type=str,
-        choices=[
-            "DB",
-            "ModifiedDB",
-            "TB",
-            "geometric",
-            "equal",
-            "geometric_within",
-            "equal_within",
-        ],
         default="geometric_within",
-        help="Weighing scheme for the SubTB loss",
-    )
-    parser.add_argument(
-        "--subTB_lambda", type=float, default=0.9, help="SubTB lambda scale factor"
+        help="Weighing scheme for SubTB",
+    )
+    parser.add_argument(
+        "--subTB_lambda", type=float, default=0.9, help="Lambda parameter for SubTB"
     )
 
     parser.add_argument(
@@ -134,17 +129,17 @@
         "--validation_samples",
         type=int,
         default=200000,
-        help="Number of validation samples to use to evaluate the pmf.",
-    )
-
-    parser.add_argument(
-        "--wandb",
+        help="Number of validation samples to use to evaluate the probability mass function.",
+    )
+
+    parser.add_argument(
+        "--wandb_project",
         type=str,
         default="",
-        help="Wandb project name. Disabled by default. Set to a string to enable "
-        + "wandb logging",
-    )
-
+        help="Name of the wandb project. If empty, don't use wandb",
+    )
+
+    args = parser.parse_args()
     args = parser.parse_args()
 
     seed = args.seed if args.seed != 0 else torch.randint(int(10e10), (1,))[0].item()
@@ -152,16 +147,15 @@
 
     device_str = "cuda" if torch.cuda.is_available() and not args.no_cuda else "cpu"
 
-    use_wandb = len(args.wandb) > 0
+    use_wandb = len(args.wandb_project) > 0
     if use_wandb:
-        wandb.init(project=args.wandb)
+        wandb.init(project=args.wandb_project)
         wandb.config.update(args)
 
     # 1. Create the environment
     env = HyperGrid(
         args.ndim, args.height, args.R0, args.R1, args.R2, device_str=device_str
     )
-    parametrization = pb_module = pf_module = pf_estimator = pb_estimator = None
 
     # 2. Create the parameterization.
     #    For this we need modules and estimators.
@@ -169,140 +163,13 @@
     #       one (forward only) for FM loss,
     #       two (forward and backward) or other losses
     #       three (same, + logZ) estimators for TB.
+    parametrization = None
     if args.loss == "FM":
         # We need a LogEdgeFlowEstimator
-=======
-
-if __name__ == "__main__":
-    parser = ArgumentParser()
-
-    parser.add_argument(
-        "--no_cuda",
-        action="store_true",
-        help="If set, then don't use CUDA even if it's available",
-    )
-
-    parser.add_argument(
-        "--ndim", type=int, default=2, help="Number of dimensions in the environment"
-    )
-    parser.add_argument(
-        "--height", type=int, default=64, help="Height of the environment"
-    )
-    parser.add_argument("--R0", type=float, default=0.1, help="Environment's R0")
-    parser.add_argument("--R1", type=float, default=0.5, help="Environment's R1")
-    parser.add_argument("--R2", type=float, default=2.0, help="Environment's R2")
-
-    parser.add_argument(
-        "--seed",
-        type=int,
-        default=0,
-        help="Random seed, if 0 then a random seed is used",
-    )
-    parser.add_argument("--batch_size", type=int, default=16, help="Batch size")
-
-    parser.add_argument(
-        "--loss",
-        type=str,
-        choices=["FM", "TB", "DB", "SubTB", "ZVar"],
-        default="TB",
-        help="Loss function to use",
-    )
-    parser.add_argument(
-        "--subTB_weighing",
-        type=str,
-        default="geometric_within",
-        help="Weighing scheme for SubTB",
-    )
-    parser.add_argument(
-        "--subTB_lambda", type=float, default=0.9, help="Lambda parameter for SubTB"
-    )
-
-    parser.add_argument(
-        "--tabular",
-        action="store_true",
-        help="If set, use a lookup table for F, PF, PB",
-    )
-    parser.add_argument(
-        "--uniform_pb", action="store_true", help="If set, use a uniform PB"
-    )
-    parser.add_argument(
-        "--tied",
-        action="store_true",
-        help="If set, tie the parameters of PF, PB, and F",
-    )
-    parser.add_argument(
-        "--hidden_dim",
-        type=int,
-        default=256,
-        help="Dimension of the neural network inner layers",
-    )
-    parser.add_argument(
-        "--n_hidden", type=int, default=2, help="Number of hidden layers"
-    )
-
-    parser.add_argument(
-        "--lr", type=float, default=1e-3, help="Learning rate for everything but logZ"
-    )
-    parser.add_argument(
-        "--lr_Z", type=float, default=0.1, help="Learning rate for logZ"
-    )
-
-    parser.add_argument(
-        "--n_trajectories",
-        type=int,
-        default=int(1e6),
-        help="Number of total trajectories to use for training",
-    )
-
-    parser.add_argument(
-        "--validation_interval",
-        type=int,
-        default=100,
-        help="Number of training steps between validation steps",
-    )
-    parser.add_argument(
-        "--validation_samples",
-        type=int,
-        default=200000,
-        help="Number of validation samples to use to evaluate the probability mass function",
-    )
-
-    parser.add_argument(
-        "--wandb_project",
-        type=str,
-        default="",
-        help="Name of the wandb project. If empty, don't use wandb",
-    )
-
-    args = parser.parse_args()
-
-    seed = args.seed if args.seed != 0 else torch.randint(int(10e10), (1,))[0].item()
-    torch.manual_seed(args.seed)
-
-    device_str = "cuda" if torch.cuda.is_available() and not args.no_cuda else "cpu"
-
-    use_wandb = len(args.wandb_project) > 0
-    if use_wandb:
-        wandb.init(project=args.wandb_project)
-        wandb.config.update(args)
-
-    # 1. Create the environment
-    env = HyperGrid(
-        args.ndim, args.height, args.R0, args.R1, args.R2, device_str=device_str
-    )
-
-    # 2. Create the necessary modules, estimators, and parametrizations
-    if args.loss == "FM":
-        # We need a LogEdgeFlowEstimator to use the FM loss
->>>>>>> cd99a891
         if args.tabular:
             module = Tabular(n_states=env.n_states, output_dim=env.n_actions)
         else:
             module = NeuralNet(
-<<<<<<< HEAD
-                input_dim=env.preprocessor.output_dim,
-                output_dim=env.n_actions,
-=======
                 input_dim=env.preprocessor.output_dim,
                 output_dim=env.n_actions,
                 hidden_dim=args.hidden_dim,
@@ -311,47 +178,7 @@
         estimator = LogEdgeFlowEstimator(env=env, module=module)
         parametrization = FMParametrization(estimator)
     else:
-        # We need a DiscretePFEstimator and a DiscretePBEstimator to use TB/SubTB/DB/ZVar
-        if args.tabular:
-            pf_module = Tabular(n_states=env.n_states, output_dim=env.n_actions)
-            if not args.uniform_pb:
-                pb_module = Tabular(n_states=env.n_states, output_dim=env.n_actions - 1)
-        else:
-            pf_module = NeuralNet(
-                input_dim=env.preprocessor.output_dim,
-                output_dim=env.n_actions,
-                hidden_dim=args.hidden_dim,
-                n_hidden_layers=args.n_hidden,
-            )
-            if not args.uniform_pb:
-                pb_module = NeuralNet(
-                    input_dim=env.preprocessor.output_dim,
-                    output_dim=env.n_actions - 1,
-                    hidden_dim=args.hidden_dim,
-                    n_hidden_layers=args.n_hidden,
-                    torso=pf_module.torso if args.tied else None,
-                )
-        if args.uniform_pb:
-            pb_module = DiscreteUniform(env.n_actions - 1)
-        pf_estimator = DiscretePFEstimator(env=env, module=pf_module)
-        pb_estimator = DiscretePBEstimator(env=env, module=pb_module)
-
-    if args.loss in ("DB", "SubTB"):
-        # We need a LogStateFlowEstimator
-        if args.tabular:
-            module = Tabular(n_states=env.n_states, output_dim=1)
-        else:
-            module = NeuralNet(
-                input_dim=env.preprocessor.output_dim,
-                output_dim=1,
->>>>>>> cd99a891
-                hidden_dim=args.hidden_dim,
-                n_hidden_layers=args.n_hidden,
-            )
-<<<<<<< HEAD
-        estimator = LogEdgeFlowEstimator(env=env, module=module)
-        parametrization = FMParametrization(estimator)
-    else:
+        pb_module = None
         # We need a DiscretePFEstimator and a DiscretePBEstimator
         if args.tabular:
             pf_module = Tabular(n_states=env.n_states, output_dim=env.n_actions)
@@ -440,33 +267,6 @@
             )
 
     assert parametrization is not None, f"No parametrization for loss {args.loss}"
-=======
-        logF_estimator = LogStateFlowEstimator(env=env, module=module)
-
-        if args.loss == "DB":
-            parametrization = DBParametrization(
-                pf=pf_estimator, pb=pb_estimator, logF=logF_estimator, on_policy=True
-            )
-        else:
-            parametrization = SubTBParametrization(
-                pf=pf_estimator,
-                pb=pb_estimator,
-                logF=logF_estimator,
-                on_policy=True,
-                weighing=args.subTB_weighing,
-                lamda=args.subTB_lambda,
-            )
-    elif args.loss == "TB":
-        # We need a LogZEstimator
-        logZ = LogZEstimator(tensor=torch.tensor(0.0, device=env.device))
-        parametrization = TBParametrization(
-            pf=pf_estimator, pb=pb_estimator, logZ=logZ, on_policy=True
-        )
-    elif args.loss == "ZVar":
-        parametrization = LogPartitionVarianceParametrization(
-            pf=pf_estimator, pb=pb_estimator, on_policy=True
-        )
->>>>>>> cd99a891
 
     # 3. Create the optimizer
     params = [
@@ -479,17 +279,10 @@
             "lr": args.lr,
         }
     ]
-<<<<<<< HEAD
     if "logZ.logZ" in parametrization.parameters:
         params.append(
             {
                 "params": [parametrization.parameters["logZ.logZ"]],
-=======
-    if "logZ_logZ" in parametrization.parameters:
-        params.append(
-            {
-                "params": [parametrization.parameters["logZ_logZ"]],
->>>>>>> cd99a891
                 "lr": args.lr_Z,
             }
         )
@@ -505,16 +298,9 @@
         training_samples = trajectories_to_training_samples(
             trajectories, parametrization
         )
-<<<<<<< HEAD
-        training_objects = training_samples
-
-        optimizer.zero_grad()
-        loss = parametrization.loss(training_objects)
-=======
 
         optimizer.zero_grad()
         loss = parametrization.loss(training_samples)
->>>>>>> cd99a891
         loss.backward()
         optimizer.step()
 
