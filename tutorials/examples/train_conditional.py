#!/usr/bin/env python
"""
Conditional GFlowNet training on the HyperGrid environment.

This script demonstrates how to train conditional GFlowNets that learn different
distributions based on a continuous conditioning variable on the HyperGrid environment.
The conditioning interpolates between two extremes:

- Conditioning = 0: Uniform distribution (all states get reward R0+R1+R2)
- Conditioning = 1: Original HyperGrid multi-modal distribution
- Conditioning ∈ (0,1): Linear interpolation between uniform and original

During training:
- Conditioning values are sampled uniformly from [0, 1] for each batch
- The GFlowNet learns to generate different distributions based on the conditioning
- LogZ is modeled as a function of conditioning only (not states)

During validation:
- Fresh trajectories are sampled for multiple conditioning values [0, 0.25, 0.5, 0.75, 1]
- L1 distance is computed between empirical and true distributions
- Mode discovery is tracked for conditioning=1

Example usage:
python train_conditional.py --ndim 2 --height 8 --epsilon 0.1
"""
from argparse import ArgumentParser
from typing import cast

import torch
from torch.optim import Adam
from tqdm import tqdm

from gfn.estimators import (
    ConditionalDiscretePolicyEstimator,
    ConditionalLogZEstimator,
    ConditionalScalarEstimator,
)
from gfn.gflownet import (
    DBGFlowNet,
    FMGFlowNet,
    ModifiedDBGFlowNet,
    SubTBGFlowNet,
    TBGFlowNet,
)
from gfn.gym import HyperGrid
from gfn.preprocessors import KHotPreprocessor
from gfn.states import DiscreteStates
from gfn.utils.common import set_seed
from gfn.utils.modules import MLP
from gfn.utils.training import get_terminating_state_dist

DEFAULT_SEED: int = 4444


class ConditionalHyperGrid(HyperGrid):
    """HyperGrid environment with conditioning-aware rewards.

    Conditioning values:
    - 0: Uniform reward (all terminal states get reward=1.0)
    - 1: Normal HyperGrid reward (original multi-modal reward landscape)
    """

    def __init__(self, *args, **kwargs):
        super().__init__(*args, **kwargs)
        self.conditioning = None
        self._original_reward_fn = self.reward_fn

    def set_conditioning(self, conditioning: torch.Tensor):
        """Set the conditioning for the environment."""
        self.conditioning = conditioning

    def reward(self, states: DiscreteStates) -> torch.Tensor:
        """Compute rewards based on current conditioning.

        Conditioning is continuous from 0 to 1:
        - 0: Fully uniform reward (all states get R0+R1+R2)
        - 1: Fully original HyperGrid reward
        - In between: Linear interpolation between uniform and original
        """
        # Get original rewards
        original_rewards = self._original_reward_fn(states.tensor)

        if self.conditioning is None:
            return original_rewards

        # Apply conditioning-based modification
        # conditioning shape: (batch_size, 1) or (1, 1)
        # original_rewards shape: (batch_size,)

        # Expand conditioning to match batch shape if needed
        cond = self.conditioning.squeeze(-1)  # Remove feature dim

        # Handle different scenarios for batch size mismatch
        if cond.shape[0] != original_rewards.shape[0]:
            if cond.shape[0] == 1:
                # Single conditioning value, broadcast to all states
                cond = cond.expand(original_rewards.shape[0])
            else:
                # Multiple conditioning values but different batch size
                # This can happen during DB loss calculation with transitions
                # Use the first conditioning value as a fallback
                if len(cond) > 0:
                    cond = cond[0].expand(original_rewards.shape[0])
                else:
                    # No conditioning available, return original rewards
                    return original_rewards

        # For uniform, all states get the max reward (R0+R1+R2)
        max_reward = (
            self.reward_fn_kwargs.get("R0", 0.1)
            + self.reward_fn_kwargs.get("R1", 0.5)
            + self.reward_fn_kwargs.get("R2", 2.0)
        )
        uniform_rewards = torch.full_like(original_rewards, max_reward)

        # Linear interpolation between uniform and original based on conditioning
        # rewards = (1 - cond) * uniform + cond * original
        rewards = (1 - cond) * uniform_rewards + cond * original_rewards

        return rewards


def build_conditional_pf_pb(
    env: HyperGrid,
) -> tuple[ConditionalDiscretePolicyEstimator, ConditionalDiscretePolicyEstimator]:
    """Build conditional policy forward and backward estimators.

    Args:
        env: The HyperGrid environment

    Returns:
        A tuple of (forward policy estimator, backward policy estimator)
    """
    # Create preprocessor for the environment
    preprocessor = KHotPreprocessor(height=env.height, ndim=env.ndim)

    CONCAT_SIZE = 16
    module_PF = MLP(
        input_dim=preprocessor.output_dim,
        output_dim=CONCAT_SIZE,
        hidden_dim=256,
    )
    module_PB = MLP(
        input_dim=preprocessor.output_dim,
        output_dim=CONCAT_SIZE,
        hidden_dim=256,
        trunk=module_PF.trunk,
    )

    # Encoder for the Conditioning information.
    module_cond = MLP(
        input_dim=1,
        output_dim=CONCAT_SIZE,
        hidden_dim=16,
    )

    # Modules post-concatenation.
    module_final_PF = MLP(
        input_dim=CONCAT_SIZE * 2,
        output_dim=env.n_actions,
    )
    module_final_PB = MLP(
        input_dim=CONCAT_SIZE * 2,
        output_dim=env.n_actions - 1,
        trunk=module_final_PF.trunk,
    )

    pf_estimator = ConditionalDiscretePolicyEstimator(
        module_PF,
        module_cond,
        module_final_PF,
        env.n_actions,
        preprocessor=preprocessor,
        is_backward=False,
    )
    pb_estimator = ConditionalDiscretePolicyEstimator(
        module_PB,
        module_cond,
        module_final_PB,
        env.n_actions,
        preprocessor=preprocessor,
        is_backward=True,
    )

    return pf_estimator, pb_estimator


def build_conditional_logF_scalar_estimator(
    env: HyperGrid,
) -> ConditionalScalarEstimator:
    """Build conditional log flow estimator.

    Args:
        env: The HyperGrid environment

    Returns:
        A conditional scalar estimator for log flow
    """
    # Create preprocessor for the environment
    preprocessor = KHotPreprocessor(height=env.height, ndim=env.ndim)

    CONCAT_SIZE = 16
    module_state_logF = MLP(
        input_dim=preprocessor.output_dim,
        output_dim=CONCAT_SIZE,
        hidden_dim=256,
        n_hidden_layers=1,
    )
    module_conditioning_logF = MLP(
        input_dim=1,
        output_dim=CONCAT_SIZE,
        hidden_dim=16,
        n_hidden_layers=1,
    )
    module_final_logF = MLP(
        input_dim=CONCAT_SIZE * 2,
        output_dim=1,
        hidden_dim=256,
        n_hidden_layers=1,
    )

    logF_estimator = ConditionalScalarEstimator(
        module_state_logF,
        module_conditioning_logF,
        module_final_logF,
        preprocessor=preprocessor,
    )

    return logF_estimator


# Build the GFlowNet -- Modules pre-concatenation.
def build_tb_gflownet(env: HyperGrid) -> TBGFlowNet:
    """Build a Trajectory Balance GFlowNet.

    Args:
        env: The HyperGrid environment

    Returns:
        A TBGFlowNet instance
    """
    pf_estimator, pb_estimator = build_conditional_pf_pb(env)

    # Create conditional logZ estimator that only depends on conditioning
    # LogZ should be a function of conditioning only, not states
    module_logZ = MLP(
        input_dim=1,  # Only conditioning input
        output_dim=1,  # Scalar output
        hidden_dim=64,
        n_hidden_layers=2,
    )

    logZ_estimator = ConditionalLogZEstimator(module_logZ, reduction="sum")
    gflownet = TBGFlowNet(logZ=logZ_estimator, pf=pf_estimator, pb=pb_estimator)

    return gflownet


def build_db_gflownet(env):
    pf_estimator, pb_estimator = build_conditional_pf_pb(env)
    logF_estimator = build_conditional_logF_scalar_estimator(env)
    gflownet = DBGFlowNet(logF=logF_estimator, pf=pf_estimator, pb=pb_estimator)

    return gflownet


def build_db_mod_gflownet(env):
    pf_estimator, pb_estimator = build_conditional_pf_pb(env)
    gflownet = ModifiedDBGFlowNet(pf=pf_estimator, pb=pb_estimator)

    return gflownet


def build_fm_gflownet(env):
    # Create preprocessor for the environment
    preprocessor = KHotPreprocessor(height=env.height, ndim=env.ndim)

    CONCAT_SIZE = 16
    module_logF = MLP(
        input_dim=preprocessor.output_dim,
        output_dim=CONCAT_SIZE,
        hidden_dim=256,
    )
    module_cond = MLP(
        input_dim=1,
        output_dim=CONCAT_SIZE,
        hidden_dim=256,
    )
    module_final_logF = MLP(
        input_dim=CONCAT_SIZE * 2,
        output_dim=env.n_actions,
    )
    logF_estimator = ConditionalDiscretePolicyEstimator(
        module_logF,
        module_cond,
        module_final_logF,
        env.n_actions,
        preprocessor=preprocessor,
        is_backward=False,
    )

    gflownet = FMGFlowNet(logF=logF_estimator)

    return gflownet


def build_subTB_gflownet(env):
    pf_estimator, pb_estimator = build_conditional_pf_pb(env)
    logF_estimator = build_conditional_logF_scalar_estimator(env)
    gflownet = SubTBGFlowNet(logF=logF_estimator, pf=pf_estimator, pb=pb_estimator)

    return gflownet


def train(
    env,
    gflownet,
    seed,
    device,
    n_iterations=10,
    batch_size=1000,
    validation_interval=100,
    validation_samples=20000,
    lr=1e-3,
    lr_logz=1e-2,
    epsilon=0.0,
):
    torch.manual_seed(seed)

    # Policy parameters and logZ/logF get independent LRs (logF/Z typically higher).
    if type(gflownet) is TBGFlowNet:
        optimizer = Adam(gflownet.pf_pb_parameters(), lr=lr)
        optimizer.add_param_group({"params": gflownet.logz_parameters(), "lr": lr_logz})
    elif type(gflownet) is DBGFlowNet or type(gflownet) is SubTBGFlowNet:
        optimizer = Adam(gflownet.pf_pb_parameters(), lr=lr)
        optimizer.add_param_group({"params": gflownet.logF_parameters(), "lr": lr_logz})
    elif type(gflownet) is FMGFlowNet or type(gflownet) is ModifiedDBGFlowNet:
        optimizer = Adam(gflownet.parameters(), lr=lr)
    else:
        print("unknown gflownet type: {}".format(type(gflownet)))

    print("+ Training Conditional {}!".format(type(gflownet)))
<<<<<<< HEAD
    for _ in (pbar := tqdm(range(n_iterations))):
        conditioning = torch.rand((batch_size, 1)).to(gflownet.device)  # type: ignore
        conditioning = (conditioning > 0.5).to(
            torch.get_default_dtype()
        )  # Randomly 1 and zero.
=======
    print(
        f"+ Environment: ndim={env.ndim}, height={env.height}, n_states={env.n_states}"
    )
    print(
        f"+ Training parameters: n_iter={n_iterations}, batch_size={batch_size}, lr={lr}, epsilon={epsilon}"
    )

    # Track discovered modes for conditioning=1
    discovered_modes = set()
    mode_reward_threshold = (
        env.reward_fn_kwargs.get("R2", 2.0)
        + env.reward_fn_kwargs.get("R1", 0.5)
        + env.reward_fn_kwargs.get("R0", 0.1)
    )
    n_pixels_per_mode = round(env.height / 10) ** env.ndim

    final_loss = None
    for it in (pbar := tqdm(range(n_iterations), dynamic_ncols=True)):
        # Sample conditioning uniformly from [0, 1] for this batch
        conditioning = torch.rand((batch_size,)).to(device)
        # Keep as continuous value between 0 and 1
        conditioning = conditioning.unsqueeze(-1)  # Add feature dimension for MLP

        # Set conditioning in environment for reward calculation
        env.set_conditioning(conditioning)
>>>>>>> 97839299

        # Sample trajectories with conditioning
        trajectories = gflownet.sample_trajectories(
            env,
            n=batch_size,
            conditioning=conditioning,
            save_logprobs=False,
            save_estimator_outputs=True,
            epsilon=epsilon,
        )

        # Training step
        optimizer.zero_grad()
        loss = gflownet.loss_from_trajectories(
            env, trajectories, recalculate_all_logprobs=False
        )
        loss.backward()
        optimizer.step()
        final_loss = loss.item()

        # Update progress bar
        pbar.set_postfix(
            {
                "loss": f"{final_loss:.3e}",
                "trajectories": (it + 1) * batch_size,
            }
        )

        # Validation at regular intervals
        if (it + 1) % validation_interval == 0:
            # Test multiple conditioning values
            test_cond_values = [0.0, 0.25, 0.5, 0.75, 1.0]

            l1_dists = []
            for cond_val in test_cond_values:
                # Set conditioning for this validation
                conditioning_val = torch.full(
                    (validation_samples, 1), cond_val, device=device
                )
                env.set_conditioning(conditioning_val)

                # Sample fresh trajectories for this conditioning value
                # This follows the validate function's approach but with conditioning support
                with torch.no_grad():
                    sampled_trajectories = gflownet.sample_trajectories(
                        env,
                        n=validation_samples,
                        conditioning=conditioning_val,
                        save_logprobs=False,
                        save_estimator_outputs=False,
                        epsilon=0.0,  # No exploration during validation
                    )
                    sampled_states = cast(
                        DiscreteStates, sampled_trajectories.terminating_states
                    )

                # Update discovered modes for conditioning=1
                if cond_val == 1.0:
                    rewards = env.reward(sampled_states)
                    modes = sampled_states[rewards >= mode_reward_threshold].tensor
                    modes_found = set([tuple(s.tolist()) for s in modes])
                    discovered_modes.update(modes_found)

                # Compute empirical distribution using validate's helper function
                empirical_dist = get_terminating_state_dist(env, sampled_states)

                # Compute true distribution for this conditioning value
                uniform_dist = torch.ones(env.n_states, device=device) / env.n_states
                # Get original HyperGrid true_dist
                env.set_conditioning(torch.ones((1, 1), device=device))
                original_true_dist = env.true_dist
                # Interpolate
                true_dist = (1 - cond_val) * uniform_dist + cond_val * original_true_dist

                # L1 distance as computed in validate function
                l1_dist = (empirical_dist - true_dist).abs().mean().item()
                l1_dists.append(l1_dist)

            # Print concise results
            print(
                f"Iter {it + 1}: L1=[{l1_dists[0]:.6f}, {l1_dists[1]:.6f}, {l1_dists[2]:.6f}, {l1_dists[3]:.6f}, {l1_dists[4]:.6f}] modes={len(discovered_modes) / n_pixels_per_mode}"
            )

    print("\n" + "=" * 60)
    print("+ Training complete!")
    print("=" * 60)

    return final_loss


def evaluate_conditional_sampling(env, gflownet, device, n_eval_samples=10000):
    """Evaluate the conditional sampling distributions with detailed metrics."""
    print("\n" + "=" * 60)
    print("FINAL EVALUATION OF CONDITIONAL SAMPLING")
    print("=" * 60)

    results = {}

    # Test a range of conditioning values
    test_cond_values = [0.0, 0.25, 0.5, 0.75, 1.0]

    for cond_value in test_cond_values:
        print(f"\n{'=' * 60}")
        print(f"Evaluating Conditioning={cond_value}")
        print(f"{'=' * 60}")

        # Set fixed conditioning for evaluation
        conditioning = torch.full(
            (n_eval_samples, 1), cond_value, dtype=torch.float, device=device
        )
        env.set_conditioning(conditioning)

        # Sample without exploration
        print(
            f"Sampling {n_eval_samples} trajectories with conditioning={cond_value}..."
        )
        trajectories = gflownet.sample_trajectories(
            env,
            n=n_eval_samples,
            conditioning=conditioning,
            save_logprobs=False,
            save_estimator_outputs=False,
            epsilon=0.0,  # No exploration
        )

        # Get terminal states
        term_states = cast(DiscreteStates, trajectories.terminating_states)

        empirical_dist = get_terminating_state_dist(env, term_states)

        # Get true distribution for this conditioning
        # Linear interpolation between uniform and original
        uniform_dist = torch.ones(env.n_states, device=device) / env.n_states

        # Temporarily set single conditioning to get true_dist for original hypergrid
        original_cond = torch.ones((1, 1), device=device)
        env.set_conditioning(original_cond)
        original_dist = env.true_dist

        # Compute interpolated true distribution
        true_dist = (1 - cond_value) * uniform_dist + cond_value * original_dist

        # Restore conditioning for this batch
        env.set_conditioning(conditioning)

        if cond_value == 0:
            dist_type = "Uniform"
        elif cond_value == 1:
            dist_type = "Original HyperGrid"
        else:
            dist_type = f"Interpolated (α={cond_value:.2f})"

        # Compute L1 distance
        # L1 distance: mean of absolute differences (not sum) to match gfn.utils.training.validate
        l1_dist = torch.abs(empirical_dist - true_dist).mean().item()

        # Find top modes
        top_k = min(10, env.n_states)
        emp_topk_vals, _ = torch.topk(empirical_dist, top_k)
        true_topk_vals, _ = torch.topk(true_dist, top_k)

        print(f"\n{dist_type} Distribution:")
        print(f"  L1 Distance: {l1_dist:.6f}")
        print(
            f"  Top {min(5, top_k)} empirical probs: {[f'{p:.4f}' for p in emp_topk_vals[:5].tolist()]}"
        )
        print(
            f"  Top {min(5, top_k)} true probs:      {[f'{p:.4f}' for p in true_topk_vals[:5].tolist()]}"
        )

        # Additional metrics for each conditioning
        if cond_value == 0.0:
            # For uniform, check uniformity
            max_prob = empirical_dist.max().item()
            min_prob = empirical_dist.min().item()
            expected_uniform_prob = 1.0 / env.n_states
            uniformity_ratio = max_prob / expected_uniform_prob

            print("\nUniformity Metrics:")
            print(
                f"  Max probability: {max_prob:.6f} (expected: {expected_uniform_prob:.6f})"
            )
            print(
                f"  Min probability: {min_prob:.6f} (expected: {expected_uniform_prob:.6f})"
            )
            print(f"  Uniformity ratio (max/expected): {uniformity_ratio:.3f}")

            if uniformity_ratio > 1.5:
                print("  Warning: Distribution deviates from uniform")
            else:
                print("  Successfully learned uniform distribution")

        elif cond_value == 1.0:
            print("\nOriginal HyperGrid Distribution:")
            # Check concentration on high-probability states
            mode_prob_mass = empirical_dist[empirical_dist > 0.01].sum().item()
            print(
                f"  Probability mass on significant states (p>0.01): {mode_prob_mass:.4f}"
            )

            if l1_dist < 0.1:
                print("  Successfully learned multi-modal distribution")
            else:
                print(f"  L1 distance {l1_dist:.3f} > 0.1")

        else:  # Intermediate conditioning values
            # Show interpolation quality metrics
            print("\nInterpolation Metrics:")
            # Compute variance as a measure of spread
            emp_var = empirical_dist.var().item()
            true_var = true_dist.var().item()
            print(f"  Variance - empirical: {emp_var:.6f}, true: {true_var:.6f}")

            # Check KL divergence for quality of interpolation
            eps = 1e-10  # Small epsilon to avoid log(0)
            kl_div = (
                (
                    empirical_dist * (empirical_dist + eps).log()
                    - empirical_dist * (true_dist + eps).log()
                )
                .sum()
                .item()
            )
            print(f"  KL divergence: {kl_div:.6f}")

        results[cond_value] = {
            "l1_dist": l1_dist,
            "empirical_dist": empirical_dist,
            "true_dist": true_dist,
            "top_probs": emp_topk_vals[:5].tolist(),
        }

    print("\n" + "=" * 60)
    print("FINAL SUMMARY")
    print("=" * 60)
    for cond_val in test_cond_values:
        print(
            f"Conditioning={cond_val:.2f}: L1 distance = {results[cond_val]['l1_dist']:.6f}"
        )

    return results


GFN_FNS = {
    "tb": build_tb_gflownet,
    "db": build_db_gflownet,
    "db_mod": build_db_mod_gflownet,
    "subtb": build_subTB_gflownet,
    "fm": build_fm_gflownet,
}


def main(args):
    set_seed(args.seed if args.seed is not None else DEFAULT_SEED)
    device = torch.device(
        "cuda" if torch.cuda.is_available() and not args.no_cuda else "cpu"
    )

    # Use ConditionalHyperGrid instead of regular HyperGrid
    environment = ConditionalHyperGrid(
        ndim=args.ndim,
        height=args.height,
        device=device,
        calculate_partition=True,  # Need this for validation
        store_all_states=True,  # Need this for validation
    )

    seed = int(args.seed) if args.seed is not None else DEFAULT_SEED
    n_iterations = args.n_iterations
    batch_size = args.batch_size
    validation_interval = args.validation_interval

    if args.gflownet == "all":
        print("Note: Evaluation will only be shown for the last trained GFlowNet")
        final_losses = []
        for fn_name, fn in GFN_FNS.items():
            print(f"\n{'=' * 50}")
            print(f"Training {fn_name.upper()} GFlowNet")
            print("=" * 50)
            gflownet = fn(environment)
            gflownet = gflownet.to(device)
            final_loss = train(
                environment,
                gflownet,
                seed,
                device,
                n_iterations,
                batch_size,
                validation_interval,
                args.validation_samples,
                args.lr,
                args.lr_logz,
                args.epsilon,
            )
            final_losses.append(final_loss)

        # Evaluate the last trained model
        if hasattr(args, "evaluate") and args.evaluate:
            evaluate_conditional_sampling(
                environment, gflownet, device, args.n_eval_samples
            )

        return sum(final_losses) / len(final_losses)  # Return average loss
    else:
        assert args.gflownet in GFN_FNS, "invalid gflownet name\n{}".format(GFN_FNS)
        gflownet = GFN_FNS[args.gflownet](environment)
        gflownet = gflownet.to(device)
        final_loss = train(
            environment,
            gflownet,
            seed,
            device,
            n_iterations,
            batch_size,
            validation_interval,
            args.validation_samples,
            args.lr,
            args.lr_logz,
            args.epsilon,
        )

        # Final evaluation
        if hasattr(args, "evaluate") and args.evaluate:
            evaluate_conditional_sampling(
                environment, gflownet, device, args.n_eval_samples
            )

        return final_loss


if __name__ == "__main__":
    parser = ArgumentParser()

    # Machine settings
    parser.add_argument(
        "--seed",
        type=int,
        default=None,
        help="Random seed, if not set, then {} is used".format(DEFAULT_SEED),
    )
    parser.add_argument(
        "--no_cuda",
        action="store_true",
        help="Prevent CUDA usage",
    )

    # Environment settings
    parser.add_argument(
        "--ndim",
        type=int,
        default=2,
        help="Number of dimensions in the environment",
    )
    parser.add_argument(
        "--height",
        type=int,
        default=8,
        help="Height of the environment",
    )

    # Training settings
    parser.add_argument(
        "--n_iterations",
        type=int,
        default=1000,
        help="Number of training iterations",
    )
    parser.add_argument(
        "--batch_size",
        type=int,
        default=500,
        help="Batch size, i.e. number of trajectories to sample per training iteration",
    )
    parser.add_argument(
        "--validation_interval",
        type=int,
        default=200,
        help="Interval for validation during training",
    )
    parser.add_argument(
        "--lr",
        type=float,
        default=1e-3,
        help="Learning rate for the estimators' modules",
    )
    parser.add_argument(
        "--lr_logz",
        type=float,
        default=1e-2,
        help="Learning rate for the logZ estimator neural network (for TB)",
    )
    parser.add_argument(
        "--epsilon",
        type=float,
        default=0.0,
        help="Exploration parameter for the sampler",
    )
    parser.add_argument(
        "--validation_samples",
        type=int,
        default=20000,
        help="Number of validation samples to use to evaluate the probability mass function.",
    )

    # GFlowNet settings
    parser.add_argument(
        "--gflownet",
        "-g",
        type=str,
        default="tb",
        help="Name of the gflownet. From {}".format(list(GFN_FNS.keys())),
    )

    # Evaluation settings
    parser.add_argument(
        "--evaluate",
        action="store_true",
        help="Whether to perform final evaluation of conditional distributions",
    )
    parser.add_argument(
        "--n_eval_samples",
        type=int,
        default=10000,
        help="Number of samples for final evaluation",
    )

    args = parser.parse_args()
    main(args)<|MERGE_RESOLUTION|>--- conflicted
+++ resolved
@@ -340,13 +340,6 @@
         print("unknown gflownet type: {}".format(type(gflownet)))
 
     print("+ Training Conditional {}!".format(type(gflownet)))
-<<<<<<< HEAD
-    for _ in (pbar := tqdm(range(n_iterations))):
-        conditioning = torch.rand((batch_size, 1)).to(gflownet.device)  # type: ignore
-        conditioning = (conditioning > 0.5).to(
-            torch.get_default_dtype()
-        )  # Randomly 1 and zero.
-=======
     print(
         f"+ Environment: ndim={env.ndim}, height={env.height}, n_states={env.n_states}"
     )
@@ -372,7 +365,6 @@
 
         # Set conditioning in environment for reward calculation
         env.set_conditioning(conditioning)
->>>>>>> 97839299
 
         # Sample trajectories with conditioning
         trajectories = gflownet.sample_trajectories(
