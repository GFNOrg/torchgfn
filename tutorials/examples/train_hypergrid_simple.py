--- conflicted
+++ resolved
@@ -118,17 +118,6 @@
                 args.validation_samples,
                 visited_terminating_states,
             )
-<<<<<<< HEAD
-            str_info = f"Iter {it + 1}: "
-            if "l1_dist" in validation_info:
-                str_info += f"L1 distance={validation_info['l1_dist']:.8f} "
-            if "n_modes" in validation_info:
-                str_info += f"modes discovered={validation_info['n_modes']} "
-            str_info += f"n terminating states {len(visited_terminating_states)}"
-            print(str_info)
-
-        pbar.set_postfix({"loss": loss.item()})
-=======
             # Modes will have a reward greater than R2+R1+R0.
             mode_reward_threshold = (
                 env.reward_fn_kwargs["R2"]
@@ -156,7 +145,6 @@
         pbar.set_postfix(
             {"loss": loss.item(), "trajectories_sampled": (it + 1) * args.batch_size}
         )
->>>>>>> 97839299
 
 
 if __name__ == "__main__":
