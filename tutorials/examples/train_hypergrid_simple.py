#!/usr/bin/env python
import argparse

import torch
from tqdm import tqdm

from gfn.gflownet import TBGFlowNet
from gfn.gym import HyperGrid
from gfn.modules import DiscretePolicyEstimator
<<<<<<< HEAD
from gfn.samplers import Sampler
from gfn.utils.common import set_seed
from gfn.utils.modules import MLP

=======
from gfn.utils import NeuralNet
>>>>>>> d2d959e5

def main(args):
    set_seed(args.seed)
    device_str = "cuda" if torch.cuda.is_available() and not args.no_cuda else "cpu"

    # Setup the Environment.
    env = HyperGrid(ndim=args.ndim, height=args.height, device_str=device_str)

    # Build the GFlowNet.
    module_PF = MLP(
        input_dim=env.preprocessor.output_dim,
        output_dim=env.n_actions,
    )
    module_PB = MLP(
        input_dim=env.preprocessor.output_dim,
        output_dim=env.n_actions - 1,
        torso=module_PF.torso,
    )
    pf_estimator = DiscretePolicyEstimator(
        module_PF, env.n_actions, is_backward=False, preprocessor=env.preprocessor
    )
    pb_estimator = DiscretePolicyEstimator(
        module_PB, env.n_actions, is_backward=True, preprocessor=env.preprocessor
    )
    gflownet = TBGFlowNet(pf=pf_estimator, pb=pb_estimator, logZ=0.0)

<<<<<<< HEAD
    # Feed pf to the sampler.
    sampler = Sampler(estimator=pf_estimator)

    # Move the gflownet to the GPU.
    if torch.cuda.is_available():
        gflownet = gflownet.to("cuda")
=======
# Build the GFlowNet.
module_PF = NeuralNet(
    input_dim=env.preprocessor.output_dim,
    output_dim=env.n_actions,
)
module_PB = NeuralNet(
    input_dim=env.preprocessor.output_dim,
    output_dim=env.n_actions - 1,
    trunk=module_PF.trunk,
)
pf_estimator = DiscretePolicyEstimator(
    module_PF, env.n_actions, is_backward=False, preprocessor=env.preprocessor
)
pb_estimator = DiscretePolicyEstimator(
    module_PB, env.n_actions, is_backward=True, preprocessor=env.preprocessor
)
gflownet = TBGFlowNet(logZ=0.0, pf=pf_estimator, pb=pb_estimator)
>>>>>>> d2d959e5

    # Policy parameters have their own LR. Log Z gets dedicated learning rate
    # (typically higher).
    optimizer = torch.optim.Adam(gflownet.pf_pb_parameters(), lr=args.lr)
    optimizer.add_param_group(
        {"params": gflownet.logz_parameters(), "lr": args.lr_logz}
    )

    for i in (pbar := tqdm(range(args.n_iterations))):
        trajectories = sampler.sample_trajectories(
            env,
            n_trajectories=args.batch_size,
            save_logprobs=False,
            save_estimator_outputs=True,
            epsilon=args.epsilon,
        )
        optimizer.zero_grad()
        loss = gflownet.loss(env, trajectories)
        loss.backward()
        optimizer.step()
        pbar.set_postfix({"loss": loss.item()})


<<<<<<< HEAD
if __name__ == "__main__":
    parser = argparse.ArgumentParser()
    parser.add_argument("--no_cuda", action="store_true", help="Prevent CUDA usage")
    parser.add_argument(
        "--ndim", type=int, default=4, help="Number of dimensions in the environment"
=======
for i in (pbar := tqdm(range(n_iterations))):
    trajectories = gflownet.sample_trajectories(
        env,
        n=batch_size,
        save_logprobs=False,
        save_estimator_outputs=True,
        epsilon=exploration_rate,
>>>>>>> d2d959e5
    )
    parser.add_argument(
        "--height", type=int, default=16, help="Height of the environment"
    )
    parser.add_argument("--seed", type=int, default=0, help="Random seed")
    parser.add_argument(
        "--lr",
        type=float,
        default=1e-3,
        help="Learning rate for the estimators' modules",
    )
    parser.add_argument(
        "--lr_logz",
        type=float,
        default=1e-1,
        help="Learning rate for the logZ parameter",
    )
    parser.add_argument(
        "--n_iterations", type=int, default=1000, help="Number of iterations"
    )
    parser.add_argument("--batch_size", type=int, default=16, help="Batch size")
    parser.add_argument(
        "--epsilon", type=float, default=0.1, help="Epsilon for the sampler"
    )

    args = parser.parse_args()

    main(args)<|MERGE_RESOLUTION|>--- conflicted
+++ resolved
@@ -7,14 +7,10 @@
 from gfn.gflownet import TBGFlowNet
 from gfn.gym import HyperGrid
 from gfn.modules import DiscretePolicyEstimator
-<<<<<<< HEAD
 from gfn.samplers import Sampler
 from gfn.utils.common import set_seed
 from gfn.utils.modules import MLP
 
-=======
-from gfn.utils import NeuralNet
->>>>>>> d2d959e5
 
 def main(args):
     set_seed(args.seed)
@@ -31,7 +27,7 @@
     module_PB = MLP(
         input_dim=env.preprocessor.output_dim,
         output_dim=env.n_actions - 1,
-        torso=module_PF.torso,
+        trunk=module_PF.trunk,
     )
     pf_estimator = DiscretePolicyEstimator(
         module_PF, env.n_actions, is_backward=False, preprocessor=env.preprocessor
@@ -41,32 +37,12 @@
     )
     gflownet = TBGFlowNet(pf=pf_estimator, pb=pb_estimator, logZ=0.0)
 
-<<<<<<< HEAD
     # Feed pf to the sampler.
     sampler = Sampler(estimator=pf_estimator)
 
     # Move the gflownet to the GPU.
     if torch.cuda.is_available():
         gflownet = gflownet.to("cuda")
-=======
-# Build the GFlowNet.
-module_PF = NeuralNet(
-    input_dim=env.preprocessor.output_dim,
-    output_dim=env.n_actions,
-)
-module_PB = NeuralNet(
-    input_dim=env.preprocessor.output_dim,
-    output_dim=env.n_actions - 1,
-    trunk=module_PF.trunk,
-)
-pf_estimator = DiscretePolicyEstimator(
-    module_PF, env.n_actions, is_backward=False, preprocessor=env.preprocessor
-)
-pb_estimator = DiscretePolicyEstimator(
-    module_PB, env.n_actions, is_backward=True, preprocessor=env.preprocessor
-)
-gflownet = TBGFlowNet(logZ=0.0, pf=pf_estimator, pb=pb_estimator)
->>>>>>> d2d959e5
 
     # Policy parameters have their own LR. Log Z gets dedicated learning rate
     # (typically higher).
@@ -90,21 +66,11 @@
         pbar.set_postfix({"loss": loss.item()})
 
 
-<<<<<<< HEAD
 if __name__ == "__main__":
     parser = argparse.ArgumentParser()
     parser.add_argument("--no_cuda", action="store_true", help="Prevent CUDA usage")
     parser.add_argument(
         "--ndim", type=int, default=4, help="Number of dimensions in the environment"
-=======
-for i in (pbar := tqdm(range(n_iterations))):
-    trajectories = gflownet.sample_trajectories(
-        env,
-        n=batch_size,
-        save_logprobs=False,
-        save_estimator_outputs=True,
-        epsilon=exploration_rate,
->>>>>>> d2d959e5
     )
     parser.add_argument(
         "--height", type=int, default=16, help="Height of the environment"
