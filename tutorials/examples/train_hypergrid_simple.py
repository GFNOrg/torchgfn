#!/usr/bin/env python
r"""
A simplified version of GFlowNet training on the HyperGrid environment, focusing on the core concepts.
This script implements Trajectory Balance (TB) training with minimal features to aid understanding.

Example usage:
python train_hypergrid_simple.py --ndim 2 --height 8 --epsilon 0.1

Key differences from the full version:
- Only implements TB loss
- No replay buffer
- No wandb integration
- Simpler architecture with shared trunks
- Basic command line options
"""

import argparse
from typing import cast

import torch
from tqdm import tqdm

from gfn.estimators import DiscretePolicyEstimator
from gfn.gflownet import TBGFlowNet
from gfn.gym import HyperGrid
from gfn.preprocessors import KHotPreprocessor
from gfn.samplers import Sampler
from gfn.states import DiscreteStates
from gfn.utils.common import set_seed
from gfn.utils.modules import MLP, DiscreteUniform
from gfn.utils.training import validate


def main(args):
    set_seed(args.seed)
    device = torch.device(
        "cuda" if torch.cuda.is_available() and not args.no_cuda else "cpu"
    )

    # Setup the Environment.
    env = HyperGrid(
        ndim=args.ndim,
        height=args.height,
        device=device,
<<<<<<< HEAD
        check_action_validity=__debug__,
=======
        calculate_partition=True,
        store_all_states=True,
>>>>>>> ad5882e9
    )
    preprocessor = KHotPreprocessor(height=env.height, ndim=env.ndim)

    # Build the GFlowNet.
    module_PF = MLP(
        input_dim=preprocessor.output_dim,
        output_dim=env.n_actions,
    )
    if not args.uniform_pb:
        module_PB = MLP(
            input_dim=preprocessor.output_dim,
            output_dim=env.n_actions - 1,
            trunk=module_PF.trunk,
        )
    else:
        module_PB = DiscreteUniform(output_dim=env.n_actions - 1)
    pf_estimator = DiscretePolicyEstimator(
        module_PF, env.n_actions, preprocessor=preprocessor, is_backward=False
    )
    pb_estimator = DiscretePolicyEstimator(
        module_PB, env.n_actions, preprocessor=preprocessor, is_backward=True
    )
    gflownet = TBGFlowNet(pf=pf_estimator, pb=pb_estimator, init_logZ=0.0)

    # Feed pf to the sampler.
    sampler = Sampler(estimator=pf_estimator)

    # Move the gflownet to the GPU.
    gflownet = gflownet.to(device)

    # Policy parameters have their own LR. Log Z gets dedicated learning rate
    # (typically higher).
    optimizer = torch.optim.Adam(gflownet.pf_pb_parameters(), lr=args.lr)
    optimizer.add_param_group({"params": gflownet.logz_parameters(), "lr": args.lr_logz})

    validation_info = {"l1_dist": float("inf")}
    visited_terminating_states = env.states_from_batch_shape((0,))
    for it in (pbar := tqdm(range(args.n_iterations), dynamic_ncols=True)):
        trajectories = sampler.sample_trajectories(
            env,
            n=args.batch_size,
            save_logprobs=True,
            save_estimator_outputs=False,
            epsilon=args.epsilon,
        )
        visited_terminating_states.extend(
            cast(DiscreteStates, trajectories.terminating_states)
        )

        optimizer.zero_grad()
        loss = gflownet.loss(env, trajectories, recalculate_all_logprobs=False)
        loss.backward()
        optimizer.step()
        if (it + 1) % args.validation_interval == 0:
            validation_info, _ = validate(
                env,
                gflownet,
                args.validation_samples,
                visited_terminating_states,
            )
            str_info = f"Iter {it + 1}: "
            if "l1_dist" in validation_info:
                str_info += f"L1 distance={validation_info['l1_dist']:.8f} "
            if "n_modes" in validation_info:
                str_info += f"modes discovered={validation_info['n_modes']} "
            str_info += f"n terminating states {len(visited_terminating_states)}"
            print(str_info)

        pbar.set_postfix({"loss": loss.item()})


if __name__ == "__main__":
    parser = argparse.ArgumentParser()
    parser.add_argument("--no_cuda", action="store_true", help="Prevent CUDA usage")
    parser.add_argument(
        "--ndim", type=int, default=4, help="Number of dimensions in the environment"
    )
    parser.add_argument(
        "--height", type=int, default=16, help="Height of the environment"
    )
    parser.add_argument("--seed", type=int, default=0, help="Random seed")
    parser.add_argument(
        "--lr",
        type=float,
        default=1e-3,
        help="Learning rate for the estimators' modules",
    )
    parser.add_argument(
        "--lr_logz",
        type=float,
        default=1e-1,
        help="Learning rate for the logZ parameter",
    )
    parser.add_argument(
        "--uniform_pb", action="store_true", help="Use a uniform backward policy"
    )
    parser.add_argument(
        "--n_iterations", type=int, default=1000, help="Number of iterations"
    )
    parser.add_argument(
        "--validation_interval", type=int, default=100, help="Validation interval"
    )
    parser.add_argument(
        "--validation_samples",
        type=int,
        default=100000,
        help="Number of validation samples to use to evaluate the probability mass function.",
    )
    parser.add_argument("--batch_size", type=int, default=16, help="Batch size")
    parser.add_argument(
        "--epsilon", type=float, default=0.1, help="Epsilon for the sampler"
    )

    args = parser.parse_args()

    main(args)<|MERGE_RESOLUTION|>--- conflicted
+++ resolved
@@ -42,12 +42,9 @@
         ndim=args.ndim,
         height=args.height,
         device=device,
-<<<<<<< HEAD
-        check_action_validity=__debug__,
-=======
         calculate_partition=True,
         store_all_states=True,
->>>>>>> ad5882e9
+        check_action_validity=__debug__,
     )
     preprocessor = KHotPreprocessor(height=env.height, ndim=env.ndim)
 
