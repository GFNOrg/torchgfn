--- conflicted
+++ resolved
@@ -13,7 +13,6 @@
 import pytest
 import torch
 
-<<<<<<< HEAD
 # Make repo root importable so `tutorials` can be found without installing the package.
 # flake8: noqa: E402
 _repo_root = Path(__file__).resolve().parents[2]
@@ -25,34 +24,18 @@
 )
 from tutorials.examples.train_bit_sequences import main as train_bitsequence_main
 from tutorials.examples.train_box import main as train_box_main
+from tutorials.examples.train_conditional import main as train_conditional_main
 from tutorials.examples.train_discreteebm import main as train_discreteebm_main
 from tutorials.examples.train_graph_ring import main as train_graph_ring_main
+from tutorials.examples.train_graph_triangle import main as train_graph_triangle_main
 from tutorials.examples.train_hypergrid import main as train_hypergrid_main
-from tutorials.examples.train_hypergrid_local_search import (
-    main as train_hypergrid_local_search_main,
-)
+from tutorials.examples.train_hypergrid_buffer import main as train_hypergrid_buffer_main
+from tutorials.examples.train_hypergrid_exploration_examples import main as train_hypergrid_exploration_main
+from tutorials.examples.train_hypergrid_gafn import main as train_hypergrid_gafn_main
+from tutorials.examples.train_hypergrid_local_search import main as train_hypergrid_local_search_main
 from tutorials.examples.train_hypergrid_simple import main as train_hypergrid_simple_main
 from tutorials.examples.train_ising import main as train_ising_main
 from tutorials.examples.train_line import main as train_line_main
-=======
-from .train_bayesian_structure import main as train_bayesian_structure_main
-from .train_bit_sequences import main as train_bitsequence_main
-from .train_box import main as train_box_main
-from .train_conditional import main as train_conditional_main
-from .train_discreteebm import main as train_discreteebm_main
-from .train_graph_ring import main as train_graph_ring_main
-from .train_graph_triangle import main as train_graph_triangle_main
-from .train_hypergrid import main as train_hypergrid_main
-from .train_hypergrid_buffer import main as train_hypergrid_buffer_main
-from .train_hypergrid_exploration_examples import (
-    main as train_hypergrid_exploration_main,
-)
-from .train_hypergrid_gafn import main as train_hypergrid_gafn_main
-from .train_hypergrid_local_search import main as train_hypergrid_local_search_main
-from .train_hypergrid_simple import main as train_hypergrid_simple_main
-from .train_ising import main as train_ising_main
-from .train_line import main as train_line_main
->>>>>>> 97839299
 
 
 @dataclass
@@ -107,8 +90,7 @@
     R2: float = 2.0
     replay_buffer_size: int = 0
     timing: bool = True
-<<<<<<< HEAD
-=======
+    half_precision: bool = False
 
 
 @dataclass
@@ -141,7 +123,6 @@
 @dataclass
 class HypergridLocalSearchArgs(HypergridArgs):
     n_local_search_loops: int = 3
->>>>>>> 97839299
     use_metropolis_hastings: bool = True
     half_precision: bool = False
 
@@ -518,8 +499,6 @@
     train_hypergrid_simple_main(namespace_args)  # Just ensure it runs without errors.
 
 
-<<<<<<< HEAD
-=======
 def test_hypergrid_buffer_smoke():
     """Smoke test for the hypergrid buffer training script."""
     args = HypergridBufferArgs(
@@ -546,7 +525,6 @@
     train_hypergrid_gafn_main(namespace_args)  # Just ensure it runs without errors.
 
 
->>>>>>> 97839299
 def test_hypergrid_simple_ls_smoke():
     """Smoke test for the simple hypergrid with local search training script."""
     args = HypergridLocalSearchArgs(
@@ -756,4 +734,8 @@
     args = HypergridExplorationArgs()
     args_dict = asdict(args)
     namespace_args = Namespace(**args_dict)
-    train_hypergrid_exploration_main(namespace_args)  # Runs without errors.+    train_hypergrid_exploration_main(namespace_args)  # Runs without errors.
+
+
+if __name__ == "__main__":
+    test_graph_triangle_smoke()