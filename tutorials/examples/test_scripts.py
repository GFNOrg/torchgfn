--- conflicted
+++ resolved
@@ -10,16 +10,6 @@
 import numpy as np
 import pytest
 
-<<<<<<< HEAD
-try:
-    from train_box import main as train_box_main
-    from train_discreteebm import main as train_discreteebm_main
-    from train_hypergrid import main as train_hypergrid_main
-except ImportError:
-    from .train_box import main as train_box_main
-    from .train_discreteebm import main as train_discreteebm_main
-    from .train_hypergrid import main as train_hypergrid_main
-=======
 from .train_box import main as train_box_main
 from .train_discreteebm import main as train_discreteebm_main
 from .train_graph_ring import main as train_graph_ring_main
@@ -28,7 +18,6 @@
 from .train_hypergrid_simple_ls import main as train_hypergrid_simple_ls_main
 from .train_ising import main as train_ising_main
 from .train_line import main as train_line_main
->>>>>>> 856c5d0e
 
 
 @dataclass
@@ -43,14 +32,9 @@
     n_trajectories: int = 32000
     no_cuda: bool = True
     p_norm_distance: float = 2.0
-<<<<<<< HEAD
+    replay_buffer_prioritized: bool = False
     replay_buffer_size: int = 0
     seed: int = 1  # We fix the seed for reproducibility.
-=======
-    replay_buffer_prioritized: bool = False
-    replay_buffer_size: int = 0
-    seed: int = 1  # We fix the seed for reproducibility
->>>>>>> 856c5d0e
     subTB_lambda: float = 0.9
     subTB_weighting: str = "geometric_within"
     tabular: bool = False
@@ -69,17 +53,11 @@
 
 @dataclass
 class HypergridArgs(CommonArgs):
-<<<<<<< HEAD
+    back_ratio: float = 0.5
     calculate_all_states: bool = True
     calculate_partition: bool = True
     distributed: bool = False
     diverse_replay_buffer: bool = False
-    height: int = 8
-    loss: str = "TB"
-    ndim: int = 2
-    profile: bool = False
-=======
-    back_ratio: float = 0.5
     epsilon: float = 0.1
     height: int = 8
     loss: str = "TB"
@@ -89,7 +67,7 @@
     n_threads: int = 1
     ndim: int = 2
     plot: bool = False
->>>>>>> 856c5d0e
+    profile: bool = False
     R0: float = 0.1
     R1: float = 0.5
     R2: float = 2.0
@@ -166,23 +144,6 @@
     assert final_l1_dist is not None
 
     if ndim == 2 and height == 8:
-<<<<<<< HEAD
-        assert np.isclose(
-            final_l1_dist, 8.78e-4, atol=1e-3
-        ), f"Final L1 distance: {final_l1_dist}"
-    elif ndim == 2 and height == 16:
-        assert np.isclose(
-            final_l1_dist, 2.62e-4, atol=1e-3
-        ), f"Final L1 distance: {final_l1_dist}"
-    elif ndim == 4 and height == 8:
-        assert np.isclose(
-            final_l1_dist, 1.6e-4, atol=1e-3
-        ), f"Final L1 distance: {final_l1_dist}"
-    elif ndim == 4 and height == 16:
-        assert np.isclose(
-            final_l1_dist, 6.89e-6, atol=1e-5
-        ), f"Final L1 distance: {final_l1_dist}"
-=======
         if replay_buffer_size == 0:
             assert np.isclose(
                 final_l1_dist, 8.78e-4, atol=1e-3
@@ -244,7 +205,6 @@
             assert np.isclose(
                 final_l1_dist, 9.47e-5, atol=1e-3
             ), f"final_l1_dist: {final_l1_dist}"
->>>>>>> 856c5d0e
 
 
 @pytest.mark.parametrize("loss", ["FM", "TB", "DB", "SubTB", "ZVar", "ModifiedDB"])
@@ -271,35 +231,19 @@
     if ndim == 2 and alpha == 0.1:
         assert np.isclose(
             final_l1_dist, 2.97e-3, atol=1e-2
-<<<<<<< HEAD
-        ), f"Final L1 distance: {final_l1_dist}"
+        ), f"final_l1_dist: {final_l1_dist}"
     elif ndim == 2 and alpha == 1.0:
         assert np.isclose(
             final_l1_dist, 0.017, atol=1e-2
-        ), f"Final L1 distance: {final_l1_dist}"
+        ), f"final_l1_dist: {final_l1_dist}"
     elif ndim == 4 and alpha == 0.1:
         assert np.isclose(
             final_l1_dist, 0.009, atol=1e-2
-        ), f"Final L1 distance: {final_l1_dist}"
+        ), f"final_l1_dist: {final_l1_dist}"
     elif ndim == 4 and alpha == 1.0:
         assert np.isclose(
             final_l1_dist, 0.062, atol=1e-2
-        ), f"Final L1 distance: {final_l1_dist}"
-=======
-        ), f"final_l1_dist: {final_l1_dist}"
-    elif ndim == 2 and alpha == 1.0:
-        assert np.isclose(
-            final_l1_dist, 0.017, atol=1e-2
-        ), f"final_l1_dist: {final_l1_dist}"
-    elif ndim == 4 and alpha == 0.1:
-        assert np.isclose(
-            final_l1_dist, 0.009, atol=1e-2
-        ), f"final_l1_dist: {final_l1_dist}"
-    elif ndim == 4 and alpha == 1.0:
-        assert np.isclose(
-            final_l1_dist, 0.062, atol=1e-2
-        ), f"final_l1_dist: {final_l1_dist}"
->>>>>>> 856c5d0e
+        ), f"final_l1_dist: {final_l1_dist}"
 
 
 @pytest.mark.parametrize("delta", [0.1, 0.25])
@@ -328,19 +272,6 @@
         #       an issue with no seeding properly. Need to investigate.
         assert np.isclose(final_jsd, 0.1, atol=1e-2) or np.isclose(
             final_jsd, 3.81e-2, atol=1e-2
-<<<<<<< HEAD
-        ), f"Final JSD: {final_jsd}"
-    elif loss == "DB" and delta == 0.1:
-        assert np.isclose(final_jsd, 0.134, atol=1e-1), f"Final JSD: {final_jsd}"
-    if loss == "TB" and delta == 0.25:
-        assert np.isclose(final_jsd, 0.0411, atol=1e-1), f"Final JSD: {final_jsd}"
-    elif loss == "DB" and delta == 0.25:
-        assert np.isclose(final_jsd, 0.0142, atol=1e-2), f"Final JSD: {final_jsd}"
-
-
-if __name__ == "__main__":
-    test_box(0.1, "TB")
-=======
         ), f"final_jsd: {final_jsd}"
 
     elif loss == "DB" and delta == 0.1:
@@ -403,5 +334,4 @@
     args = LineArgs()
     args_dict = asdict(args)
     namespace_args = Namespace(**args_dict)
-    train_line_main(namespace_args)  # Just ensure it runs without errors.
->>>>>>> 856c5d0e
+    train_line_main(namespace_args)  # Just ensure it runs without errors.