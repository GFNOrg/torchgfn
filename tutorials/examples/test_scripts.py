--- conflicted
+++ resolved
@@ -327,19 +327,15 @@
     if loss == "TB" and delta == 0.1:
         # TODO: This value seems to be machine dependent. Either that or is is
         #       an issue with no seeding properly. Need to investigate.
-<<<<<<< HEAD
-        test_1 = np.isclose(final_jsd, 0.1, atol=1e-2)
-        test_2 = np.isclose(final_jsd, 3.81e-2, atol=1e-2)
-        test_3 = np.isclose(final_jsd, 5.67e-2, atol=1e-2)
-        assert test_1 or test_2 or test_3, f"final_jsd: {final_jsd}"
-=======
-        tgt_1 = 0.285
-        tgt_2 = 3.81e-2
-        atol = 1e-2
-        test_1 = np.isclose(final_jsd, tgt_1, atol=atol)
-        test_2 = np.isclose(final_jsd, tgt_2, atol=atol)
-        assert test_1 or test_2, f"final_jsd: {final_jsd} vs {tgt_1} or {tgt_2}"
->>>>>>> 68ab61bb
+        tgt1 = 0.1
+        tgt2 = 0.285
+        tgt3 = 3.81e-2
+        tgt4 = 5.67e-2
+        test_1 = np.isclose(final_jsd, tgt1, atol=1e-2)
+        test_2 = np.isclose(final_jsd, tgt2, atol=1e-2)
+        test_3 = np.isclose(final_jsd, tgt3, atol=1e-2)
+        test_4 = np.isclose(final_jsd, tgt4, atol=1e-2)
+        assert test_1 or test_2 or test_3 or test_4, f"final_jsd: {final_jsd} not close to [{tgt_1}, {tgt_2}, {tgt_3}, {tgt_4}]"
 
     elif loss == "DB" and delta == 0.1:
         tgt = 0.2757
