"""Includes tests for some examples in the tutorials folder.
The tests ensure that after a certain number of iterations, the final L1
distance or JSD between the learned distribution and the target distribution is
below a certain threshold.
"""

import sys
from argparse import Namespace
from dataclasses import asdict, dataclass
from pathlib import Path

import numpy as np
import pytest
import torch

# Make repo root importable so `tutorials` can be found without installing the package.
# flake8: noqa: E402
_repo_root = Path(__file__).resolve().parents[2]
if str(_repo_root) not in sys.path:
    sys.path.insert(0, str(_repo_root))

from tutorials.examples.train_bayesian_structure import (
    main as train_bayesian_structure_main,
)
from tutorials.examples.train_bit_sequences import main as train_bitsequence_main
from tutorials.examples.train_box import main as train_box_main
from tutorials.examples.train_conditional import main as train_conditional_main
from tutorials.examples.train_discreteebm import main as train_discreteebm_main
from tutorials.examples.train_graph_ring import main as train_graph_ring_main
from tutorials.examples.train_graph_triangle import main as train_graph_triangle_main
from tutorials.examples.train_hypergrid import main as train_hypergrid_main
from tutorials.examples.train_hypergrid_buffer import main as train_hypergrid_buffer_main
from tutorials.examples.train_hypergrid_exploration_examples import (
    main as train_hypergrid_exploration_main,
)
from tutorials.examples.train_hypergrid_gafn import main as train_hypergrid_gafn_main
from tutorials.examples.train_hypergrid_local_search import (
    main as train_hypergrid_local_search_main,
)
from tutorials.examples.train_hypergrid_simple import main as train_hypergrid_simple_main
from tutorials.examples.train_ising import main as train_ising_main
from tutorials.examples.train_line import main as train_line_main


@dataclass
class CommonArgs:
    batch_size: int = 128
    cutoff_distance: float = 0.1
    hidden_dim: int = 256
    loss: str = "TB"
    lr_Z: float = 1e-1
    lr: float = 1e-3
    n_hidden: int = 2
    n_trajectories: int = 32000
    no_cuda: bool = True
    p_norm_distance: float = 2.0
    replay_buffer_prioritized: bool = False
    replay_buffer_size: int = 0
    seed: int = 1  # We fix the seed for reproducibility.
    subTB_lambda: float = 0.9
    subTB_weighting: str = "geometric_within"
    tabular: bool = False
    tied: bool = False
    uniform_pb: bool = False
    validation_interval: int = 100
    validation_samples: int = 200000
    wandb_project: str = ""


@dataclass
class DiscreteEBMArgs(CommonArgs):
    ndim: int = 4
    alpha: float = 1.0


@dataclass
class HypergridArgs(CommonArgs):
    back_ratio: float = 0.5
    store_all_states: bool = True
    calculate_partition: bool = True
    distributed: bool = False
    diverse_replay_buffer: bool = False
    epsilon: float = 0.1
    height: int = 8
    loss: str = "TB"
    lr_logz: float = 1e-3
    n_iterations: int = 10
    n_threads: int = 1
    ndim: int = 2
    plot: bool = False
    profile: bool = False
    R0: float = 0.1
    R1: float = 0.5
    R2: float = 2.0
    replay_buffer_size: int = 0
    timing: bool = True
<<<<<<< HEAD
=======
    half_precision: bool = False


@dataclass
class HypergridBufferArgs(HypergridArgs):
    buffer_type: str = "terminating_state"
    buffer_capacity: int = 100
    prefill: int = 0
    prioritized_capacity: bool = False
    prioritized_sampling: bool = False


@dataclass
class HypergridExplorationArgs(HypergridArgs):
    validation_interval: int = 5
    validation_samples: int = 100
    n_seeds: int = 3
    plot: bool = False


@dataclass
class HypergridGAFNArgs(HypergridArgs):
    use_edge_ri: bool = True
    lr_rnd: float = 1e-3
    rnd_reward_scale: float = 0.1
    rnd_loss_scale: float = 1.0
    rnd_hidden_dim: int = 256
    rnd_s_latent_dim: int = 128


@dataclass
class HypergridLocalSearchArgs(HypergridArgs):
    n_local_search_loops: int = 3
>>>>>>> e93395a0
    use_metropolis_hastings: bool = True
    half_precision: bool = False


@dataclass
class IsingArgs(CommonArgs):
    wandb_project: str = ""
    n_threads: int = 1
    L: float = 6
    J: float = 0.44
    n_iterations: int = 10
    device: str = "cpu"
    batch_size: int = 128


@dataclass
class LineArgs(CommonArgs):
    device: str = "cpu"
    exploration_var_starting_val: float = 1.0
    gradient_clip_value: float = 1.0
    lr_base: float = 1e-3
    lr_logz: float = 1e-3
    n_threads: int = 1
    n_trajectories: int = 10
    plot: bool = False
    wandb_project: str = ""


@dataclass
class BoxArgs(CommonArgs):
    delta: float = 0.25
    gamma_scheduler: float = 0.5
    lr_F: float = 1e-2
    max_concentration: float = 5.1
    min_concentration: float = 0.1
    n_components_s0: int = 4
    n_components: int = 2
    scheduler_milestone: int = 2500
    use_local_search: bool = False


@dataclass
class BitSequenceArgs(CommonArgs):
    n_iterations: int = 1000
    word_size: int = 1
    seq_size: int = 4
    n_modes: int = 2


@dataclass
class GraphRingArgs(CommonArgs):
    action_type_epsilon: float = 0.0
    batch_size: int = 128
    device: str = "cpu"
    directed: bool = True
    edge_index_epsilon: float = 0.0
    embedding_dim: int = 128
    hidden_dim: int = 64
    lr_Z: float = 0.1
    lr: float = 0.001
    n_hidden: int = 1
    n_iterations: int = 4
    n_nodes: int = 4
    n_trajectories: int = 3  # Small number for smoke test
    num_conv_layers: int = 1
    plot: bool = False
    use_buffer: bool = False
    use_gnn: bool = True


@dataclass
class GraphTriangleArgs(CommonArgs):
    device: str = "cpu"
    batch_size: int = 32
    n_iterations: int = 4
    embedding_dim: int = 32
    num_conv_layers: int = 1
    use_buffer: bool = False
    plot: bool = False
    lr_Z: float = 0.1
    lr: float = 0.001
    epsilon_action_type: float = 0.0
    epsilon_node_class: float = 0.0
    epsilon_edge_class: float = 0.0
    epsilon_edge_index: float = 0.0


@dataclass
class BayesianStructureArgs(CommonArgs):
    num_nodes: int = 3
    num_edges: int = 3
    num_samples: int = 100
    graph_name: str = "erdos_renyi_lingauss"
    prior_name: str = "uniform"
    node_names: list[str] | None = None
    num_samples_posterior: int = 1000
    num_layers: int = 1
    embedding_dim: int = 32
    module: str = "gnn_v2"
    max_epsilon: float = 0.9
    min_epsilon: float = 0.1
    use_buffer: bool = True
    buffer_capacity: int = 1000
    prefill: int = 5
    sampling_batch_size: int = 32
    lr: float = 0.001
    lr_Z: float = 1.0
    n_iterations: int = 10
    batch_size: int = 32
    n_steps_per_iteration: int = 1
    seed: int = 0
    use_cuda: bool = False


@dataclass
class ConditionalArgs(CommonArgs):
    gflownet: str = "tb"
    ndim: int = 5
    height: int = 2
    n_iterations: int = 10
    batch_size: int = 1000
    seed: int = 4444
    lr: float = 1e-3
    lr_logz: float = 1e-2
    epsilon: float = 0.0
    validation_interval: int = 100
    validation_samples: int = 200000
    n_eval_samples: int = 10000
    no_cuda: bool = True  # Disable CUDA for tests


@pytest.mark.parametrize("ndim", [2, 4])
@pytest.mark.parametrize("height", [8, 16])
@pytest.mark.parametrize("replay_buffer_size", [0, 1000])
def test_hypergrid_tb(ndim: int, height: int, replay_buffer_size: int):
    args = HypergridArgs(
        ndim=ndim,
        height=height,
        replay_buffer_size=replay_buffer_size,
    )
    final_l1_dist = train_hypergrid_main(args)
    assert final_l1_dist is not None

    if ndim == 2 and height == 8:
        if replay_buffer_size == 0:
            tgt = 2.975e-3  # 8.78e-4
            atol = 1e-3
            assert np.isclose(
                final_l1_dist, tgt, atol=atol
            ), f"final_l1_dist: {final_l1_dist} vs {tgt}"
        else:
            tgt = 3.1364e-3  # 6.68e-4
            atol = 1e-3
            assert np.isclose(
                final_l1_dist, tgt, atol=atol
            ), f"final_l1_dist: {final_l1_dist} vs {tgt}"
    elif ndim == 2 and height == 16:
        tgt = 1.224e-3  # 2.62e-4
        atol = 1e-3
        if replay_buffer_size != 0:
            pytest.skip("Skipping test for replay buffer size != 0")
        assert np.isclose(
            final_l1_dist, tgt, atol=atol
        ), f"final_l1_dist: {final_l1_dist} vs {tgt}"
    elif ndim == 4 and height == 8:
        tgt = 1.6e-4
        atol = 1e-4
        if replay_buffer_size == 0:
            assert np.isclose(
                final_l1_dist, tgt, atol=atol
            ), f"final_l1_dist: {final_l1_dist} vs {tgt}"
        else:
            tgt = 1.7123e-4  # 6.65e-05
            atol = 1e-4
            assert np.isclose(
                final_l1_dist, tgt, atol=atol
            ), f"final_l1_dist: {final_l1_dist} vs {tgt}"
    elif ndim == 4 and height == 16:
        if replay_buffer_size != 0:
            pytest.skip("Skipping test for replay buffer size != 0")
        tgt = 2.224e-05  # 6.89e-6
        atol = 1e-5
        assert np.isclose(
            final_l1_dist, tgt, atol=atol
        ), f"final_l1_dist: {final_l1_dist} vs {tgt}"


@pytest.mark.parametrize("ndim", [2, 4])
@pytest.mark.parametrize("replay_buffer_size", [0, 100])
def test_hypergrid_fm(ndim: int, replay_buffer_size: int):
    args = HypergridArgs(
        loss="FM",
        ndim=ndim,
        height=8,
        replay_buffer_size=replay_buffer_size,
    )
    final_l1_dist = train_hypergrid_main(args)
    if ndim == 2:
        if replay_buffer_size == 0:
            tgt = 5.024e-3  # 5.1e-4
            atol = 1e-3
            assert np.isclose(
                final_l1_dist, tgt, atol=atol
            ), f"final_l1_dist: {final_l1_dist} vs {tgt}"
        else:
            tgt = 1.376e-2  # 9.85e-4
            atol = 1e-2
            assert np.isclose(
                final_l1_dist, tgt, atol=atol
            ), f"final_l1_dist: {final_l1_dist} vs {tgt}"
    elif ndim == 4:
        if replay_buffer_size == 0:
            tgt = 2.3227e-4  # 6.28e-5
            atol = 1e-4
            assert np.isclose(
                final_l1_dist, tgt, atol=atol
            ), f"final_l1_dist: {final_l1_dist} vs {tgt}"
        else:
            tgt = 3.2208e-4  # 9.47e-5
            atol = 1e-4
            assert np.isclose(
                final_l1_dist, tgt, atol=atol
            ), f"final_l1_dist: {final_l1_dist} vs {tgt}"


@pytest.mark.parametrize("loss", ["FM", "TB", "DB", "SubTB", "ZVar", "ModifiedDB"])
@pytest.mark.parametrize("replay_buffer_size", [0, 100, 10000])
def test_hypergrid_losses_and_replay_buffer(loss: str, replay_buffer_size: int):
    args = HypergridArgs(
        ndim=2,
        height=8,
        n_trajectories=1000,
        loss=loss,
        replay_buffer_size=replay_buffer_size,
        diverse_replay_buffer=False,
    )
    final_l1_dist = train_hypergrid_main(args)
    if loss == "TB" and replay_buffer_size == 0:
        assert final_l1_dist > 0  # This is a sanity check that the script is running


@pytest.mark.parametrize("ndim", [2, 4])
@pytest.mark.parametrize("alpha", [0.1, 1.0])
def test_discreteebm(ndim: int, alpha: float):
    args = DiscreteEBMArgs(ndim=ndim, alpha=alpha, n_trajectories=16000)
    final_l1_dist = train_discreteebm_main(args)
    if ndim == 2 and alpha == 0.1:
        tgt = 2.6972e-2  # 2.97e-3
        atol = 1e-1  # TODO: this tolerance is very suspicious.
        assert np.isclose(
            final_l1_dist, tgt, atol=atol
        ), f"final_l1_dist: {final_l1_dist} vs {tgt}"
    elif ndim == 2 and alpha == 1.0:
        tgt = 1.3159e-1  # 0.017
        atol = 1e-1
        assert np.isclose(
            final_l1_dist, tgt, atol=atol
        ), f"final_l1_dist: {final_l1_dist} vs {tgt}"
    elif ndim == 4 and alpha == 0.1:
        tgt = 2.46e-2  # 0.009
        atol = 1e-2
        assert np.isclose(
            final_l1_dist, tgt, atol=atol
        ), f"final_l1_dist: {final_l1_dist} vs {tgt}"
    elif ndim == 4 and alpha == 1.0:
        tgt1 = 8.675e-2  # 0.062
        tgt2 = 6.2e-2
        atol = 1e-2
        test_1 = np.isclose(final_l1_dist, tgt1, atol=atol)
        test_2 = np.isclose(final_l1_dist, tgt2, atol=atol)

        assert (
            test_1 or test_2
        ), f"final_l1_dist: {final_l1_dist} not close to [{tgt1}, {tgt2}]"


@pytest.mark.parametrize("delta", [0.1, 0.25])
@pytest.mark.parametrize("loss", ["TB", "DB"])
def test_box(delta: float, loss: str):
    args = BoxArgs(
        delta=delta,
        loss=loss,
        hidden_dim=128,
        n_hidden=4,
        batch_size=128,
        lr_Z=1e-3,
        validation_interval=500,
        validation_samples=10000,
    )
    args_dict = asdict(args)
    namespace_args = Namespace(**args_dict)
    final_jsd = train_box_main(namespace_args)

    if loss == "TB" and delta == 0.1:
        # TODO: This value seems to be machine dependent. Either that or is is
        #       an issue with no seeding properly. Need to investigate.
        tgt1 = 0.1
        tgt2 = 0.285
        tgt3 = 3.81e-2
        tgt4 = 5.67e-2
        test_1 = np.isclose(final_jsd, tgt1, atol=1e-2)
        test_2 = np.isclose(final_jsd, tgt2, atol=1e-2)
        test_3 = np.isclose(final_jsd, tgt3, atol=1e-2)
        test_4 = np.isclose(final_jsd, tgt4, atol=1e-2)
        assert (
            test_1 or test_2 or test_3 or test_4
        ), f"final_jsd: {final_jsd} not close to [{tgt1}, {tgt2}, {tgt3}, {tgt4}]"

    elif loss == "DB" and delta == 0.1:
        tgt1 = 0.2757
        tgt2 = 0.2878
        atol = 1e-2
        test_1 = np.isclose(final_jsd, tgt1, atol=atol)
        test_2 = np.isclose(final_jsd, tgt2, atol=atol)
        assert test_1 or test_2, f"final_jsd: {final_jsd} not close to [{tgt1}, {tgt2}]"
    if loss == "TB" and delta == 0.25:
        tgt = 0.1492
        atol = 1e-2
        assert np.isclose(final_jsd, tgt, atol=atol), f"final_jsd: {final_jsd} vs {tgt}"
    elif loss == "DB" and delta == 0.25:
        tgt = 0.1427
        atol = 1e-2
        assert np.isclose(final_jsd, tgt, atol=atol), f"final_jsd: {final_jsd} vs {tgt}"


def test_graph_ring_smoke():
    """Smoke test for the graph ring training script."""
    args = GraphRingArgs()
    args_dict = asdict(args)
    namespace_args = Namespace(**args_dict)
    train_graph_ring_main(namespace_args)  # Just ensure it runs without errors.


def test_graph_triangle_smoke():
    """Smoke test for the graph triangle training script."""
    args = GraphTriangleArgs()
    args_dict = asdict(args)
    namespace_args = Namespace(**args_dict)
    train_graph_triangle_main(namespace_args)  # Just ensure it runs without errors.


def test_bayesian_structure_smoke():
    """Smoke test for the Bayesian structure learning training script."""
    args = BayesianStructureArgs()
    args_dict = asdict(args)
    namespace_args = Namespace(**args_dict)
    train_bayesian_structure_main(namespace_args)  # Just ensure it runs without errors.


def test_hypergrid_simple_smoke():
    """Smoke test for the simple hypergrid training script."""
    args = HypergridArgs(
        batch_size=4,
        hidden_dim=64,
        n_hidden=1,
        n_trajectories=10,  # Small number for smoke test
    )
    args_dict = asdict(args)
    namespace_args = Namespace(**args_dict)
    train_hypergrid_simple_main(namespace_args)  # Just ensure it runs without errors.


def test_hypergrid_simple_smoke_fp64():
    """Smoke test for the simple hypergrid training script at fp64 precision."""
    torch.set_default_dtype(torch.float64)
    args = HypergridArgs(
        batch_size=4,
        hidden_dim=64,
        n_hidden=1,
        n_trajectories=10,  # Small number for smoke test
    )
    args_dict = asdict(args)
    namespace_args = Namespace(**args_dict)
    train_hypergrid_simple_main(namespace_args)  # Just ensure it runs without errors.


def test_hypergrid_buffer_smoke():
    """Smoke test for the hypergrid buffer training script."""
    args = HypergridBufferArgs(
        batch_size=4,
        hidden_dim=64,
        n_hidden=1,
        n_trajectories=10,  # Small number for smoke test
    )
    args_dict = asdict(args)
    namespace_args = Namespace(**args_dict)
    train_hypergrid_buffer_main(namespace_args)  # Just ensure it runs without errors.


def test_hypergrid_gafn_smoke():
    """Smoke test for the GAFN training script."""
    args = HypergridGAFNArgs(
        batch_size=4,
        hidden_dim=64,
        n_hidden=1,
        n_trajectories=10,  # Small number for smoke test
    )
    args_dict = asdict(args)
    namespace_args = Namespace(**args_dict)
    train_hypergrid_gafn_main(namespace_args)  # Just ensure it runs without errors.


def test_hypergrid_simple_ls_smoke():
    """Smoke test for the simple hypergrid with local search training script."""
    args = HypergridLocalSearchArgs(
        batch_size=4,
        hidden_dim=64,
        n_hidden=1,
        n_trajectories=10,  # Small number for smoke test
    )
    args_dict = asdict(args)
    namespace_args = Namespace(**args_dict)
    train_hypergrid_local_search_main(
        namespace_args
    )  # Just ensure it runs without errors.


def test_ising_smoke():
    """Smoke test for the Ising model training script."""
    args = IsingArgs(
        n_iterations=10,  # Small number for smoke test
        batch_size=4,
        hidden_dim=64,
        n_hidden=1,
    )
    args_dict = asdict(args)
    namespace_args = Namespace(**args_dict)
    train_ising_main(namespace_args)  # Just ensure it runs without errors.


def test_ising_smoke_fp64():
    """Smoke test for the Ising model training script at fp64 precision."""
    torch.set_default_dtype(torch.float64)
    args = IsingArgs(
        n_iterations=10,  # Small number for smoke test
        batch_size=4,
        hidden_dim=64,
        n_hidden=1,
    )
    args_dict = asdict(args)
    namespace_args = Namespace(**args_dict)
    train_ising_main(namespace_args)  # Just ensure it runs without errors.


def test_line_smoke():
    """Smoke test for the line training script."""
    args = LineArgs()
    args_dict = asdict(args)
    namespace_args = Namespace(**args_dict)
    train_line_main(namespace_args)  # Just ensure it runs without errors.


def test_line_smoke_fp64():
    """Smoke test for the line training script at fp64 precision."""
    torch.set_default_dtype(torch.float64)
    args = LineArgs()
    args_dict = asdict(args)
    namespace_args = Namespace(**args_dict)
    train_line_main(namespace_args)  # Just ensure it runs without errors.


@pytest.mark.parametrize("seq_size", [4, 8])
@pytest.mark.parametrize("n_modes", [2, 4])
def test_bitsequence(seq_size: int, n_modes: int):
    n_iterations = 1000
    args = BitSequenceArgs(
        seq_size=seq_size, n_modes=n_modes, n_iterations=n_iterations, seed=0
    )
    final_l1_dist = train_bitsequence_main(args)
    assert final_l1_dist is not None
    if seq_size == 4 and n_modes == 2:
        assert final_l1_dist <= 1e-4
    if seq_size == 4 and n_modes == 4:
        assert final_l1_dist <= 1e-4
    if seq_size == 8 and n_modes == 2:
        assert final_l1_dist <= 1e-3
    if seq_size == 8 and n_modes == 4:
        assert final_l1_dist <= 1e-3


@pytest.mark.parametrize("gflownet", ["tb", "db", "subtb", "fm"])
def test_conditional_basic(gflownet: str):
    """Test basic conditional training with different GFlowNet types."""
    args = ConditionalArgs(
        gflownet=gflownet,
        n_iterations=5,
        batch_size=100,
        validation_interval=10,
        validation_samples=100,
    )
    args_dict = asdict(args)
    # Don't set evaluate flag - defaults to False (no action="store_true" triggered)
    namespace_args = Namespace(**args_dict)
    final_loss = train_conditional_main(namespace_args)
    assert final_loss is not None
    assert final_loss > 0  # Loss should be positive


def test_conditional_all_gflownets():
    """Test conditional training with all GFlowNet types sequentially."""
    args = ConditionalArgs(
        gflownet="all",
        n_iterations=3,
        batch_size=50,
        validation_interval=10,
        validation_samples=50,
    )
    args_dict = asdict(args)
    # Don't set evaluate flag - defaults to False (no action="store_true" triggered)
    namespace_args = Namespace(**args_dict)
    final_loss = train_conditional_main(namespace_args)
    assert final_loss is not None
    assert final_loss > 0  # Average loss should be positive


def test_conditional_convergence():
    """Test that conditional GFlowNet training converges to reasonable loss values."""
    args = ConditionalArgs(
        gflownet="tb",
        ndim=2,
        height=8,  # Small environment for quick convergence
        n_iterations=20,  # Small but enough to see improvement
        batch_size=100,
        validation_interval=10,
        validation_samples=500,  # Small but enough for rough L1 estimate
        lr=1e-3,
        lr_logz=1e-2,
        epsilon=0.0,
    )
    args_dict = asdict(args)
    namespace_args = Namespace(**args_dict)
    final_loss = train_conditional_main(namespace_args)

    assert final_loss is not None
    assert final_loss > 0  # Loss should be positive
    assert final_loss < 100  # Loss should be reasonable, not exploded


@pytest.mark.parametrize("gflownet", ["tb", "db"])
def test_conditional_different_dims(gflownet: str):
    """Test conditional training with different environment dimensions."""
    for ndim in [2, 3]:
        args = ConditionalArgs(
            gflownet=gflownet,
            ndim=ndim,
            height=8,
            n_iterations=10,
            batch_size=64,
            validation_interval=5,
            validation_samples=100,
        )
        args_dict = asdict(args)
        namespace_args = Namespace(**args_dict)
        final_loss = train_conditional_main(namespace_args)

        assert final_loss is not None
        assert 0 < final_loss < 1000  # Reasonable loss range


def test_conditional_with_exploration():
    """Test conditional training with exploration (epsilon > 0)."""
    args = ConditionalArgs(
        gflownet="tb",
        ndim=2,
        height=8,
        n_iterations=10,
        batch_size=100,
        epsilon=0.1,  # Enable exploration
        validation_interval=10,
        validation_samples=200,
    )
    args_dict = asdict(args)
    namespace_args = Namespace(**args_dict)
    final_loss = train_conditional_main(namespace_args)

    assert final_loss is not None
    assert final_loss > 0


def test_conditional_loss_types():
    """Test that different GFlowNet loss types work with conditioning."""
    loss_types = ["tb", "db", "subtb", "fm"]
    losses = []

    for loss_type in loss_types:
        args = ConditionalArgs(
            gflownet=loss_type,
            ndim=2,
            height=8,
            n_iterations=5,
            batch_size=50,
            validation_interval=10,
            validation_samples=50,
        )
        args_dict = asdict(args)
        namespace_args = Namespace(**args_dict)
        final_loss = train_conditional_main(namespace_args)

        assert final_loss is not None, f"Loss type {loss_type} returned None"
        assert final_loss > 0, f"Loss type {loss_type} returned non-positive loss"
        losses.append(final_loss)

    # All loss types should produce finite losses
    assert all(0 < loss < float("inf") for loss in losses)


def test_hypergrid_exploration_smoke():
    """Smoke test for the hypergrid exploration training script."""
    args = HypergridExplorationArgs()
    args_dict = asdict(args)
    namespace_args = Namespace(**args_dict)
    train_hypergrid_exploration_main(namespace_args)  # Runs without errors.


if __name__ == "__main__":
    test_graph_triangle_smoke()<|MERGE_RESOLUTION|>--- conflicted
+++ resolved
@@ -94,8 +94,6 @@
     R2: float = 2.0
     replay_buffer_size: int = 0
     timing: bool = True
-<<<<<<< HEAD
-=======
     half_precision: bool = False
 
 
@@ -129,7 +127,6 @@
 @dataclass
 class HypergridLocalSearchArgs(HypergridArgs):
     n_local_search_loops: int = 3
->>>>>>> e93395a0
     use_metropolis_hastings: bool = True
     half_precision: bool = False
 
