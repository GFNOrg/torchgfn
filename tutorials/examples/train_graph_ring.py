--- conflicted
+++ resolved
@@ -384,7 +384,6 @@
 
 
 if __name__ == "__main__":
-<<<<<<< HEAD
     parser = ArgumentParser(description="Train a GFlowNet to generate ring graphs")
 
     # Model parameters
@@ -413,20 +412,6 @@
     )
     parser.add_argument(
         "--lr", type=float, default=0.001, help="Learning rate for optimizer"
-=======
-    # TODO: add a parser.
-    args = Namespace(
-        n_nodes=3,
-        n_iterations=200,
-        lr=0.01,
-        batch_size=1024,
-        directed=False,
-        use_buffer=False,
-        use_gnn=True,  # Set to False to use MLP with adjacency matrices instead of GNN.
-        num_conv_layers=1,
-        device="cpu",
-        plot=True,
->>>>>>> 2503f526
     )
     parser.add_argument(
         "--batch_size", type=int, default=1024, help="Batch size for training"
