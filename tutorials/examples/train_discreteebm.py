--- conflicted
+++ resolved
@@ -72,11 +72,7 @@
     validation_info = {"l1_dist": float("inf")}
     for iteration in trange(n_iterations):
         trajectories = gflownet.sample_trajectories(
-<<<<<<< HEAD
-            env, save_logprobs=False, n=args.batch_size
-=======
             env, save_logprobs=True, n=args.batch_size
->>>>>>> f7fb8880
         )
         training_samples = gflownet.to_training_samples(trajectories)
         optimizer.zero_grad()
