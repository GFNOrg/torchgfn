from argparse import ArgumentParser

import torch
import wandb
from tqdm import tqdm

from gfn.gflownet import FMGFlowNet
from gfn.gym import DiscreteEBM
from gfn.gym.discrete_ebm import IsingModel
from gfn.modules import DiscretePolicyEstimator
from gfn.utils.modules import MLP


def main(args):
    # Configs

    use_wandb = len(args.wandb_project) > 0
    if use_wandb:
        wandb.init(project=args.wandb_project)
        wandb.config.update(args)

    device = torch.device("cpu")  # TODO: make configurable.
    torch.set_num_threads(args.n_threads)
    hidden_dim = 512

    n_hidden = 2
    acc_fn = "relu"
    lr = 0.001

    def make_J(L, coupling_constant):
        """Ising model parameters."""

        def ising_n_to_ij(L, n):
            i = n // L
            j = n - i * L
            return (i, j)

        N = L**2
        J = torch.zeros((N, N), device=device)
        for k in range(N):
            for m in range(k):
                x1, y1 = ising_n_to_ij(L, k)
                x2, y2 = ising_n_to_ij(L, m)
                if x1 == x2 and abs(y2 - y1) == 1:
                    J[k][m] = 1
                    J[m][k] = 1
                elif y1 == y2 and abs(x2 - x1) == 1:
                    J[k][m] = 1
                    J[m][k] = 1

        for k in range(L):
            J[k * L][(k + 1) * L - 1] = 1
            J[(k + 1) * L - 1][k * L] = 1
            J[k][k + N - L] = 1
            J[k + N - L][k] = 1

        return coupling_constant * J

    # Ising model env
    N = args.L**2
    J = make_J(args.L, args.J)
    ising_energy = IsingModel(J)
    env = DiscreteEBM(N, alpha=1, energy=ising_energy, device=device)

    # Parametrization and losses
    pf_module = MLP(
        input_dim=env.ndim,
        output_dim=env.n_actions,
        hidden_dim=hidden_dim,
        n_hidden_layers=n_hidden,
        activation_fn=acc_fn,
    )

<<<<<<< HEAD
    pf_estimator = DiscretePolicyEstimator(pf_module, env.n_actions, is_backward=False)
    gflownet = FMGFlowNet(pf_estimator)
=======
    pf_estimator = DiscretePolicyEstimator(
        pf_module, env.n_actions, env.preprocessor, is_backward=False
    )
    gflownet = FMGFlowNet(pf_estimator).to(device)
>>>>>>> 73549a05
    optimizer = torch.optim.Adam(gflownet.parameters(), lr=lr)

    # Learning
    states_visited = 0

    for i in tqdm(range(args.n_iterations)):
        trajectories = gflownet.sample_trajectories(
            env,
            n=args.batch_size,
            save_estimator_outputs=False,
            save_logprobs=False,
        )
        training_samples = gflownet.to_training_samples(trajectories)
        optimizer.zero_grad()
        loss = gflownet.loss(env, training_samples, recalculate_all_logprobs=True)
        loss.backward()
        optimizer.step()

        states_visited += len(trajectories)
        to_log = {"loss": loss.item(), "states_visited": states_visited}

        if i % 25 == 0:
            tqdm.write(f"{i}: {to_log}")


if __name__ == "__main__":
    # Comand-line arguments
    parser = ArgumentParser()

    parser.add_argument(
        "--n_threads",
        type=int,
        default=4,
        help="Number of threads used by PyTorch",
    )

    parser.add_argument(
        "-L",
        type=int,
        default=6,
        help="Length of the grid",
    )

    parser.add_argument(
        "-J",
        type=float,
        default=0.44,
        help="J (Magnetic coupling constant)",
    )

    parser.add_argument(
        "--wandb_project",
        type=str,
        default="",
        help="Name of the wandb project. If empty, don't use wandb",
    )
    parser.add_argument(
        "--batch_size",
        type=int,
        default=8,
        help="Batch size",
    )
    parser.add_argument(
        "--n_iterations",
        type=int,
        default=10000,
        help="Number of iterations",
    )

    args = parser.parse_args()
    main(args)<|MERGE_RESOLUTION|>--- conflicted
+++ resolved
@@ -71,15 +71,8 @@
         activation_fn=acc_fn,
     )
 
-<<<<<<< HEAD
     pf_estimator = DiscretePolicyEstimator(pf_module, env.n_actions, is_backward=False)
-    gflownet = FMGFlowNet(pf_estimator)
-=======
-    pf_estimator = DiscretePolicyEstimator(
-        pf_module, env.n_actions, env.preprocessor, is_backward=False
-    )
     gflownet = FMGFlowNet(pf_estimator).to(device)
->>>>>>> 73549a05
     optimizer = torch.optim.Adam(gflownet.parameters(), lr=lr)
 
     # Learning
