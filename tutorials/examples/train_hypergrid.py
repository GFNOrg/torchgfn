--- conflicted
+++ resolved
@@ -981,21 +981,6 @@
             assert visited_terminating_states is not None
             all_visited_terminating_states.extend(visited_terminating_states)
             to_log = {
-<<<<<<< HEAD
-                f"loss": loss.item(),
-                f"sample_time": sample_timer.elapsed,
-                f"to_train_samples_time": to_train_samples_timer.elapsed,
-                f"loss_time": loss_timer.elapsed,
-                f"loss_backward_time": loss_backward_timer.elapsed,
-                f"opt_time": opt_timer.elapsed,
-                f"model_averaging_time": model_averaging_timer.elapsed,
-                f"rest_time": rest_time,
-                f"l1_dist": None,  # only logged if calculate_partition.
-            }
-            to_log.update(averaging_info)
-            if score_dict is not None:
-                to_log.update(score_dict)
-=======
                 "loss": loss.item(),
                 "sample_time": sample_timer.elapsed,
                 "to_train_samples_time": to_train_samples_timer.elapsed,
@@ -1004,11 +989,11 @@
                 "opt_time": opt_timer.elapsed,
                 "model_averaging_time": model_averaging_timer.elapsed,
                 "rest_time": rest_time,
-                "score": score,
                 "l1_dist": None,  # only logged if calculate_partition.
             }
             to_log.update(averaging_info)
->>>>>>> 31858d73
+            if score_dict is not None:
+                to_log.update(score_dict)
 
             if log_this_iter:
                 validation_info, all_visited_terminating_states = env.validate(
@@ -1032,13 +1017,7 @@
 
                     pbar.set_postfix(
                         loss=to_log["loss"],
-<<<<<<< HEAD
-                        l1_dist=to_log[
-                            "l1_dist"
-                        ],  # only logged if calculate_partition.
-=======
                         l1_dist=to_log["l1_dist"],  # only logged if calculate_partition.
->>>>>>> 31858d73
                         n_modes_found=to_log["n_modes_found"],
                     )
 
