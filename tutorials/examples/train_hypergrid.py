r"""
The goal of this script is to reproduce some of the published results on the HyperGrid
environment. Run one of the following commands to reproduce some of the results in
[Trajectory balance: Improved credit assignment in GFlowNets](https://arxiv.org/abs/2201.13259)

python train_hypergrid.py --ndim 4 --height 8 --R0 {0.1, 0.01, 0.001} --tied {--uniform_pb} --loss {TB, DB}
python train_hypergrid.py --ndim 2 --height 64 --R0 {0.1, 0.01, 0.001} --tied {--uniform_pb} --loss {TB, DB}

And run one of the following to reproduce some of the results in
[Learning GFlowNets from partial episodes for improved convergence and stability](https://arxiv.org/abs/2209.12782)
python train_hypergrid.py --ndim {2, 4} --height 12 --R0 {1e-3, 1e-4} --tied --loss {TB, DB, SubTB}

SELECTIVE AVERAGING:
This script also supports selective model averaging for distributed training, where instead of 
averaging all models, the worst performing models are replaced with averaged weights from the 
better performing ones. Use the following flags:

--use_selective_averaging: Enable selective averaging instead of standard averaging
--replacement_ratio 0.2: Replace the worst 20% of models (adjustable 0.0-1.0)
--averaging_strategy mean: How to combine good models ("mean", "weighted_mean", "best_only")
--momentum 0.0: Momentum factor for combining with previous weights (0.0-1.0, default 0.0)

Example with selective averaging:
python train_hypergrid.py --distributed --use_selective_averaging --replacement_ratio 0.3 --averaging_strategy mean --momentum 0.1

This script also provides a function `get_exact_P_T` that computes the exact terminating state
distribution for the HyperGrid environment, which is useful for evaluation and visualization.
"""

import datetime
import os
import signal
import sys
import threading
import time
from argparse import ArgumentParser
from dataclasses import dataclass
from math import ceil
from typing import Callable, List, Optional, cast

import matplotlib.pyplot as plt
import torch
import torch.distributed as dist
from matplotlib.gridspec import GridSpec
from torch.nn.parallel import DistributedDataParallel as DDP
from torch.profiler import ProfilerActivity, profile
from tqdm import trange

from gfn.containers import NormBasedDiversePrioritizedReplayBuffer, ReplayBuffer
from gfn.containers.replay_buffer_manager import ReplayBufferManager
from gfn.estimators import DiscretePolicyEstimator, Estimator, ScalarEstimator
from gfn.gflownet import (
    DBGFlowNet,
    FMGFlowNet,
    GFlowNet,
    LogPartitionVarianceGFlowNet,
    ModifiedDBGFlowNet,
    SubTBGFlowNet,
    TBGFlowNet,
)
from gfn.gym import HyperGrid
from gfn.preprocessors import KHotPreprocessor
from gfn.states import DiscreteStates
from gfn.utils.common import set_seed
from gfn.utils.modules import MLP, DiscreteUniform, Tabular
from gfn.utils.training import validate
from tutorials.examples.multinode.spawn_policy import (
    AverageAllPolicy,
    AsyncSelectiveAveragingPolicy,
)

r"""
Helper class for timing code execution blocks and accumulating elapsed time in a dictionary.

This class is designed to be used as a context manager to measure the execution time of code blocks.
Upon entering the context, it records the start time, and upon exiting, it adds the elapsed time to a
specified key in a provided timing dictionary. This is useful for profiling and tracking the time spent
in different parts of a program, such as during training loops or data processing steps.

    timing_dict (dict): A dictionary where timing results will be accumulated.
    key (str): The key in the timing_dict under which to accumulate elapsed time.

Example:
    for name in ["step1", "step2"]:
        timing[name] = 0

    with Timer(timing, "step1"):
        # Code block to time
        do_something()

<<<<<<< HEAD
=======
r"""
Helper class for timing code execution blocks and accumulating elapsed time in a dictionary.

This class is designed to be used as a context manager to measure the execution time of code blocks.
Upon entering the context, it records the start time, and upon exiting, it adds the elapsed time to a
specified key in a provided timing dictionary. This is useful for profiling and tracking the time spent
in different parts of a program, such as during training loops or data processing steps.

    timing_dict (dict): A dictionary where timing results will be accumulated.
    key (str): The key in the timing_dict under which to accumulate elapsed time.

Example:
    for name in ["step1", "step2"]:
        timing[name] = 0

    with Timer(timing, "step1"):
        # Code block to time
        do_something()

>>>>>>> e93395a0
    print(f"Elapsed time for step1: {timing['step1']} seconds")
"""


class Timer:
    def __init__(self, timing_dict, key, enabled=True):
        self.timing_dict = timing_dict
        self.key = key
        self.enabled = enabled
        self.elapsed = None

    def __enter__(self):
        if self.enabled:
            self.start = time.perf_counter()
        return self

    def __exit__(self, exc_type, exc_val, exc_tb):
        if self.enabled:
            self.elapsed = time.perf_counter() - self.start
            if self.key not in self.timing_dict:
                self.timing_dict[self.key] = []
            self.timing_dict[self.key].append(self.elapsed)
        else:
            self.elapsed = 0.0


r"""
Reports load imbalance and timing information from a timing dictionary.
    param all_timing_dict: A list of dictionaries containing timing information for each rank.
        all_timing_dict structure: [rank0_dict, rank1_dict, ...]
        where each rank_dict is: {"step_name": [iter0_time, iter1_time, iter2_time, ...], ...}

    param world_size: The total number of ranks in the distributed setup.
"""
<<<<<<< HEAD
=======


def report_load_imbalance(all_timing_dict, world_size):

    # Header
    print(f"{'Step Name':<25} {'Useful Work':>12} {'Waiting':>12}")
    print("-" * 80)

    for step, times in all_timing_dict[0].items():
        if type(times) is not list:
            times = [times]  # Ensure times is a list

        curr_step_times = {}
        isValidKey = True  # Time information for some steps are not present in all ranks. Those are skipped.
        for rank in range(world_size):
            curr_dict = all_timing_dict[rank]
            if step in curr_dict:
                curr_step_times[rank] = curr_dict[step]
            else:
                isValidKey = False
                break
        if not isValidKey:
            print(f"Time for Step - '{step}' not found in all ranks, skipping...")
            continue

        # Calculate the timing profile for the step.
        useful_work = []
        waiting_times = []

        for iteration in range(len(times)):
            rank_times = [curr_step_times[rank][iteration] for rank in curr_step_times]
            max_time = max(rank_times)
            useful_time = sum(rank_times) / len(rank_times)
            waiting_time = max_time - useful_time

            useful_work.append(useful_time)
            waiting_times.append(waiting_time)

        total_useful = sum(useful_work)
        total_waiting = sum(waiting_times)

        print(f"{step:<25} {total_useful:>10.4f}s {total_waiting:>10.4f}s")


def report_time_info(all_timing_dict, world_size):
    overall_timing = {}
    print("Timing information for each rank:")
    for rank in range(world_size):
        print(f"Rank {rank} timing information:")
        for step, times in all_timing_dict[rank].items():
            if type(times) is not list:
                times = [times]  # Ensure times is a list

            avg_time = sum(times) / len(times)
            sum_time = sum(times)
            print(f"  {step}: {avg_time:.4f} seconds (total: {sum_time:.4f} seconds)")

            if overall_timing.get(step) is None:
                overall_timing[step] = [sum_time]
            else:
                overall_timing[step].append(sum_time)

    print("\nMaximum timing information:")
    for step, times in overall_timing.items():
        print(f"  {step}: {max(times):.4f} seconds")

    print("\nAverage timing information:")
    for step, times in overall_timing.items():
        print(f"  {step}: {sum(times) / len(times):.4f} seconds")


def report_timing(all_timing_dict, world_size):
    """Prints the timing information from the timing dictionary."""

    # uncomment if you need rank level timing information.
    # report_time_info(all_timing_dict, world_size)

    # print("Load Imbalance (LI) is as follows:")
    report_load_imbalance(all_timing_dict, world_size)

>>>>>>> e93395a0


def report_load_imbalance(all_timing_dict, world_size):

<<<<<<< HEAD
    # Header
    print(f"{'Step Name':<25} {'Useful Work':>12} {'Waiting':>12}")
    print("-" * 80)
=======
def average_models(model, training_group=None):
    """Averages model weights across all ranks."""
    world_size = float(dist.get_world_size())
    for param in model.parameters():
        param_tensor = param.data.clone()  # clone to avoid inplace operations
        dist.all_reduce(param_tensor, op=dist.ReduceOp.SUM, group=training_group)
        param.data = param_tensor / world_size
>>>>>>> e93395a0

    for step, times in all_timing_dict[0].items():
        if type(times) is not list:
            times = [times]  # Ensure times is a list

        curr_step_times = {}
        isValidKey = True  # Time information for some steps are not present in all ranks. Those are skipped.
        for rank in range(world_size):
            curr_dict = all_timing_dict[rank]
            if step in curr_dict:
                curr_step_times[rank] = curr_dict[step]
            else:
                isValidKey = False
                break
        if not isValidKey:
            print(f"Time for Step - '{step}' not found in all ranks, skipping...")
            continue

        # Calculate the timing profile for the step.
        useful_work = []
        waiting_times = []

        for iteration in range(len(times)):
            rank_times = [curr_step_times[rank][iteration] for rank in curr_step_times]
            max_time = max(rank_times)
            useful_time = sum(rank_times) / len(rank_times)
            waiting_time = max_time - useful_time

            useful_work.append(useful_time)
            waiting_times.append(waiting_time)

        total_useful = sum(useful_work)
        total_waiting = sum(waiting_times)

        print(f"{step:<25} {total_useful:>10.4f}s {total_waiting:>10.4f}s")


def report_time_info(all_timing_dict, world_size):
    overall_timing = {}
    print("Timing information for each rank:")
    for rank in range(world_size):
        print(f"Rank {rank} timing information:")
        for step, times in all_timing_dict[rank].items():
            if type(times) is not list:
                times = [times]  # Ensure times is a list

            avg_time = sum(times) / len(times)
            sum_time = sum(times)
            print(f"  {step}: {avg_time:.4f} seconds (total: {sum_time:.4f} seconds)")

            if overall_timing.get(step) is None:
                overall_timing[step] = [sum_time]
            else:
                overall_timing[step].append(sum_time)

    print("\nMaximum timing information:")
    for step, times in overall_timing.items():
        print(f"  {step}: {max(times):.4f} seconds")

    print("\nAverage timing information:")
    for step, times in overall_timing.items():
        print(f"  {step}: {sum(times) / len(times):.4f} seconds")


def report_timing(all_timing_dict, world_size):
    """Prints the timing information from the timing dictionary."""

    # uncomment if you need rank level timing information.
    # report_time_info(all_timing_dict, world_size)

    # print("Load Imbalance (LI) is as follows:")
    report_load_imbalance(all_timing_dict, world_size)

@dataclass
class DistributedContext:
    """Holds all distributed training/replay buffer groups and ranks."""

    my_rank: int
    world_size: int
    num_training_ranks: int
    agent_group_size: int
    agent_groups: Optional[List[dist.ProcessGroup]] = None
    agent_group_id: Optional[int] = None
    train_global_group: Optional[dist.ProcessGroup] = None
    assigned_buffer: Optional[int] = None
    buffer_group: Optional[dist.ProcessGroup] = None
    assigned_training_ranks: Optional[List[int]] = None

    def is_buffer_rank(self) -> bool:
        """Check if the current rank is part of the buffer group."""
        return self.my_rank >= self.num_training_ranks

    def is_training_rank(self) -> bool:
        """Check if the current rank is part of the training group."""
        return self.my_rank < self.num_training_ranks


def initialize_distributed_compute() -> DistributedContext:
    """Initalizes distributed compute using either ccl or mpi backends."""
    # global my_rank  # TODO: remove globals?
    # global my_size  # TODO: remove globals?

    pmi_size = int(os.environ.get("PMI_SIZE", "0"))  # 0 or 1 default value?
    print("+ Initalizing distributed compute, PMI_SIZE={}".format(pmi_size))

    if pmi_size <= 1:
        print("+ PMI_SIZE <= 1, running in single process mode.")
        return DistributedContext(
            my_rank=0, world_size=1, num_training_ranks=1, agent_group_size=1
        )

<<<<<<< HEAD
        elif dist_backend == "mpi":
            print("+ MPI backend requested...")
            assert torch.distributed.is_mpi_available()
            try:
                import torch_mpi  # noqa: F401
            except ImportError as e:
                raise Exception("import torch_mpi failed, {}".format(e))
        elif dist_backend == "gloo":
            print("+ Gloo backend requested...")
            assert torch.distributed.is_gloo_available()
            # try:
            #     import torch_gloo  # noqa: F401
            # except ImportError as e:
            #     raise Exception("import torch_gloo failed, {}".format(e))
        else:
            raise Exception(f"Invalid backend requested: {dist_backend}")
=======
    if args.dist_backend == "ccl":
        print("+ CCL backend requested...")
        try:
            # Note - intel must be imported before oneccl!
            import oneccl_bindings_for_pytorch  # noqa: F401
        except ImportError as e:
            raise Exception("import oneccl_bindings_for_pytorch failed, {}".format(e))

    elif args.dist_backend == "mpi":
        print("+ MPI backend requested...")
        assert torch.distributed.is_mpi_available()
        try:
            import torch_mpi  # noqa: F401
        except ImportError as e:
            raise Exception("import torch_mpi failed, {}".format(e))
>>>>>>> e93395a0

    elif args.dist_backend == "gloo":
        print("+ Gloo backend requested...")
        assert torch.distributed.is_gloo_available()

    else:
        raise Exception(f"Invalid backend requested: {args.dist_backend}")

    os.environ["RANK"] = os.environ.get("PMI_RANK", "0")
    os.environ["WORLD_SIZE"] = os.environ.get("PMI_SIZE", "1")

    print("+ OMP_NUM_THREADS = ", os.getenv("OMP_NUM_THREADS"))

    world_size = os.environ.get("WORLD_SIZE")
    if world_size is None:
        raise ValueError("WORLD_SIZE is not set")
    rank = os.environ.get("RANK")
    if rank is None:
        raise ValueError("RANK is not set")

    dist.init_process_group(
        backend=args.dist_backend,
        init_method="env://",
        world_size=int(world_size),
        rank=int(rank),
        timeout=datetime.timedelta(minutes=5),
    )

    dist.barrier()
    print("+ Distributed compute initialized, backend = {}".format(args.dist_backend))

    my_rank = dist.get_rank()  # Global!
    world_size = dist.get_world_size()  # Global!

    num_training_ranks = world_size - args.num_remote_buffers

    assert (
        num_training_ranks >= args.num_remote_buffers
    )  # make sure that we have atmost 1 remote buffer per training rank.
    print("num_train = ", num_training_ranks)
    print("args.num_remote_buffers = ", args.num_remote_buffers)

    # for now, let us enforce that each agent gets equal number of ranks.
    # TODO: later, we can relax this condition.
    assert num_training_ranks % args.num_agent_groups == 0
    agent_group_size = num_training_ranks // args.num_agent_groups
    agent_group_rank_list = [
        list(range(i * agent_group_size, (i + 1) * agent_group_size))
        for i in range(args.num_agent_groups)
    ]
    print(f"Agent group ranks: {agent_group_rank_list}")
    agent_group_list = [
        cast(
            dist.ProcessGroup,
            dist.new_group(
                agent_group_rank_list[i],
                backend=args.dist_backend,
                timeout=datetime.timedelta(minutes=5),
            ),
        )
        for i in range(args.num_agent_groups)
    ]

    # all training ranks in one global group
    training_ranks = [
        r for r in range(num_training_ranks)
    ]  # e.g., 0..num_training_ranks-1
    train_global_group = dist.new_group(
        ranks=training_ranks,
        backend=args.dist_backend,
        timeout=datetime.timedelta(minutes=5),
    )

    buffer_group = None
    assigned_buffer = None
    assigned_training_ranks = {}
    if args.num_remote_buffers > 0:
        buffer_ranks = list(
            range(num_training_ranks, num_training_ranks + args.num_remote_buffers)
        )
        buffer_group = dist.new_group(
            buffer_ranks,
            backend=args.dist_backend,
            timeout=datetime.timedelta(minutes=5),
        )
        print(f"Buffer group ranks: {buffer_ranks}")

        # Each training rank gets assigned to a buffer rank

        if my_rank < (num_training_ranks):
            assigned_buffer = num_training_ranks + (my_rank % args.num_remote_buffers)
        else:
            assigned_training_ranks[my_rank] = [
                ranks
                for ranks in range(num_training_ranks)
                if (ranks % args.num_remote_buffers) == (my_rank - num_training_ranks)
            ]

        print(f"+ My rank: {my_rank} size: {world_size}")
        if my_rank < (num_training_ranks):
            print(f"  -> Training group, assigned buffer rank = {assigned_buffer}")
        else:
            print("  -> Buffer group")

    dist.barrier()
    print("+ Distributed compute initialized, rank = ", my_rank)

    return DistributedContext(
        my_rank=my_rank,
        world_size=world_size,
        num_training_ranks=num_training_ranks,
        agent_group_size=agent_group_size,
        agent_groups=agent_group_list,
        agent_group_id=my_rank // agent_group_size,
        train_global_group=train_global_group,
        assigned_buffer=assigned_buffer,
        buffer_group=buffer_group,
        assigned_training_ranks=assigned_training_ranks.get(my_rank, None),
    )


class DistributedErrorHandler:
    def __init__(
        self,
        device: torch.device,
        rank: int,
        world_size: int,
        error_check_interval: float = 1.0,
        cleanup_callback: Optional[Callable] = None,
    ):
        """
        Initialize error handler for distributed training.

        Args:
            device: String representing the current device.
            rank: Current process rank
            world_size: Total number of processes
            error_check_interval: How often to check for errors (in seconds)
            cleanup_callback: Optional function to call before shutdown
        """
        self.device = device
        self.rank = rank
        self.world_size = world_size
        self.error_check_interval = error_check_interval
        self.cleanup_callback = cleanup_callback
        self.shutdown_flag = threading.Event()
        self.error_tensor = torch.zeros(1, dtype=torch.uint8, device=self.device)

        # Set up error checking thread
        self.checker_thread = threading.Thread(target=self._error_checker, daemon=True)

        # Register signal handlers
        signal.signal(signal.SIGTERM, self._signal_handler)
        signal.signal(signal.SIGINT, self._signal_handler)

    def start(self):
        """Start error checking thread"""
        self.checker_thread.start()

    def _signal_handler(self, signum, frame):
        """Handle external signals"""
        print(f"Process {self.rank} received signal {signum}")
        self.shutdown_flag.set()
        self._cleanup()
        sys.exit(1)

    def _error_checker(self):
        """Periodically check for errors across all processes"""
        while not self.shutdown_flag.is_set():
            try:
                # Use all_reduce to check if any process has errored
                error_count = torch.zeros_like(self.error_tensor)
                dist.all_reduce(error_count, op=dist.ReduceOp.SUM)

                if error_count.item() > 0:
                    print(f"Process {self.rank}: Detected error in another process")
                    self.shutdown_flag.set()
                    self._cleanup()
                    sys.exit(1)

            except Exception as e:
                print("Process {}: Error in error checker: {}".format(self.rank, e))
                self.signal_error()
                break

            time.sleep(self.error_check_interval)

    def signal_error(self):
        """Signal that this process has encountered an error"""
        try:
            self.error_tensor.fill_(1)
            dist.all_reduce(self.error_tensor, op=dist.ReduceOp.SUM)
        except Exception as e:
            print(f"Process {self.rank}: Error in signal_error: {str(e)}")
            pass  # If this fails, processes will eventually timeout

        self.shutdown_flag.set()
        self._cleanup()
        sys.exit(1)

    def _cleanup(self):
        """Perform cleanup before shutdown"""
        if self.cleanup_callback:
            try:
                self.cleanup_callback()
            except Exception as e:
                print(f"Process {self.rank}: Error in cleanup: {str(e)}")

        try:
            dist.destroy_process_group()
        except Exception as e:
            print(f"Process {self.rank}: Error in destroy_process_group: {str(e)}")


def gather_distributed_data(
    local_tensor: torch.Tensor,
    world_size: int | None = None,
    rank: int | None = None,
    verbose: bool = False,
<<<<<<< HEAD
    group: dist.ProcessGroup | None = None,
=======
    training_group=None,
>>>>>>> e93395a0
) -> torch.Tensor | None:
    """
    Gather data from all processes in a distributed setting.

    Args:
        local_data: Data from the current process (List or Tensor)
        world_size: Number of processes (optional, will get from env if None)
        rank: Current process rank (optional, will get from env if None)

    Returns:
        On rank 0: Concatenated tensor from all processes
        On other ranks: None
    """
    if verbose:
        print("syncing distributed data")

    if world_size is None:
        world_size = dist.get_world_size(group=group)
    if rank is None:
        rank = dist.get_rank(group=group)

    # Add type assertions to help the type checker
    assert isinstance(world_size, int), "world_size must be an integer"
    assert isinstance(rank, int), "rank must be an integer"

    # First gather batch_sizes to allocate correct buffer sizes.
    local_batch_size = torch.tensor(
        [local_tensor.shape[0]], device=local_tensor.device, dtype=local_tensor.dtype
    )
    if rank == 0:
        # Assumes same dimensionality on all ranks!
        batch_size_list = [
            torch.zeros((1,), device=local_tensor.device, dtype=local_tensor.dtype)
            for _ in range(world_size)
        ]
    else:
        batch_size_list = None

    if verbose:
        print("rank={}, batch_size_list={}".format(rank, batch_size_list))
        print(
            "+ gather of local_batch_size={} to batch_size_list".format(local_batch_size)
        )
<<<<<<< HEAD
    
    dist.gather(local_batch_size, gather_list=batch_size_list, dst=0, group=group)
    dist.barrier(group=group)  # Add synchronization
=======
    dist.gather(
        local_batch_size, gather_list=batch_size_list, dst=0, group=training_group
    )
    dist.barrier(group=training_group)  # Add synchronization
>>>>>>> e93395a0

    # Pad local tensor to maximum size.
    if verbose:
        print("+ padding local tensor")

    if rank == 0:
        assert batch_size_list is not None
        max_batch_size = max([bs.item() for bs in batch_size_list])
    else:
        max_batch_size = 0

    state_size = local_tensor.shape[1]  # assume states are 1-d, is true for this env.

    # Broadcast max_size to all processes for padding
    max_batch_size_tensor = torch.tensor(max_batch_size, device=local_tensor.device)
<<<<<<< HEAD
    dist.broadcast(max_batch_size_tensor, src=0, group=group)
=======
    dist.broadcast(max_batch_size_tensor, src=0, group=training_group)
>>>>>>> e93395a0

    # Pad local tensor to maximum size.
    if local_tensor.shape[0] < max_batch_size:
        padding = torch.zeros(
            (int(max_batch_size - local_tensor.shape[0]), state_size),
            dtype=local_tensor.dtype,
            device=local_tensor.device,
        )
        local_tensor = torch.cat((local_tensor, padding), dim=0)

    # Gather padded tensors.
    if rank == 0:
        tensor_list = [
            torch.zeros(
                (int(max_batch_size), state_size),
                dtype=local_tensor.dtype,
                device=local_tensor.device,
            )
            for _ in range(world_size)
        ]
    else:
        tensor_list = None

    if verbose:
        print("+ gathering all tensors from world_size={}".format(world_size))
        print("rank={}, tensor_list={}".format(rank, tensor_list))
<<<<<<< HEAD
    dist.gather(local_tensor, gather_list=tensor_list, dst=0, group=group)
    dist.barrier(group=group)  # Add synchronization
=======
    dist.gather(local_tensor, gather_list=tensor_list, dst=0, group=training_group)
    dist.barrier(group=training_group)  # Add synchronization
>>>>>>> e93395a0

    # Only rank 0 processes the results
    if rank == 0:
        results = []
        assert tensor_list is not None
        assert batch_size_list is not None
        for tensor, batch_size in zip(tensor_list, batch_size_list):
            trimmed_tensor = tensor[: batch_size.item(), ...]
            results.append(trimmed_tensor)

        if verbose:
            print("distributed n_results={}".format(len(results)))

        for r in results:
            print("    {}".format(r.shape))

        return torch.cat(results, dim=0)  # Concatenates along the batch dimension.

    return None  # For all non-zero ranks.


def get_exact_P_T(env: HyperGrid, gflownet: GFlowNet) -> torch.Tensor:
    r"""Evaluates the exact terminating state distribution P_T for HyperGrid.

    For each state s', the terminating state probability is computed as:

    .. math::
        P_T(s') = u(s') P_F(s_f | s')

    where u(s') satisfies the recursion:

    .. math::
        u(s') = \sum_{s \in \text{Par}(s')} u(s) P_F(s' | s)

    with the base case u(s_0) = 1.

    Args:
        env: The HyperGrid environment
        gflownet: The GFlowNet model

    Returns:
        The exact terminating state distribution as a tensor
    """
    if env.ndim != 2:
        raise ValueError("plotting is only supported for 2D environments")

    grid = env.all_states
    assert grid is not None, "all_states is not implemented in the environment"

    # Get the forward policy distribution for all states
    with torch.no_grad():
        # Handle both FM and other GFlowNet types
        policy: Estimator = cast(
            Estimator, gflownet.logF if isinstance(gflownet, FMGFlowNet) else gflownet.pf
        )

        estimator_outputs = policy(grid)
        dist = policy.to_probability_distribution(grid, estimator_outputs)
        probabilities = torch.exp(dist.logits)  # Get raw probabilities

    u = torch.ones(grid.batch_shape)

    indices = env.all_indices()
    for index in indices[1:]:
        parents = [
            tuple(list(index[:i]) + [index[i] - 1] + list(index[i + 1 :]) + [i])
            for i in range(len(index))
            if index[i] > 0
        ]
        parents_tensor = torch.tensor(parents)
        parents_indices = parents_tensor[:, :-1].long()  # All but last column for u
        action_indices = parents_tensor[:, -1].long()  # Last column for probabilities

        # Compute u values for parent states.
        parent_u_values = []
        for p in parents_indices:
            grid_idx = torch.all(grid.tensor == p, 1)  # index along flattened grid.
            parent_u_values.append(u[grid_idx])
            # parent_u_values.append(u[tuple(p.tolist())])
            # # torch.all(grid.tensor == p, 1)
        parent_u_values = torch.stack(parent_u_values)
        # parent_u_values = torch.stack([u[tuple(p.tolist())] for p in parents_indices])

        # Compute probabilities for parent transitions.
        parent_probs = []
        for p, a in zip(parents_indices, action_indices):
            grid_idx = torch.all(grid.tensor == p, 1)  # index along flattened grid.
            parent_probs.append(probabilities[grid_idx, a])
        parent_probs = torch.stack(parent_probs)

        u[indices.index(index)] = torch.sum(parent_u_values * parent_probs)

    return (u * probabilities[..., -1]).detach().cpu()


def validate_hypergrid(
    env,
    gflownet,
    n_validation_samples,
    visited_terminating_states: DiscreteStates | None,
    discovered_modes,
):
    # Standard validation shared across envs.
    validation_info, visited_terminating_states = validate(
        env,
        gflownet,
        n_validation_samples,
        visited_terminating_states,
    )

    # Modes will have a reward greater than R2+R1+R0.
    mode_reward_threshold = sum(
        [
            env.reward_fn_kwargs["R2"],
            env.reward_fn_kwargs["R1"],
            env.reward_fn_kwargs["R0"],
        ]
    )

    assert isinstance(visited_terminating_states, DiscreteStates)
    modes = visited_terminating_states[
        env.reward(visited_terminating_states) >= mode_reward_threshold
    ].tensor

    # Finds all the unique modes in visited_terminating_states.
    modes_found = set([tuple(s.tolist()) for s in modes])
    discovered_modes.update(modes_found)
    # torch.tensor(list(modes_found)).shape ==[batch_size, 2]
    validation_info["n_modes_found"] = len(discovered_modes)

    # Old way of counting modes -- potentially buggy - to be removed.
    # # Add the mode counting metric.
    # states, scale = visited_terminating_states.tensor, env.scale_factor
    # normalized_states = ((states * scale) - (scale / 2) * (env.height - 1)).abs()

    # modes = torch.all(
    #     (normalized_states > (0.3 * scale) * (env.height - 1))
    #     & (normalized_states <= (0.4 * scale) * (env.height - 1)),
    #     dim=-1,
    # )
    # modes_found = set([tuple(s.tolist()) for s in states[modes.bool()]])
    # discovered_modes.update(modes_found)
    # validation_info["n_modes_found"] = len(discovered_modes)

    return validation_info, visited_terminating_states, discovered_modes


def set_up_fm_gflownet(args, env, preprocessor, agent_group_list, my_agent_group_id):
    """Returns a FM GFlowNet."""
    # We need a LogEdgeFlowEstimator.
    if args.tabular:
        module = Tabular(n_states=env.n_states, output_dim=env.n_actions)
    else:
        module = MLP(
            input_dim=preprocessor.output_dim,
            output_dim=env.n_actions,
            hidden_dim=args.hidden_dim,
            n_hidden_layers=args.n_hidden,
        )

    if args.distributed:
        module = DDP(module, process_group=agent_group_list[my_agent_group_id])

    estimator = DiscretePolicyEstimator(
        module=module,
        n_actions=env.n_actions,
        preprocessor=preprocessor,
    )
    return FMGFlowNet(estimator)


def set_up_pb_pf_estimators(
    args, env, preprocessor, agent_group_list, my_agent_group_id
):
    """Returns a pair of estimators for the forward and backward policies."""
    if args.tabular:
        pf_module = Tabular(n_states=env.n_states, output_dim=env.n_actions)
        if not args.uniform_pb:
            pb_module = Tabular(n_states=env.n_states, output_dim=env.n_actions - 1)
    else:
        pf_module = MLP(
            input_dim=preprocessor.output_dim,
            output_dim=env.n_actions,
            hidden_dim=args.hidden_dim,
            n_hidden_layers=args.n_hidden,
        )
        if not args.uniform_pb:
            pb_module = MLP(
                input_dim=preprocessor.output_dim,
                output_dim=env.n_actions - 1,
                hidden_dim=args.hidden_dim,
                n_hidden_layers=args.n_hidden,
                trunk=(
                    pf_module.trunk
                    if args.tied and isinstance(pf_module.trunk, torch.nn.Module)
                    else None
                ),
            )
    if args.uniform_pb:
        pb_module = DiscreteUniform(env.n_actions - 1)

    for v in ["pf_module", "pb_module"]:
        assert locals()[v] is not None, f"{v} is None, Args: {args}"

    if args.distributed:
        pf_module = DDP(pf_module, process_group=agent_group_list[my_agent_group_id])
        pb_module = DDP(pb_module, process_group=agent_group_list[my_agent_group_id])

    assert pf_module is not None
    assert pb_module is not None
    pf_estimator = DiscretePolicyEstimator(
        module=pf_module,
        n_actions=env.n_actions,
        preprocessor=preprocessor,
    )
    pb_estimator = DiscretePolicyEstimator(
        module=pb_module,
        n_actions=env.n_actions,
        is_backward=True,
        preprocessor=preprocessor,
    )

    return (pf_estimator, pb_estimator)


def set_up_logF_estimator(
    args, env, preprocessor, agent_group_list, my_agent_group_id, pf_module
):
    """Returns a LogStateFlowEstimator."""
    if args.tabular:
        module = Tabular(n_states=env.n_states, output_dim=1)
    else:
        module = MLP(
            input_dim=preprocessor.output_dim,
            output_dim=1,
            hidden_dim=args.hidden_dim,
            n_hidden_layers=args.n_hidden,
            trunk=(
                pf_module.trunk
                if args.tied and isinstance(pf_module.trunk, torch.nn.Module)
                else None
            ),
        )

    if args.distributed:
        module = DDP(module, process_group=agent_group_list[my_agent_group_id])

    return ScalarEstimator(module=module, preprocessor=preprocessor)


def set_up_gflownet(args, env, preprocessor, agent_group_list, my_agent_group_id):
    """Returns a GFlowNet complete with the required estimators."""
    #    Depending on the loss, we may need several estimators:
    #       one (forward only) for FM loss,
    #       two (forward and backward) or other losses
    #       three (forward, backward, logZ/logF) estimators for DB, TB.

    if args.loss == "FM":
        return set_up_fm_gflownet(
            args,
            env,
            preprocessor,
            agent_group_list,
            my_agent_group_id,
        )
    else:
        # We need a DiscretePFEstimator and a DiscretePBEstimator.
        pf_estimator, pb_estimator = set_up_pb_pf_estimators(
            args,
            env,
            preprocessor,
            agent_group_list,
            my_agent_group_id,
        )
        assert pf_estimator is not None
        assert pb_estimator is not None

        if args.loss == "ModifiedDB":
            return ModifiedDBGFlowNet(pf_estimator, pb_estimator)

        elif args.loss == "TB":
            return TBGFlowNet(pf=pf_estimator, pb=pb_estimator, init_logZ=0.0)

        elif args.loss == "ZVar":
            return LogPartitionVarianceGFlowNet(pf=pf_estimator, pb=pb_estimator)

        elif args.loss in ("DB", "SubTB"):
            # We also need a LogStateFlowEstimator.
            logF_estimator = set_up_logF_estimator(
                args,
                env,
                preprocessor,
                agent_group_list,
                my_agent_group_id,
                pf_estimator,
            )

            if args.loss == "DB":
                return DBGFlowNet(
                    pf=pf_estimator,
                    pb=pb_estimator,
                    logF=logF_estimator,
                )
            elif args.loss == "SubTB":
                return SubTBGFlowNet(
                    pf=pf_estimator,
                    pb=pb_estimator,
                    logF=logF_estimator,
                    weighting=args.subTB_weighting,
                    lamda=args.subTB_lambda,
                )


def plot_results(env, gflownet, l1_distances, validation_steps):
    # Create figure with 3 subplots with proper spacing
    fig = plt.figure(figsize=(15, 5))
    gs = GridSpec(1, 4, width_ratios=[1, 1, 0.1, 1.2])

    ax1 = fig.add_subplot(gs[0])
    ax2 = fig.add_subplot(gs[1])
    cax = fig.add_subplot(gs[2])  # Colorbar axis
    ax3 = fig.add_subplot(gs[3])

    # Get distributions and find global min/max for consistent color scaling
    true_dist = env.true_dist.reshape(args.height, args.height).cpu().numpy()
    learned_dist = get_exact_P_T(env, gflownet).reshape(args.height, args.height).numpy()

    # Ensure consistent orientation by transposing
    true_dist = true_dist.T
    learned_dist = learned_dist.T

    vmin = min(true_dist.min(), learned_dist.min())
    vmax = max(true_dist.max(), learned_dist.max())

    # True reward distribution
    im1 = ax1.imshow(
        true_dist,
        cmap="viridis",
        interpolation="none",
        origin="lower",
        vmin=vmin,
        vmax=vmax,
    )
    ax1.set_title("True Distribution")

    # Learned reward distribution
    _ = ax2.imshow(
        learned_dist,
        cmap="viridis",
        interpolation="none",
        origin="lower",
        vmin=vmin,
        vmax=vmax,
    )
    ax2.set_title("Learned Distribution")

    # Add colorbar in its own axis
    plt.colorbar(im1, cax=cax)

    # L1 distances over time
    states_per_validation = args.batch_size * args.validation_interval
    validation_states = [i * states_per_validation for i in range(len(l1_distances))]
    ax3.plot(validation_states, l1_distances)
    ax3.set_xlabel("States Visited")
    ax3.set_ylabel("L1 Distance")
    ax3.set_title("L1 Distance Evolution")
    ax3.set_yscale("log")  # Set log scale for y-axis

    plt.tight_layout()
    plt.show()
    plt.close()


def main(args):  # noqa: C901
    """Trains a GFlowNet on the Hypergrid Environment, potentially distributed."""

    if args.half_precision:
        torch.set_default_dtype(torch.bfloat16)

    print("+ Using default dtype: ", torch.get_default_dtype())

    device = torch.device(
        "cuda" if torch.cuda.is_available() and not args.no_cuda else "cpu"
    )

    # Check if plotting is allowed.
    if args.plot:
        if args.wandb_project:
            raise ValueError("plot argument is incompatible with wandb_project")
        if args.ndim != 2:
            raise ValueError("plotting is only supported for 2D environments")

    # Initialize distributed compute.
    if args.distributed:
<<<<<<< HEAD
        my_rank, my_size, agent_group_size, agent_group_list = (
            initialize_distributed_compute(args.dist_backend)
        )
        my_rank = dist.get_rank()
        world_size = torch.distributed.get_world_size()
        my_agent_group_id = my_rank // agent_group_size
        # Dedicated training process group to isolate collectives from async policy traffic
        train_pg = dist.new_group(
            backend=args.dist_backend,
            timeout=datetime.timedelta(minutes=5),
        )
        print(f"Running with DDP on rank {my_rank}/{world_size}.")
        print(
            f"agent_group_size, my_agent_group_id = {agent_group_size, my_agent_group_id}"
        )
    else:
        world_size = 1  # Single machine.
        my_rank = 0  # Single machine.
        agent_group_list = my_agent_group_id = None
        train_pg = None
    

    # Initialize WandB.
    use_wandb = args.wandb_project != ""
    if use_wandb:

        if args.wandb_local:
            os.environ["WANDB_MODE"] = "offline"

        import wandb

        if my_rank == 0:
            wandb.init(project=args.wandb_project)
            wandb.config.update(args)
=======
        distributed_context = initialize_distributed_compute()

        print(f"Running with DDP with following settings: {distributed_context}")
    else:
        distributed_context = DistributedContext(
            my_rank=0, world_size=1, num_training_ranks=1, agent_group_size=1
        )

    set_seed(args.seed + distributed_context.my_rank)

    if args.distributed and distributed_context.is_buffer_rank():
        if distributed_context.assigned_training_ranks is None:
            num_training_ranks = 0
        else:
            num_training_ranks = len(distributed_context.assigned_training_ranks)
>>>>>>> e93395a0

        def scoring_function(training_obj):
            return 0.0

        replay_buffer_manager = ReplayBufferManager(
            rank=distributed_context.my_rank,
            num_training_ranks=num_training_ranks,
            scoring_function=scoring_function,
        )
        replay_buffer_manager.run()
        return 0.0

    # Initialize the environment.
    env = HyperGrid(
        args.ndim,
        args.height,
        device=device,
        reward_fn_str="original",
        reward_fn_kwargs={
            "R0": args.R0,
            "R1": args.R1,
            "R2": args.R2,
        },
        calculate_partition=args.calculate_partition,
        store_all_states=args.store_all_states,
    )

    # Initialize the preprocessor.
    preprocessor = KHotPreprocessor(height=args.height, ndim=args.ndim)

    # 2. Create the gflownets: need pairs of modules and estimators.
    gflownet = set_up_gflownet(
        args,
        env,
        preprocessor,
        distributed_context.agent_groups,
        distributed_context.agent_group_id,
    )
    assert gflownet is not None, f"gflownet is None, Args: {args}"

    # Create replay buffer if needed
    replay_buffer = None

    if args.replay_buffer_size > 0:
        if args.diverse_replay_buffer:
            replay_buffer = NormBasedDiversePrioritizedReplayBuffer(
                env,
                capacity=args.replay_buffer_size,
                cutoff_distance=args.cutoff_distance,
                p_norm_distance=args.p_norm_distance,
            )
        else:
            replay_buffer = ReplayBuffer(
                env,
                capacity=args.replay_buffer_size,
                prioritized_capacity=False,
                remote_manager_rank=distributed_context.assigned_buffer,
                remote_buffer_freq=1,
            )

    gflownet = gflownet.to(device)

    # 3. Create the optimizer
    non_logz_params = [
        v for k, v in dict(gflownet.named_parameters()).items() if k != "logZ"
    ]
    if "logZ" in dict(gflownet.named_parameters()):
        logz_params = [dict(gflownet.named_parameters())["logZ"]]
    else:
        logz_params = []

    params = [
        {"params": non_logz_params, "lr": args.lr},
        # Log Z gets dedicated learning rate (typically higher).
        {"params": logz_params, "lr": args.lr_Z},
    ]
    optimizer = torch.optim.Adam(params)

    states_visited = 0
    n_iterations = ceil(args.n_trajectories / args.batch_size)
    per_node_batch_size = args.batch_size // distributed_context.world_size
    validation_info = {"l1_dist": float("inf")}
    discovered_modes = set()
    # n_pixels_per_mode = round(env.height / 10) ** env.ndim
    is_on_policy = args.replay_buffer_size == 0

    print("+ n_iterations = ", n_iterations)
    print("+ per_node_batch_size = ", per_node_batch_size)

    # Initialize the profiler.
    if args.profile:
        keep_active = args.trajectories_to_profile // args.batch_size
        prof = profile(
            schedule=torch.profiler.schedule(
                wait=1, warmup=1, active=keep_active, repeat=1
            ),
            activities=[ProfilerActivity.CPU],
            record_shapes=True,
            with_stack=True,
        )
        prof.start()

    if args.distributed:
        # Create and start error handler.
        def cleanup():
            print(f"Process {rank}: Cleaning up...")

        rank = torch.distributed.get_rank()
        torch.distributed.get_world_size()

        # TODO: remove this or fix it - it's buggy.
        # handler = DistributedErrorHandler(
        #     device_str,
        #     rank,
        #     world_size,
        #     cleanup_callback=cleanup,
        # )
        # handler.start()

    # Initialize some variables before the training loop.
    timing = {}
    time_start = time.time()
    l1_distances, validation_steps = [], []

    # Used for calculating the L1 distance across all nodes.
    all_visited_terminating_states = env.states_from_batch_shape((0,))

    # Barrier for pre-processing. Wait for all processes to reach this point before starting training.
    with Timer(
        timing, "Pre-processing_barrier", enabled=(args.timing and args.distributed)
    ):
        if args.distributed and args.timing:
<<<<<<< HEAD
            dist.barrier(group=train_pg)

    # Set up averaging policy (called every iteration; internal guard checks cadence/distributed)
    averaging_policy = None
    if args.distributed:
        if args.use_selective_averaging:
            averaging_policy = AsyncSelectiveAveragingPolicy(
                average_every=args.average_every,
                replacement_ratio=args.replacement_ratio,
                averaging_strategy=args.averaging_strategy,
                momentum=args.momentum,
            )
        else:
            averaging_policy = AverageAllPolicy(average_every=args.average_every)
=======
            dist.barrier(group=distributed_context.train_global_group)
>>>>>>> e93395a0

    # Training loop.
    pbar = trange(n_iterations)
    for iteration in pbar:
        iteration_start = time.time()

        # Keep track of visited terminating states on this node.
        with Timer(
            timing, "track_visited_states", enabled=args.timing
        ) as visited_states_timer:
            visited_terminating_states = env.states_from_batch_shape((0,))

            # Profiler.
            if args.profile:
                prof.step()
                if iteration >= 1 + 1 + keep_active:
                    break

        # Sample trajectories.
        with Timer(timing, "generate_samples", enabled=args.timing) as sample_timer:
            trajectories = gflownet.sample_trajectories(
                env,
                n=args.batch_size,
                save_logprobs=is_on_policy,  # Can be re-used if on-policy.
                save_estimator_outputs=not is_on_policy,  # Only used if off-policy.
            )

        # Training objects (incl. possible replay buffer sampling).
        with Timer(
            timing, "to_training_samples", enabled=args.timing
        ) as to_train_samples_timer:
            training_samples = gflownet.to_training_samples(trajectories)

            if replay_buffer is not None:
                with torch.no_grad():
                    replay_buffer.add(training_samples)
                    training_objects = replay_buffer.sample(
                        n_samples=per_node_batch_size
                    )
            else:
                training_objects = training_samples

        # Loss.
        with Timer(timing, "calculate_loss", enabled=args.timing) as loss_timer:

            optimizer.zero_grad()
            gflownet = cast(GFlowNet, gflownet)
            loss = gflownet.loss(
                env,
                training_objects,  # type: ignore
                recalculate_all_logprobs=args.replay_buffer_size > 0,
                reduction="sum" if args.distributed or args.loss == "SubTB" else "mean",  # type: ignore
            )

            # Normalize the loss by the local batch size if distributed.
            if args.distributed:
                loss = loss / (per_node_batch_size)

        # Barrier.
        with Timer(
            timing, "barrier 0", enabled=(args.timing and args.distributed)
        ) as bar0_timer:
            if args.distributed and args.timing:
<<<<<<< HEAD
                dist.barrier(group=train_pg)
=======
                dist.barrier(group=distributed_context.train_global_group)
>>>>>>> e93395a0

        # Backpropagation.
        with Timer(timing, "loss_backward", enabled=args.timing) as loss_backward_timer:
            loss.backward()

        # Optimization.
        with Timer(timing, "optimizer", enabled=args.timing) as opt_timer:
            optimizer.step()
<<<<<<< HEAD
=======

        # Barrier.
        with Timer(
            timing, "barrier 1", enabled=(args.timing and args.distributed)
        ) as bar1_timer:
            if args.distributed and args.timing:
                dist.barrier(group=distributed_context.train_global_group)

        # Model averaging.
        with Timer(
            timing, "averaging_model", enabled=args.timing
        ) as model_averaging_timer:
            if args.distributed and (iteration % args.average_every == 0):
                print("before averaging model, iteration = ", iteration)
                average_models(
                    gflownet, training_group=distributed_context.train_global_group
                )
                print("after averaging model, iteration = ", iteration)
>>>>>>> e93395a0

        # Barrier.
        with Timer(
            timing, "barrier 1", enabled=(args.timing and args.distributed)
        ) as bar1_timer:
            if args.distributed and args.timing:
                dist.barrier(group=train_pg)

        # Model averaging via policy
        with Timer(timing, "averaging_model", enabled=args.timing) as model_averaging_timer:
            if averaging_policy is not None:
                averaging_policy(iteration=iteration, model=gflownet, local_metric=-loss.item())
    
        # Calculate how long this iteration took.
        iteration_time = time.time() - iteration_start
        rest_time = iteration_time - sum(
            [
                t
                for t in [
                    visited_states_timer.elapsed,
                    sample_timer.elapsed,
                    to_train_samples_timer.elapsed,
                    loss_timer.elapsed,
                    bar0_timer.elapsed,
                    loss_backward_timer.elapsed,
                    opt_timer.elapsed,
                    bar1_timer.elapsed,
                    model_averaging_timer.elapsed,
                ]
                if t is not None
            ]
        )

        log_this_iter = (
            iteration % args.validation_interval == 0
        ) or iteration == n_iterations - 1

        # Keep track of trajectories / states.
        visited_terminating_states.extend(
            cast(DiscreteStates, trajectories.terminating_states)
        )
<<<<<<< HEAD
=======

>>>>>>> e93395a0
        with Timer(timing, "gather_visited_states", enabled=args.timing):
            # If distributed, gather all visited terminating states from all nodes.
            if args.distributed and log_this_iter:
                try:
                    assert visited_terminating_states is not None
                    # Gather all visited terminating states from all nodes.
                    gathered_visited_terminating_states = gather_distributed_data(
                        visited_terminating_states.tensor,
<<<<<<< HEAD
                        group=train_pg,
                    )
                except Exception as e:
                    print("Process {}: Caught error: {}".format(my_rank, e))
=======
                        training_group=distributed_context.train_global_group,
                        world_size=distributed_context.num_training_ranks,
                    )
                except Exception as e:
                    print(
                        "Process {}: Caught error: {}".format(
                            distributed_context.my_rank, e
                        )
                    )
>>>>>>> e93395a0
                    # handler.signal_error()
                    sys.exit(1)
            else:
                # Just use the visited terminating states from this node.
                assert visited_terminating_states is not None
                gathered_visited_terminating_states = visited_terminating_states.tensor

        # If we are on the master node, calculate the validation metrics.
        with Timer(timing, "validation", enabled=args.timing):
<<<<<<< HEAD
            if my_rank == 0:
=======
            if distributed_context.my_rank == 0:
>>>>>>> e93395a0

                # Extend `all_visited_terminating_states` with the gathered data.
                assert gathered_visited_terminating_states is not None
                gathered_visited_terminating_states = cast(
                    DiscreteStates, env.States(gathered_visited_terminating_states)
                )
                states_visited += len(gathered_visited_terminating_states)
                all_visited_terminating_states.extend(
                    gathered_visited_terminating_states
                )

                to_log = {
                    "loss": loss.item(),
                    "states_visited": states_visited,
                    "sample_time": sample_timer.elapsed,
                    "to_train_samples_time": to_train_samples_timer.elapsed,
                    "loss_time": loss_timer.elapsed,
                    "loss_backward_time": loss_backward_timer.elapsed,
                    "opt_time": opt_timer.elapsed,
                    "model_averaging_time": model_averaging_timer.elapsed,
                    "rest_time": rest_time,
                    "l1_dist": None,  # only logged if calculate_partition.
                }

                if use_wandb:
                    wandb.log(to_log, step=iteration)

                if log_this_iter:
                    (
                        validation_info,
                        all_visited_terminating_states,
                        discovered_modes,
                    ) = validate_hypergrid(
                        env,
                        gflownet,
                        args.validation_samples,
                        all_visited_terminating_states,
                        discovered_modes,
                    )

                    print(
                        "all_visited_terminating_states = ",
                        len(all_visited_terminating_states),
                    )
                    print(
                        "visited_terminating_states = ", len(visited_terminating_states)
                    )

                    if use_wandb:
                        wandb.log(validation_info, step=iteration)

                    to_log.update(validation_info)

                    pbar.set_postfix(
                        loss=to_log["loss"],
                        l1_dist=to_log["l1_dist"],  # only logged if calculate_partition.
                        n_modes_found=to_log["n_modes_found"],
                    )

        with Timer(timing, "barrier 2", enabled=(args.timing and args.distributed)):
            if args.distributed and args.timing:
<<<<<<< HEAD
                dist.barrier(group=train_pg)

=======
                dist.barrier(group=distributed_context.train_global_group)

    print("+ Finished all iterations")
>>>>>>> e93395a0
    total_time = time.time() - time_start
    if args.timing:
        timing["total_rest_time"] = [total_time - sum(sum(v) for k, v in timing.items())]

    timing["total_time"] = [total_time]

    if args.distributed:
<<<<<<< HEAD
        dist.barrier(group=train_pg)

    # Ensure background comms threads are stopped cleanly (async policy)
    try:
        if 'averaging_policy' in locals() and hasattr(averaging_policy, 'shutdown'):
            averaging_policy.shutdown()
    except Exception:
        pass

    # Log the final timing results.
    if args.timing:
        print("\n" + "=" * 80)
        print("\n Timing information:")
        if args.distributed:
            print("-" * 80)
            print("The below timing information is averaged across all ranks.")
        print("=" * 80)

        if args.distributed:
            # Gather timing data from all ranks
            all_timings = [None] * world_size
            dist.all_gather_object(all_timings, timing, group=train_pg)

            if my_rank == 0:
                report_timing(all_timings, world_size)
=======
        dist.barrier(group=distributed_context.train_global_group)

    # Log the final timing results.
    if args.timing:
        if distributed_context.my_rank == 0:
            print("\n" + "=" * 80)
            print("\n Timing information:")
            if args.distributed:
                print("-" * 80)
                print("The below timing information is averaged across all ranks.")
            print("=" * 80)

        if args.distributed:
            # Gather timing data from all ranks
            all_timings = [None] * distributed_context.num_training_ranks
            dist.all_gather_object(
                all_timings, timing, group=distributed_context.train_global_group
            )

            if distributed_context.my_rank == 0:
                report_timing(all_timings, distributed_context.num_training_ranks)
>>>>>>> e93395a0
        else:
            # Single machine case
            # Header
            print(f"{'Step Name':<25} {'Time (s)':>12}")
            print("-" * 80)
            for k, v in timing.items():
                print(f"{k:<25} {sum(v):>10.4f}s")

    # Stop the profiler if it's active.
    if args.profile:
        prof.stop()
        print(prof.key_averages().table(sort_by="cpu_time_total", row_limit=20))
        prof.export_chrome_trace("trace.json")

    # Plot the results if requested & possible.
    if args.plot:
        # Create figure with 3 subplots with proper spacing.
        plot_results(env, gflownet, l1_distances, validation_steps)

    try:
        result = validation_info["l1_dist"]
    except KeyError:
        result = validation_info["n_modes_found"]

<<<<<<< HEAD
    if my_rank == 0:
        print("+ Training complete - final_score={:.6f}".format(result))

=======
    if distributed_context.my_rank == 0:
        print("+ Training complete - final_score={:.6f}".format(result))

    if (
        args.distributed
        and distributed_context.is_training_rank()
        and (distributed_context.assigned_buffer is not None)
    ):
        # Send a termination signal to the replay buffer manager.
        ReplayBufferManager.send_termination_signal(distributed_context.assigned_buffer)

>>>>>>> e93395a0
    return result


if __name__ == "__main__":
    parser = ArgumentParser()

    # Machine setting.
    parser.add_argument("--seed", type=int, default=4444, help="Random seed.")
    parser.add_argument(
        "--no_cuda",
        action="store_true",
        help="Prevent CUDA usage",
    )

    # Distributed settings.
    parser.add_argument(
        "--average_every",
        type=int,
        default=100,
        help="Number of epochs after which we average model across all agents",
    )
    parser.add_argument(
        "--num_agent_groups",
        type=int,
        default=1,
        help="Number of agents learning together",
    )
    parser.add_argument(
        "--distributed",
        action="store_true",
        help="Initializes distributed computation (torch.distributed)",
    )
    parser.add_argument(
<<<<<<< HEAD
        "--dist_backend",
        type=str,
        choices=["ccl", "mpi", "gloo"],
        default="ccl",
        help="Process group backend to use when --distributed is enabled",
    )
    
    # Selective averaging settings.
    parser.add_argument(
        "--use_selective_averaging",
        action="store_true",
        help="Use selective averaging instead of standard averaging",
    )

    parser.add_argument(
        "--replacement_ratio",
        type=float,
        default=0.2,
        help="Fraction of worst performing models to replace (0.0 to 1.0)",
    )
    parser.add_argument(
        "--averaging_strategy",
        type=str,
        choices=["mean", "weighted_mean", "best_only"],
        default="mean",
        help="Strategy for combining good models",
    )
    parser.add_argument(
        "--momentum",
        type=float,
        default=0.01,
        help="Momentum factor for combining with previous weights (0.0 = no momentum, 1.0 = keep old weights)",
=======
        "--num_remote_buffers",
        type=int,
        default=1,
        help="Number of remote replay buffer managers (only if using distributed computation)",
    )
    parser.add_argument(
        "--dist-backend",
        type=str,
        default="gloo",
        help="Distributed backend to use: gloo, ccl or mpi",
>>>>>>> e93395a0
    )

    # Environment settings.
    parser.add_argument(
        "--ndim",
        type=int,
        default=2,
        help="Number of dimensions in the environment",
    )
    parser.add_argument(
        "--height",
        type=int,
        default=8,
        help="Height of the environment",
    )
    parser.add_argument(
        "--R0",
        type=float,
        default=0.1,
        help="Environment's R0",
    )
    parser.add_argument(
        "--R1",
        type=float,
        default=0.5,
        help="Environment's R1",
    )
    parser.add_argument(
        "--R2",
        type=float,
        default=2.0,
        help="Environment's R2",
    )

    # Training settings.
    parser.add_argument(
        "--batch_size",
        type=int,
        default=16,
        help="Batch size, i.e. number of trajectories to sample per training iteration",
    )
    parser.add_argument(
        "--replay_buffer_size",
        type=int,
        default=1000,
        help="If zero, no replay buffer is used. Otherwise, the replay buffer is used.",
    )
    parser.add_argument(
        "--diverse_replay_buffer",
        action="store_true",
        help="Use a diverse replay buffer",
    )
    parser.add_argument(
        "--loss",
        type=str,
        choices=["FM", "TB", "DB", "SubTB", "ZVar", "ModifiedDB"],
        default="TB",
        help="Loss function to use",
    )
    parser.add_argument(
        "--subTB_weighting",
        type=str,
        default="geometric_within",
        help="weighting scheme for SubTB",
    )
    parser.add_argument(
        "--subTB_lambda", type=float, default=0.9, help="Lambda parameter for SubTB"
    )

    parser.add_argument(
        "--lr",
        type=float,
        default=1e-3,
        help="Learning rate for the estimators' modules",
    )
    parser.add_argument(
        "--lr_Z",
        type=float,
        default=0.1,
        help="Specific learning rate for Z (only used for TB loss)",
    )
    parser.add_argument(
        "--n_trajectories",
        type=int,
        default=int(1e6),
        help=(
            "Total budget of trajectories to train on. "
            "Training iterations = n_trajectories // batch_size"
        ),
    )

    # Policy architecture.
    parser.add_argument(
        "--tabular",
        action="store_true",
        help="Use a lookup table for F, PF, PB instead of an estimator",
    )
    parser.add_argument(
        "--uniform_pb",
        action="store_true",
        help="Use a uniform PB",
    )
    parser.add_argument(
        "--tied",
        action="store_true",
        help="Tie the parameters of PF, PB, and F",
    )
    parser.add_argument(
        "--hidden_dim",
        type=int,
        default=256,
        help="Hidden dimension of the estimators' neural network modules.",
    )
    parser.add_argument(
        "--n_hidden",
        type=int,
        default=2,
        help=(
            "Number of hidden layers (of size `hidden_dim`) in the estimators'"
            " neural network modules"
        ),
    )

    # Validation settings.
    parser.add_argument(
        "--validation_interval",
        type=int,
        default=100,
        help="How often (in training steps) to validate the gflownet",
    )
    parser.add_argument(
        "--validation_samples",
        type=int,
        default=200000,
        help="Number of validation samples to use to evaluate the probability mass function.",
    )

    # WandB settings.
    parser.add_argument(
        "--wandb_project",
        type=str,
        default="torchgfn",
        help="Name of the wandb project. If empty, don't use wandb",
    )
    parser.add_argument(
        "--wandb_local",
        action="store_true",
        help="Stores wandb results locally, to be uploaded later.",
    )

    # Settings relevant to the problem size -- toggle off for larger problems.
    parser.add_argument(
        "--store_all_states",
        action="store_true",
        default=False,
<<<<<<< HEAD
        help="Disable enumeration of all states.",
=======
        help="Whether to store all states.",
>>>>>>> e93395a0
    )
    parser.add_argument(
        "--calculate_partition",
        action="store_true",
        default=False,
<<<<<<< HEAD
        help="Disable calculation of the true partition function.",
=======
        help="Whether to calculate the true partition function.",
>>>>>>> e93395a0
    )
    parser.add_argument(
        "--profile",
        action="store_true",
        help="Profiles the execution using PyTorch Profiler.",
    )
    parser.add_argument(
        "--trajectories_to_profile",
        type=int,
        default=2048,
        help=(
            "Number of trajectories to profile using the Pytorch Profiler. "
            "Preferably, a multiple of batch size."
        ),
    )

    parser.add_argument(
        "--plot",
        action="store_true",
        help="Generate plots of true and learned distributions (only works for 2D, incompatible with wandb)",
    )

    parser.add_argument(
        "--timing",
        action="store_true",
        help="Report timing information at the end of training",
    )

<<<<<<< HEAD
=======
    parser.add_argument(
        "--half_precision",
        action="store_true",
        help="Use half precision for the model",
    )

>>>>>>> e93395a0
    args = parser.parse_args()
    result = main(args)<|MERGE_RESOLUTION|>--- conflicted
+++ resolved
@@ -69,6 +69,7 @@
     AsyncSelectiveAveragingPolicy,
 )
 
+
 r"""
 Helper class for timing code execution blocks and accumulating elapsed time in a dictionary.
 
@@ -88,28 +89,6 @@
         # Code block to time
         do_something()
 
-<<<<<<< HEAD
-=======
-r"""
-Helper class for timing code execution blocks and accumulating elapsed time in a dictionary.
-
-This class is designed to be used as a context manager to measure the execution time of code blocks.
-Upon entering the context, it records the start time, and upon exiting, it adds the elapsed time to a
-specified key in a provided timing dictionary. This is useful for profiling and tracking the time spent
-in different parts of a program, such as during training loops or data processing steps.
-
-    timing_dict (dict): A dictionary where timing results will be accumulated.
-    key (str): The key in the timing_dict under which to accumulate elapsed time.
-
-Example:
-    for name in ["step1", "step2"]:
-        timing[name] = 0
-
-    with Timer(timing, "step1"):
-        # Code block to time
-        do_something()
-
->>>>>>> e93395a0
     print(f"Elapsed time for step1: {timing['step1']} seconds")
 """
 
@@ -144,8 +123,6 @@
 
     param world_size: The total number of ranks in the distributed setup.
 """
-<<<<<<< HEAD
-=======
 
 
 def report_load_imbalance(all_timing_dict, world_size):
@@ -226,16 +203,15 @@
     # print("Load Imbalance (LI) is as follows:")
     report_load_imbalance(all_timing_dict, world_size)
 
->>>>>>> e93395a0
-
-
-def report_load_imbalance(all_timing_dict, world_size):
-
-<<<<<<< HEAD
-    # Header
-    print(f"{'Step Name':<25} {'Useful Work':>12} {'Waiting':>12}")
-    print("-" * 80)
-=======
+
+def average_gradients(model):
+    """All-Reduce gradients across all models."""
+    size = float(dist.get_world_size())
+    for param in model.parameters():
+        dist.all_reduce(param.grad.data, op=dist.ReduceOp.SUM)
+        param.grad.data /= size
+
+
 def average_models(model, training_group=None):
     """Averages model weights across all ranks."""
     world_size = float(dist.get_world_size())
@@ -243,79 +219,7 @@
         param_tensor = param.data.clone()  # clone to avoid inplace operations
         dist.all_reduce(param_tensor, op=dist.ReduceOp.SUM, group=training_group)
         param.data = param_tensor / world_size
->>>>>>> e93395a0
-
-    for step, times in all_timing_dict[0].items():
-        if type(times) is not list:
-            times = [times]  # Ensure times is a list
-
-        curr_step_times = {}
-        isValidKey = True  # Time information for some steps are not present in all ranks. Those are skipped.
-        for rank in range(world_size):
-            curr_dict = all_timing_dict[rank]
-            if step in curr_dict:
-                curr_step_times[rank] = curr_dict[step]
-            else:
-                isValidKey = False
-                break
-        if not isValidKey:
-            print(f"Time for Step - '{step}' not found in all ranks, skipping...")
-            continue
-
-        # Calculate the timing profile for the step.
-        useful_work = []
-        waiting_times = []
-
-        for iteration in range(len(times)):
-            rank_times = [curr_step_times[rank][iteration] for rank in curr_step_times]
-            max_time = max(rank_times)
-            useful_time = sum(rank_times) / len(rank_times)
-            waiting_time = max_time - useful_time
-
-            useful_work.append(useful_time)
-            waiting_times.append(waiting_time)
-
-        total_useful = sum(useful_work)
-        total_waiting = sum(waiting_times)
-
-        print(f"{step:<25} {total_useful:>10.4f}s {total_waiting:>10.4f}s")
-
-
-def report_time_info(all_timing_dict, world_size):
-    overall_timing = {}
-    print("Timing information for each rank:")
-    for rank in range(world_size):
-        print(f"Rank {rank} timing information:")
-        for step, times in all_timing_dict[rank].items():
-            if type(times) is not list:
-                times = [times]  # Ensure times is a list
-
-            avg_time = sum(times) / len(times)
-            sum_time = sum(times)
-            print(f"  {step}: {avg_time:.4f} seconds (total: {sum_time:.4f} seconds)")
-
-            if overall_timing.get(step) is None:
-                overall_timing[step] = [sum_time]
-            else:
-                overall_timing[step].append(sum_time)
-
-    print("\nMaximum timing information:")
-    for step, times in overall_timing.items():
-        print(f"  {step}: {max(times):.4f} seconds")
-
-    print("\nAverage timing information:")
-    for step, times in overall_timing.items():
-        print(f"  {step}: {sum(times) / len(times):.4f} seconds")
-
-
-def report_timing(all_timing_dict, world_size):
-    """Prints the timing information from the timing dictionary."""
-
-    # uncomment if you need rank level timing information.
-    # report_time_info(all_timing_dict, world_size)
-
-    # print("Load Imbalance (LI) is as follows:")
-    report_load_imbalance(all_timing_dict, world_size)
+
 
 @dataclass
 class DistributedContext:
@@ -355,24 +259,6 @@
             my_rank=0, world_size=1, num_training_ranks=1, agent_group_size=1
         )
 
-<<<<<<< HEAD
-        elif dist_backend == "mpi":
-            print("+ MPI backend requested...")
-            assert torch.distributed.is_mpi_available()
-            try:
-                import torch_mpi  # noqa: F401
-            except ImportError as e:
-                raise Exception("import torch_mpi failed, {}".format(e))
-        elif dist_backend == "gloo":
-            print("+ Gloo backend requested...")
-            assert torch.distributed.is_gloo_available()
-            # try:
-            #     import torch_gloo  # noqa: F401
-            # except ImportError as e:
-            #     raise Exception("import torch_gloo failed, {}".format(e))
-        else:
-            raise Exception(f"Invalid backend requested: {dist_backend}")
-=======
     if args.dist_backend == "ccl":
         print("+ CCL backend requested...")
         try:
@@ -388,7 +274,6 @@
             import torch_mpi  # noqa: F401
         except ImportError as e:
             raise Exception("import torch_mpi failed, {}".format(e))
->>>>>>> e93395a0
 
     elif args.dist_backend == "gloo":
         print("+ Gloo backend requested...")
@@ -608,11 +493,7 @@
     world_size: int | None = None,
     rank: int | None = None,
     verbose: bool = False,
-<<<<<<< HEAD
-    group: dist.ProcessGroup | None = None,
-=======
-    training_group=None,
->>>>>>> e93395a0
+    training_group: dist.ProcessGroup | None = None,
 ) -> torch.Tensor | None:
     """
     Gather data from all processes in a distributed setting.
@@ -630,9 +511,13 @@
         print("syncing distributed data")
 
     if world_size is None:
-        world_size = dist.get_world_size(group=group)
+        world_size = dist.get_world_size()
     if rank is None:
-        rank = dist.get_rank(group=group)
+        rank = dist.get_rank()
+
+    # Add type assertions to help the type checker
+    assert isinstance(world_size, int), "world_size must be an integer"
+    assert isinstance(rank, int), "rank must be an integer"
 
     # Add type assertions to help the type checker
     assert isinstance(world_size, int), "world_size must be an integer"
@@ -656,16 +541,10 @@
         print(
             "+ gather of local_batch_size={} to batch_size_list".format(local_batch_size)
         )
-<<<<<<< HEAD
-    
-    dist.gather(local_batch_size, gather_list=batch_size_list, dst=0, group=group)
-    dist.barrier(group=group)  # Add synchronization
-=======
     dist.gather(
         local_batch_size, gather_list=batch_size_list, dst=0, group=training_group
     )
     dist.barrier(group=training_group)  # Add synchronization
->>>>>>> e93395a0
 
     # Pad local tensor to maximum size.
     if verbose:
@@ -681,11 +560,7 @@
 
     # Broadcast max_size to all processes for padding
     max_batch_size_tensor = torch.tensor(max_batch_size, device=local_tensor.device)
-<<<<<<< HEAD
-    dist.broadcast(max_batch_size_tensor, src=0, group=group)
-=======
     dist.broadcast(max_batch_size_tensor, src=0, group=training_group)
->>>>>>> e93395a0
 
     # Pad local tensor to maximum size.
     if local_tensor.shape[0] < max_batch_size:
@@ -712,13 +587,8 @@
     if verbose:
         print("+ gathering all tensors from world_size={}".format(world_size))
         print("rank={}, tensor_list={}".format(rank, tensor_list))
-<<<<<<< HEAD
-    dist.gather(local_tensor, gather_list=tensor_list, dst=0, group=group)
-    dist.barrier(group=group)  # Add synchronization
-=======
     dist.gather(local_tensor, gather_list=tensor_list, dst=0, group=training_group)
     dist.barrier(group=training_group)  # Add synchronization
->>>>>>> e93395a0
 
     # Only rank 0 processes the results
     if rank == 0:
@@ -1113,42 +983,6 @@
 
     # Initialize distributed compute.
     if args.distributed:
-<<<<<<< HEAD
-        my_rank, my_size, agent_group_size, agent_group_list = (
-            initialize_distributed_compute(args.dist_backend)
-        )
-        my_rank = dist.get_rank()
-        world_size = torch.distributed.get_world_size()
-        my_agent_group_id = my_rank // agent_group_size
-        # Dedicated training process group to isolate collectives from async policy traffic
-        train_pg = dist.new_group(
-            backend=args.dist_backend,
-            timeout=datetime.timedelta(minutes=5),
-        )
-        print(f"Running with DDP on rank {my_rank}/{world_size}.")
-        print(
-            f"agent_group_size, my_agent_group_id = {agent_group_size, my_agent_group_id}"
-        )
-    else:
-        world_size = 1  # Single machine.
-        my_rank = 0  # Single machine.
-        agent_group_list = my_agent_group_id = None
-        train_pg = None
-    
-
-    # Initialize WandB.
-    use_wandb = args.wandb_project != ""
-    if use_wandb:
-
-        if args.wandb_local:
-            os.environ["WANDB_MODE"] = "offline"
-
-        import wandb
-
-        if my_rank == 0:
-            wandb.init(project=args.wandb_project)
-            wandb.config.update(args)
-=======
         distributed_context = initialize_distributed_compute()
 
         print(f"Running with DDP with following settings: {distributed_context}")
@@ -1164,7 +998,6 @@
             num_training_ranks = 0
         else:
             num_training_ranks = len(distributed_context.assigned_training_ranks)
->>>>>>> e93395a0
 
         def scoring_function(training_obj):
             return 0.0
@@ -1176,6 +1009,18 @@
         )
         replay_buffer_manager.run()
         return 0.0
+    
+    # Initialize WandB.
+    use_wandb = args.wandb_project != ""
+    if use_wandb:
+        if args.wandb_local:
+            os.environ["WANDB_MODE"] = "offline"
+
+        import wandb
+
+        if distributed_context.my_rank == 0:
+            wandb.init(project=args.wandb_project)
+            wandb.config.update(args)
 
     # Initialize the environment.
     env = HyperGrid(
@@ -1297,8 +1142,7 @@
         timing, "Pre-processing_barrier", enabled=(args.timing and args.distributed)
     ):
         if args.distributed and args.timing:
-<<<<<<< HEAD
-            dist.barrier(group=train_pg)
+            dist.barrier(group=distributed_context.train_global_group)
 
     # Set up averaging policy (called every iteration; internal guard checks cadence/distributed)
     averaging_policy = None
@@ -1312,9 +1156,6 @@
             )
         else:
             averaging_policy = AverageAllPolicy(average_every=args.average_every)
-=======
-            dist.barrier(group=distributed_context.train_global_group)
->>>>>>> e93395a0
 
     # Training loop.
     pbar = trange(n_iterations)
@@ -1378,11 +1219,7 @@
             timing, "barrier 0", enabled=(args.timing and args.distributed)
         ) as bar0_timer:
             if args.distributed and args.timing:
-<<<<<<< HEAD
-                dist.barrier(group=train_pg)
-=======
                 dist.barrier(group=distributed_context.train_global_group)
->>>>>>> e93395a0
 
         # Backpropagation.
         with Timer(timing, "loss_backward", enabled=args.timing) as loss_backward_timer:
@@ -1391,8 +1228,6 @@
         # Optimization.
         with Timer(timing, "optimizer", enabled=args.timing) as opt_timer:
             optimizer.step()
-<<<<<<< HEAD
-=======
 
         # Barrier.
         with Timer(
@@ -1405,26 +1240,9 @@
         with Timer(
             timing, "averaging_model", enabled=args.timing
         ) as model_averaging_timer:
-            if args.distributed and (iteration % args.average_every == 0):
-                print("before averaging model, iteration = ", iteration)
-                average_models(
-                    gflownet, training_group=distributed_context.train_global_group
-                )
-                print("after averaging model, iteration = ", iteration)
->>>>>>> e93395a0
-
-        # Barrier.
-        with Timer(
-            timing, "barrier 1", enabled=(args.timing and args.distributed)
-        ) as bar1_timer:
-            if args.distributed and args.timing:
-                dist.barrier(group=train_pg)
-
-        # Model averaging via policy
-        with Timer(timing, "averaging_model", enabled=args.timing) as model_averaging_timer:
             if averaging_policy is not None:
                 averaging_policy(iteration=iteration, model=gflownet, local_metric=-loss.item())
-    
+
         # Calculate how long this iteration took.
         iteration_time = time.time() - iteration_start
         rest_time = iteration_time - sum(
@@ -1453,10 +1271,7 @@
         visited_terminating_states.extend(
             cast(DiscreteStates, trajectories.terminating_states)
         )
-<<<<<<< HEAD
-=======
-
->>>>>>> e93395a0
+
         with Timer(timing, "gather_visited_states", enabled=args.timing):
             # If distributed, gather all visited terminating states from all nodes.
             if args.distributed and log_this_iter:
@@ -1465,12 +1280,6 @@
                     # Gather all visited terminating states from all nodes.
                     gathered_visited_terminating_states = gather_distributed_data(
                         visited_terminating_states.tensor,
-<<<<<<< HEAD
-                        group=train_pg,
-                    )
-                except Exception as e:
-                    print("Process {}: Caught error: {}".format(my_rank, e))
-=======
                         training_group=distributed_context.train_global_group,
                         world_size=distributed_context.num_training_ranks,
                     )
@@ -1480,7 +1289,6 @@
                             distributed_context.my_rank, e
                         )
                     )
->>>>>>> e93395a0
                     # handler.signal_error()
                     sys.exit(1)
             else:
@@ -1490,11 +1298,7 @@
 
         # If we are on the master node, calculate the validation metrics.
         with Timer(timing, "validation", enabled=args.timing):
-<<<<<<< HEAD
-            if my_rank == 0:
-=======
             if distributed_context.my_rank == 0:
->>>>>>> e93395a0
 
                 # Extend `all_visited_terminating_states` with the gathered data.
                 assert gathered_visited_terminating_states is not None
@@ -1556,14 +1360,9 @@
 
         with Timer(timing, "barrier 2", enabled=(args.timing and args.distributed)):
             if args.distributed and args.timing:
-<<<<<<< HEAD
-                dist.barrier(group=train_pg)
-
-=======
                 dist.barrier(group=distributed_context.train_global_group)
 
     print("+ Finished all iterations")
->>>>>>> e93395a0
     total_time = time.time() - time_start
     if args.timing:
         timing["total_rest_time"] = [total_time - sum(sum(v) for k, v in timing.items())]
@@ -1571,34 +1370,11 @@
     timing["total_time"] = [total_time]
 
     if args.distributed:
-<<<<<<< HEAD
-        dist.barrier(group=train_pg)
-
-    # Ensure background comms threads are stopped cleanly (async policy)
-    try:
-        if 'averaging_policy' in locals() and hasattr(averaging_policy, 'shutdown'):
+        dist.barrier(group=distributed_context.train_global_group)
+        try:
             averaging_policy.shutdown()
-    except Exception:
-        pass
-
-    # Log the final timing results.
-    if args.timing:
-        print("\n" + "=" * 80)
-        print("\n Timing information:")
-        if args.distributed:
-            print("-" * 80)
-            print("The below timing information is averaged across all ranks.")
-        print("=" * 80)
-
-        if args.distributed:
-            # Gather timing data from all ranks
-            all_timings = [None] * world_size
-            dist.all_gather_object(all_timings, timing, group=train_pg)
-
-            if my_rank == 0:
-                report_timing(all_timings, world_size)
-=======
-        dist.barrier(group=distributed_context.train_global_group)
+        except Exception:
+            pass
 
     # Log the final timing results.
     if args.timing:
@@ -1619,7 +1395,6 @@
 
             if distributed_context.my_rank == 0:
                 report_timing(all_timings, distributed_context.num_training_ranks)
->>>>>>> e93395a0
         else:
             # Single machine case
             # Header
@@ -1644,11 +1419,6 @@
     except KeyError:
         result = validation_info["n_modes_found"]
 
-<<<<<<< HEAD
-    if my_rank == 0:
-        print("+ Training complete - final_score={:.6f}".format(result))
-
-=======
     if distributed_context.my_rank == 0:
         print("+ Training complete - final_score={:.6f}".format(result))
 
@@ -1660,7 +1430,6 @@
         # Send a termination signal to the replay buffer manager.
         ReplayBufferManager.send_termination_signal(distributed_context.assigned_buffer)
 
->>>>>>> e93395a0
     return result
 
 
@@ -1694,12 +1463,16 @@
         help="Initializes distributed computation (torch.distributed)",
     )
     parser.add_argument(
-<<<<<<< HEAD
+        "--num_remote_buffers",
+        type=int,
+        default=1,
+        help="Number of remote replay buffer managers (only if using distributed computation)",
+    )
+    parser.add_argument(
         "--dist_backend",
         type=str,
-        choices=["ccl", "mpi", "gloo"],
-        default="ccl",
-        help="Process group backend to use when --distributed is enabled",
+        default="gloo",
+        help="Distributed backend to use: gloo, ccl or mpi",
     )
     
     # Selective averaging settings.
@@ -1727,18 +1500,6 @@
         type=float,
         default=0.01,
         help="Momentum factor for combining with previous weights (0.0 = no momentum, 1.0 = keep old weights)",
-=======
-        "--num_remote_buffers",
-        type=int,
-        default=1,
-        help="Number of remote replay buffer managers (only if using distributed computation)",
-    )
-    parser.add_argument(
-        "--dist-backend",
-        type=str,
-        default="gloo",
-        help="Distributed backend to use: gloo, ccl or mpi",
->>>>>>> e93395a0
     )
 
     # Environment settings.
@@ -1894,21 +1655,13 @@
         "--store_all_states",
         action="store_true",
         default=False,
-<<<<<<< HEAD
-        help="Disable enumeration of all states.",
-=======
         help="Whether to store all states.",
->>>>>>> e93395a0
     )
     parser.add_argument(
         "--calculate_partition",
         action="store_true",
         default=False,
-<<<<<<< HEAD
-        help="Disable calculation of the true partition function.",
-=======
         help="Whether to calculate the true partition function.",
->>>>>>> e93395a0
     )
     parser.add_argument(
         "--profile",
@@ -1937,14 +1690,11 @@
         help="Report timing information at the end of training",
     )
 
-<<<<<<< HEAD
-=======
     parser.add_argument(
         "--half_precision",
         action="store_true",
         help="Use half precision for the model",
     )
 
->>>>>>> e93395a0
     args = parser.parse_args()
     result = main(args)