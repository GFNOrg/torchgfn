--- conflicted
+++ resolved
@@ -1118,11 +1118,7 @@
         timing, "Pre-processing_barrier", enabled=(args.timing and args.distributed)
     ):
         if args.distributed and args.timing:
-<<<<<<< HEAD
             dist.barrier(group=distributed_context.train_global_group)
-=======
-            dist.barrier()
->>>>>>> 97839299
 
     # Training loop.
     pbar = trange(n_iterations)
@@ -1186,11 +1182,7 @@
             timing, "barrier 0", enabled=(args.timing and args.distributed)
         ) as bar0_timer:
             if args.distributed and args.timing:
-<<<<<<< HEAD
                 dist.barrier(group=distributed_context.train_global_group)
-=======
-                dist.barrier()
->>>>>>> 97839299
 
         # Backpropagation.
         with Timer(timing, "loss_backward", enabled=args.timing) as loss_backward_timer:
@@ -1205,11 +1197,7 @@
             timing, "barrier 1", enabled=(args.timing and args.distributed)
         ) as bar1_timer:
             if args.distributed and args.timing:
-<<<<<<< HEAD
                 dist.barrier(group=distributed_context.train_global_group)
-=======
-                dist.barrier()
->>>>>>> 97839299
 
         # Model averaging.
         with Timer(
@@ -1217,13 +1205,9 @@
         ) as model_averaging_timer:
             if args.distributed and (iteration % args.average_every == 0):
                 print("before averaging model, iteration = ", iteration)
-<<<<<<< HEAD
                 average_models(
                     gflownet, training_group=distributed_context.train_global_group
                 )
-=======
-                average_models(gflownet)
->>>>>>> 97839299
                 print("after averaging model, iteration = ", iteration)
 
         # Calculate how long this iteration took.
@@ -1262,7 +1246,6 @@
                     assert visited_terminating_states is not None
                     # Gather all visited terminating states from all nodes.
                     gathered_visited_terminating_states = gather_distributed_data(
-<<<<<<< HEAD
                         visited_terminating_states.tensor,
                         training_group=distributed_context.train_global_group,
                         world_size=distributed_context.num_training_ranks,
@@ -1273,12 +1256,6 @@
                             distributed_context.my_rank, e
                         )
                     )
-=======
-                        visited_terminating_states.tensor
-                    )
-                except Exception as e:
-                    print("Process {}: Caught error: {}".format(my_rank, e))
->>>>>>> 97839299
                     # handler.signal_error()
                     sys.exit(1)
             else:
@@ -1288,11 +1265,7 @@
 
         # If we are on the master node, calculate the validation metrics.
         with Timer(timing, "validation", enabled=args.timing):
-<<<<<<< HEAD
             if distributed_context.my_rank == 0:
-=======
-            if my_rank == 0:
->>>>>>> 97839299
 
                 # Extend `all_visited_terminating_states` with the gathered data.
                 assert gathered_visited_terminating_states is not None
@@ -1333,7 +1306,6 @@
                         discovered_modes,
                     )
 
-<<<<<<< HEAD
                     print(
                         "all_visited_terminating_states = ",
                         len(all_visited_terminating_states),
@@ -1358,25 +1330,6 @@
                 dist.barrier(group=distributed_context.train_global_group)
 
     print("+ Finished all iterations")
-=======
-                    if use_wandb:
-                        wandb.log(validation_info, step=iteration)
-
-                    to_log.update(validation_info)
-
-                    pbar.set_postfix(
-                        loss=to_log["loss"],
-                        l1_dist=to_log["l1_dist"],  # only logged if calculate_partition.
-                        n_modes_found=to_log["n_modes_found"] / n_pixels_per_mode,
-                        AVTS=len(all_visited_terminating_states),
-                        VTS=len(visited_terminating_states),
-                    )
-
-        with Timer(timing, "barrier 2", enabled=(args.timing and args.distributed)):
-            if args.distributed and args.timing:
-                dist.barrier()
-
->>>>>>> 97839299
     total_time = time.time() - time_start
     if args.timing:
         timing["total_rest_time"] = [total_time - sum(sum(v) for k, v in timing.items())]
@@ -1388,7 +1341,6 @@
 
     # Log the final timing results.
     if args.timing:
-<<<<<<< HEAD
         if distributed_context.my_rank == 0:
             print("\n" + "=" * 80)
             print("\n Timing information:")
@@ -1406,22 +1358,6 @@
 
             if distributed_context.my_rank == 0:
                 report_timing(all_timings, distributed_context.num_training_ranks)
-=======
-        print("\n" + "=" * 80)
-        print("\n Timing information:")
-        if args.distributed:
-            print("-" * 80)
-            print("The below timing information is averaged across all ranks.")
-        print("=" * 80)
-
-        if args.distributed:
-            # Gather timing data from all ranks
-            all_timings = [None] * world_size
-            dist.all_gather_object(all_timings, timing)
-
-            if my_rank == 0:
-                report_timing(all_timings, world_size)
->>>>>>> 97839299
         else:
             # Single machine case
             # Header
@@ -1444,7 +1380,6 @@
     try:
         result = validation_info["l1_dist"]
     except KeyError:
-<<<<<<< HEAD
         result = validation_info["n_modes_found"]
 
     if distributed_context.my_rank == 0:
@@ -1458,13 +1393,6 @@
         # Send a termination signal to the replay buffer manager.
         ReplayBufferManager.send_termination_signal(distributed_context.assigned_buffer)
 
-=======
-        result = validation_info["n_modes_found"] / n_pixels_per_mode
-
-    if my_rank == 0:
-        print("+ Training complete - final_score={:.6f}".format(result))
-
->>>>>>> 97839299
     return result
 
 
@@ -1663,21 +1591,13 @@
         "--store_all_states",
         action="store_true",
         default=False,
-<<<<<<< HEAD
-        help="Disable enumeration of all states.",
-=======
         help="Whether to store all states.",
->>>>>>> 97839299
     )
     parser.add_argument(
         "--calculate_partition",
         action="store_true",
         default=False,
-<<<<<<< HEAD
-        help="Disable calculation of the true partition function.",
-=======
         help="Whether to calculate the true partition function.",
->>>>>>> 97839299
     )
     parser.add_argument(
         "--profile",
@@ -1706,14 +1626,11 @@
         help="Report timing information at the end of training",
     )
 
-<<<<<<< HEAD
     parser.add_argument(
         "--half_precision",
         action="store_true",
         help="Use half precision for the model",
     )
 
-=======
->>>>>>> 97839299
     args = parser.parse_args()
     result = main(args)