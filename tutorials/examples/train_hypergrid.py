r"""
The goal of this script is to reproduce some of the published results on the HyperGrid
environment. Run one of the following commands to reproduce some of the results in
[Trajectory balance: Improved credit assignment in GFlowNets](https://arxiv.org/abs/2201.13259)

python train_hypergrid.py --ndim 4 --height 8 --R0 {0.1, 0.01, 0.001} --tied {--uniform_pb} --loss {TB, DB}
python train_hypergrid.py --ndim 2 --height 64 --R0 {0.1, 0.01, 0.001} --tied {--uniform_pb} --loss {TB, DB}

And run one of the following to reproduce some of the results in
[Learning GFlowNets from partial episodes for improved convergence and stability](https://arxiv.org/abs/2209.12782)
python train_hypergrid.py --ndim {2, 4} --height 12 --R0 {1e-3, 1e-4} --tied --loss {TB, DB, SubTB}

SELECTIVE AVERAGING:
This script also supports selective model averaging for distributed training, where instead of
averaging all models, the worst performing models are replaced with averaged weights from the
better performing ones. Use the following flags:

--use_selective_averaging: Enable selective averaging instead of standard averaging
--replacement_ratio 0.2: Replace the worst 20% of models (adjustable 0.0-1.0)
--averaging_strategy mean: How to combine good models ("mean", "weighted_mean", "best_only")
--momentum 0.0: Momentum factor for combining with previous weights (0.0-1.0, default 0.0)

Example with selective averaging:
python train_hypergrid.py --distributed --use_selective_averaging --replacement_ratio 0.3 --averaging_strategy mean --momentum 0.1

This script also provides a function `get_exact_P_T` that computes the exact terminating state
distribution for the HyperGrid environment, which is useful for evaluation and visualization.
"""

import os
import sys
import time
from argparse import ArgumentParser
from math import ceil
from typing import cast

import matplotlib.pyplot as plt
import torch
import torch.distributed as dist
from matplotlib.gridspec import GridSpec
from torch.nn.parallel import DistributedDataParallel as DDP
from torch.profiler import ProfilerActivity, profile
from tqdm import trange

from gfn.containers import NormBasedDiversePrioritizedReplayBuffer, ReplayBuffer
from gfn.containers.replay_buffer_manager import ReplayBufferManager
from gfn.estimators import DiscretePolicyEstimator, Estimator, ScalarEstimator
from gfn.gflownet import (
    DBGFlowNet,
    FMGFlowNet,
    GFlowNet,
    LogPartitionVarianceGFlowNet,
    ModifiedDBGFlowNet,
    SubTBGFlowNet,
    TBGFlowNet,
)
from gfn.gym import HyperGrid
from gfn.preprocessors import KHotPreprocessor
from gfn.states import DiscreteStates
from gfn.utils.common import Timer, set_seed
from gfn.utils.distributed import (
    DistributedContext,
    average_models,
    gather_distributed_data,
    initialize_distributed_compute,
    report_load_imbalance,
)
from gfn.utils.modules import MLP, DiscreteUniform, Tabular
<<<<<<< HEAD
=======
from gfn.utils.training import validate
from tutorials.examples.multinode.spawn_policy import (
    AsyncSelectiveAveragingPolicy,
    AverageAllPolicy,
)

r"""
Helper class for timing code execution blocks and accumulating elapsed time in a dictionary.

This class is designed to be used as a context manager to measure the execution time of code blocks.
Upon entering the context, it records the start time, and upon exiting, it adds the elapsed time to a
specified key in a provided timing dictionary. This is useful for profiling and tracking the time spent
in different parts of a program, such as during training loops or data processing steps.

    timing_dict (dict): A dictionary where timing results will be accumulated.
    key (str): The key in the timing_dict under which to accumulate elapsed time.

Example:
    for name in ["step1", "step2"]:
        timing[name] = 0

    with Timer(timing, "step1"):
        # Code block to time
        do_something()

    print(f"Elapsed time for step1: {timing['step1']} seconds")
"""


class Timer:
    def __init__(self, timing_dict, key, enabled=True):
        self.timing_dict = timing_dict
        self.key = key
        self.enabled = enabled
        self.elapsed = None

    def __enter__(self):
        if self.enabled:
            self.start = time.perf_counter()
        return self

    def __exit__(self, exc_type, exc_val, exc_tb):
        if self.enabled:
            self.elapsed = time.perf_counter() - self.start
            if self.key not in self.timing_dict:
                self.timing_dict[self.key] = []
            self.timing_dict[self.key].append(self.elapsed)
        else:
            self.elapsed = 0.0


r"""
Reports load imbalance and timing information from a timing dictionary.
    param all_timing_dict: A list of dictionaries containing timing information for each rank.
        all_timing_dict structure: [rank0_dict, rank1_dict, ...]
        where each rank_dict is: {"step_name": [iter0_time, iter1_time, iter2_time, ...], ...}

    param world_size: The total number of ranks in the distributed setup.
"""


def report_load_imbalance(all_timing_dict, world_size):

    # Header
    print(f"{'Step Name':<25} {'Useful Work':>12} {'Waiting':>12}")
    print("-" * 80)

    for step, times in all_timing_dict[0].items():
        if type(times) is not list:
            times = [times]  # Ensure times is a list

        curr_step_times = {}
        isValidKey = True  # Time information for some steps are not present in all ranks. Those are skipped.
        for rank in range(world_size):
            curr_dict = all_timing_dict[rank]
            if step in curr_dict:
                curr_step_times[rank] = curr_dict[step]
            else:
                isValidKey = False
                break
        if not isValidKey:
            print(f"Time for Step - '{step}' not found in all ranks, skipping...")
            continue

        # Calculate the timing profile for the step.
        useful_work = []
        waiting_times = []

        for iteration in range(len(times)):
            rank_times = [curr_step_times[rank][iteration] for rank in curr_step_times]
            max_time = max(rank_times)
            useful_time = sum(rank_times) / len(rank_times)
            waiting_time = max_time - useful_time

            useful_work.append(useful_time)
            waiting_times.append(waiting_time)

        total_useful = sum(useful_work)
        total_waiting = sum(waiting_times)

        print(f"{step:<25} {total_useful:>10.4f}s {total_waiting:>10.4f}s")


def report_time_info(all_timing_dict, world_size):
    overall_timing = {}
    print("Timing information for each rank:")
    for rank in range(world_size):
        print(f"Rank {rank} timing information:")
        for step, times in all_timing_dict[rank].items():
            if type(times) is not list:
                times = [times]  # Ensure times is a list

            avg_time = sum(times) / len(times)
            sum_time = sum(times)
            print(f"  {step}: {avg_time:.4f} seconds (total: {sum_time:.4f} seconds)")

            if overall_timing.get(step) is None:
                overall_timing[step] = [sum_time]
            else:
                overall_timing[step].append(sum_time)

    print("\nMaximum timing information:")
    for step, times in overall_timing.items():
        print(f"  {step}: {max(times):.4f} seconds")

    print("\nAverage timing information:")
    for step, times in overall_timing.items():
        print(f"  {step}: {sum(times) / len(times):.4f} seconds")
>>>>>>> 6babcb95


def report_timing(all_timing_dict, world_size):
    """Prints the timing information from the timing dictionary."""
    # report_time_info(all_timing_dict, world_size)
    report_load_imbalance(all_timing_dict, world_size)


<<<<<<< HEAD
=======
def average_gradients(model):
    """All-Reduce gradients across all models."""
    size = float(dist.get_world_size())
    for param in model.parameters():
        dist.all_reduce(param.grad.data, op=dist.ReduceOp.SUM)
        param.grad.data /= size


def average_models(model, training_group=None):
    """Averages model weights across all ranks."""
    world_size = float(dist.get_world_size())
    for param in model.parameters():
        param_tensor = param.data.clone()  # clone to avoid inplace operations
        dist.all_reduce(param_tensor, op=dist.ReduceOp.SUM, group=training_group)
        param.data = param_tensor / world_size


@dataclass
class DistributedContext:
    """Holds all distributed training/replay buffer groups and ranks."""

    my_rank: int
    world_size: int
    num_training_ranks: int
    agent_group_size: int
    agent_groups: Optional[List[dist.ProcessGroup]] = None
    agent_group_id: Optional[int] = None
    train_global_group: Optional[dist.ProcessGroup] = None
    assigned_buffer: Optional[int] = None
    buffer_group: Optional[dist.ProcessGroup] = None
    assigned_training_ranks: Optional[List[int]] = None

    def is_buffer_rank(self) -> bool:
        """Check if the current rank is part of the buffer group."""
        return self.my_rank >= self.num_training_ranks

    def is_training_rank(self) -> bool:
        """Check if the current rank is part of the training group."""
        return self.my_rank < self.num_training_ranks


def initialize_distributed_compute() -> DistributedContext:
    """Initalizes distributed compute using either ccl or mpi backends."""
    # global my_rank  # TODO: remove globals?
    # global my_size  # TODO: remove globals?

    pmi_size = int(os.environ.get("PMI_SIZE", "0"))  # 0 or 1 default value?
    print("+ Initalizing distributed compute, PMI_SIZE={}".format(pmi_size))

    if pmi_size <= 1:
        print("+ PMI_SIZE <= 1, running in single process mode.")
        return DistributedContext(
            my_rank=0, world_size=1, num_training_ranks=1, agent_group_size=1
        )

    if args.dist_backend == "ccl":
        print("+ CCL backend requested...")
        try:
            # Note - intel must be imported before oneccl!
            import oneccl_bindings_for_pytorch  # noqa: F401
        except ImportError as e:
            raise Exception("import oneccl_bindings_for_pytorch failed, {}".format(e))

    elif args.dist_backend == "mpi":
        print("+ MPI backend requested...")
        assert torch.distributed.is_mpi_available()
        try:
            import torch_mpi  # noqa: F401
        except ImportError as e:
            raise Exception("import torch_mpi failed, {}".format(e))

    elif args.dist_backend == "gloo":
        print("+ Gloo backend requested...")
        assert torch.distributed.is_gloo_available()

    else:
        raise Exception(f"Invalid backend requested: {args.dist_backend}")

    os.environ["RANK"] = os.environ.get("PMI_RANK", "0")
    os.environ["WORLD_SIZE"] = os.environ.get("PMI_SIZE", "1")

    print("+ OMP_NUM_THREADS = ", os.getenv("OMP_NUM_THREADS"))

    world_size = os.environ.get("WORLD_SIZE")
    if world_size is None:
        raise ValueError("WORLD_SIZE is not set")
    rank = os.environ.get("RANK")
    if rank is None:
        raise ValueError("RANK is not set")

    dist.init_process_group(
        backend=args.dist_backend,
        init_method="env://",
        world_size=int(world_size),
        rank=int(rank),
        timeout=datetime.timedelta(minutes=5),
    )

    dist.barrier()
    print("+ Distributed compute initialized, backend = {}".format(args.dist_backend))

    my_rank = dist.get_rank()  # Global!
    world_size = dist.get_world_size()  # Global!

    num_training_ranks = world_size - args.num_remote_buffers

    assert (
        num_training_ranks >= args.num_remote_buffers
    )  # make sure that we have atmost 1 remote buffer per training rank.
    print("num_train = ", num_training_ranks)
    print("args.num_remote_buffers = ", args.num_remote_buffers)

    # for now, let us enforce that each agent gets equal number of ranks.
    # TODO: later, we can relax this condition.
    assert num_training_ranks % args.num_agent_groups == 0
    agent_group_size = num_training_ranks // args.num_agent_groups
    agent_group_rank_list = [
        list(range(i * agent_group_size, (i + 1) * agent_group_size))
        for i in range(args.num_agent_groups)
    ]
    print(f"Agent group ranks: {agent_group_rank_list}")
    agent_group_list = [
        cast(
            dist.ProcessGroup,
            dist.new_group(
                agent_group_rank_list[i],
                backend=args.dist_backend,
                timeout=datetime.timedelta(minutes=5),
            ),
        )
        for i in range(args.num_agent_groups)
    ]

    # all training ranks in one global group
    training_ranks = [
        r for r in range(num_training_ranks)
    ]  # e.g., 0..num_training_ranks-1
    train_global_group = dist.new_group(
        ranks=training_ranks,
        backend=args.dist_backend,
        timeout=datetime.timedelta(minutes=5),
    )

    buffer_group = None
    assigned_buffer = None
    assigned_training_ranks = {}
    if args.num_remote_buffers > 0:
        buffer_ranks = list(
            range(num_training_ranks, num_training_ranks + args.num_remote_buffers)
        )
        buffer_group = dist.new_group(
            buffer_ranks,
            backend=args.dist_backend,
            timeout=datetime.timedelta(minutes=5),
        )
        print(f"Buffer group ranks: {buffer_ranks}")

        # Each training rank gets assigned to a buffer rank

        if my_rank < (num_training_ranks):
            assigned_buffer = num_training_ranks + (my_rank % args.num_remote_buffers)
        else:
            assigned_training_ranks[my_rank] = [
                ranks
                for ranks in range(num_training_ranks)
                if (ranks % args.num_remote_buffers) == (my_rank - num_training_ranks)
            ]

        print(f"+ My rank: {my_rank} size: {world_size}")
        if my_rank < (num_training_ranks):
            print(f"  -> Training group, assigned buffer rank = {assigned_buffer}")
        else:
            print("  -> Buffer group")

    dist.barrier()
    print("+ Distributed compute initialized, rank = ", my_rank)

    return DistributedContext(
        my_rank=my_rank,
        world_size=world_size,
        num_training_ranks=num_training_ranks,
        agent_group_size=agent_group_size,
        agent_groups=agent_group_list,
        agent_group_id=my_rank // agent_group_size,
        train_global_group=train_global_group,
        assigned_buffer=assigned_buffer,
        buffer_group=buffer_group,
        assigned_training_ranks=assigned_training_ranks.get(my_rank, None),
    )


class DistributedErrorHandler:
    def __init__(
        self,
        device: torch.device,
        rank: int,
        world_size: int,
        error_check_interval: float = 1.0,
        cleanup_callback: Optional[Callable] = None,
    ):
        """
        Initialize error handler for distributed training.

        Args:
            device: String representing the current device.
            rank: Current process rank
            world_size: Total number of processes
            error_check_interval: How often to check for errors (in seconds)
            cleanup_callback: Optional function to call before shutdown
        """
        self.device = device
        self.rank = rank
        self.world_size = world_size
        self.error_check_interval = error_check_interval
        self.cleanup_callback = cleanup_callback
        self.shutdown_flag = threading.Event()
        self.error_tensor = torch.zeros(1, dtype=torch.uint8, device=self.device)

        # Set up error checking thread
        self.checker_thread = threading.Thread(target=self._error_checker, daemon=True)

        # Register signal handlers
        signal.signal(signal.SIGTERM, self._signal_handler)
        signal.signal(signal.SIGINT, self._signal_handler)

    def start(self):
        """Start error checking thread"""
        self.checker_thread.start()

    def _signal_handler(self, signum, frame):
        """Handle external signals"""
        print(f"Process {self.rank} received signal {signum}")
        self.shutdown_flag.set()
        self._cleanup()
        sys.exit(1)

    def _error_checker(self):
        """Periodically check for errors across all processes"""
        while not self.shutdown_flag.is_set():
            try:
                # Use all_reduce to check if any process has errored
                error_count = torch.zeros_like(self.error_tensor)
                dist.all_reduce(error_count, op=dist.ReduceOp.SUM)

                if error_count.item() > 0:
                    print(f"Process {self.rank}: Detected error in another process")
                    self.shutdown_flag.set()
                    self._cleanup()
                    sys.exit(1)

            except Exception as e:
                print("Process {}: Error in error checker: {}".format(self.rank, e))
                self.signal_error()
                break

            time.sleep(self.error_check_interval)

    def signal_error(self):
        """Signal that this process has encountered an error"""
        try:
            self.error_tensor.fill_(1)
            dist.all_reduce(self.error_tensor, op=dist.ReduceOp.SUM)
        except Exception as e:
            print(f"Process {self.rank}: Error in signal_error: {str(e)}")
            pass  # If this fails, processes will eventually timeout

        self.shutdown_flag.set()
        self._cleanup()
        sys.exit(1)

    def _cleanup(self):
        """Perform cleanup before shutdown"""
        if self.cleanup_callback:
            try:
                self.cleanup_callback()
            except Exception as e:
                print(f"Process {self.rank}: Error in cleanup: {str(e)}")

        try:
            dist.destroy_process_group()
        except Exception as e:
            print(f"Process {self.rank}: Error in destroy_process_group: {str(e)}")


def gather_distributed_data(
    local_tensor: torch.Tensor,
    world_size: int | None = None,
    rank: int | None = None,
    verbose: bool = False,
    training_group: dist.ProcessGroup | None = None,
) -> torch.Tensor | None:
    """
    Gather data from all processes in a distributed setting.

    Args:
        local_data: Data from the current process (List or Tensor)
        world_size: Number of processes (optional, will get from env if None)
        rank: Current process rank (optional, will get from env if None)

    Returns:
        On rank 0: Concatenated tensor from all processes
        On other ranks: None
    """
    if verbose:
        print("syncing distributed data")

    if world_size is None:
        world_size = dist.get_world_size()
    if rank is None:
        rank = dist.get_rank()

    # Add type assertions to help the type checker
    assert isinstance(world_size, int), "world_size must be an integer"
    assert isinstance(rank, int), "rank must be an integer"

    # First gather batch_sizes to allocate correct buffer sizes.
    local_batch_size = torch.tensor(
        [local_tensor.shape[0]], device=local_tensor.device, dtype=local_tensor.dtype
    )
    if rank == 0:
        # Assumes same dimensionality on all ranks!
        batch_size_list = [
            torch.zeros((1,), device=local_tensor.device, dtype=local_tensor.dtype)
            for _ in range(world_size)
        ]
    else:
        batch_size_list = None

    if verbose:
        print("rank={}, batch_size_list={}".format(rank, batch_size_list))
        print(
            "+ gather of local_batch_size={} to batch_size_list".format(local_batch_size)
        )
    dist.gather(
        local_batch_size, gather_list=batch_size_list, dst=0, group=training_group
    )
    dist.barrier(group=training_group)  # Add synchronization

    # Pad local tensor to maximum size.
    if verbose:
        print("+ padding local tensor")

    if rank == 0:
        assert batch_size_list is not None
        max_batch_size = max([bs.item() for bs in batch_size_list])
    else:
        max_batch_size = 0

    state_size = local_tensor.shape[1]  # assume states are 1-d, is true for this env.

    # Broadcast max_size to all processes for padding
    max_batch_size_tensor = torch.tensor(max_batch_size, device=local_tensor.device)
    dist.broadcast(max_batch_size_tensor, src=0, group=training_group)

    # Pad local tensor to maximum size.
    if local_tensor.shape[0] < max_batch_size:
        padding = torch.zeros(
            (int(max_batch_size - local_tensor.shape[0]), state_size),
            dtype=local_tensor.dtype,
            device=local_tensor.device,
        )
        local_tensor = torch.cat((local_tensor, padding), dim=0)

    # Gather padded tensors.
    if rank == 0:
        tensor_list = [
            torch.zeros(
                (int(max_batch_size), state_size),
                dtype=local_tensor.dtype,
                device=local_tensor.device,
            )
            for _ in range(world_size)
        ]
    else:
        tensor_list = None

    if verbose:
        print("+ gathering all tensors from world_size={}".format(world_size))
        print("rank={}, tensor_list={}".format(rank, tensor_list))
    dist.gather(local_tensor, gather_list=tensor_list, dst=0, group=training_group)
    dist.barrier(group=training_group)  # Add synchronization

    # Only rank 0 processes the results
    if rank == 0:
        results = []
        assert tensor_list is not None
        assert batch_size_list is not None
        for tensor, batch_size in zip(tensor_list, batch_size_list):
            trimmed_tensor = tensor[: batch_size.item(), ...]
            results.append(trimmed_tensor)

        if verbose:
            print("distributed n_results={}".format(len(results)))

        for r in results:
            print("    {}".format(r.shape))

        return torch.cat(results, dim=0)  # Concatenates along the batch dimension.

    return None  # For all non-zero ranks.


>>>>>>> 6babcb95
def get_exact_P_T(env: HyperGrid, gflownet: GFlowNet) -> torch.Tensor:
    r"""Evaluates the exact terminating state distribution P_T for HyperGrid.

    For each state s', the terminating state probability is computed as:

    .. math::
        P_T(s') = u(s') P_F(s_f | s')

    where u(s') satisfies the recursion:

    .. math::
        u(s') = \sum_{s \in \text{Par}(s')} u(s) P_F(s' | s)

    with the base case u(s_0) = 1.

    Args:
        env: The HyperGrid environment
        gflownet: The GFlowNet model

    Returns:
        The exact terminating state distribution as a tensor
    """
    if env.ndim != 2:
        raise ValueError("plotting is only supported for 2D environments")

    grid = env.all_states
    assert grid is not None, "all_states is not implemented in the environment"

    # Get the forward policy distribution for all states
    with torch.no_grad():
        # Handle both FM and other GFlowNet types
        policy: Estimator = cast(
            Estimator, gflownet.logF if isinstance(gflownet, FMGFlowNet) else gflownet.pf
        )

        estimator_outputs = policy(grid)
        dist = policy.to_probability_distribution(grid, estimator_outputs)
        probabilities = torch.exp(dist.logits)  # Get raw probabilities

    u = torch.ones(grid.batch_shape)

    indices = env.all_indices()
    for index in indices[1:]:
        parents = [
            tuple(list(index[:i]) + [index[i] - 1] + list(index[i + 1 :]) + [i])
            for i in range(len(index))
            if index[i] > 0
        ]
        parents_tensor = torch.tensor(parents)
        parents_indices = parents_tensor[:, :-1].long()  # All but last column for u
        action_indices = parents_tensor[:, -1].long()  # Last column for probabilities

        # Compute u values for parent states.
        parent_u_values = []
        for p in parents_indices:
            grid_idx = torch.all(grid.tensor == p, 1)  # index along flattened grid.
            parent_u_values.append(u[grid_idx])
            # parent_u_values.append(u[tuple(p.tolist())])
            # # torch.all(grid.tensor == p, 1)
        parent_u_values = torch.stack(parent_u_values)
        # parent_u_values = torch.stack([u[tuple(p.tolist())] for p in parents_indices])

        # Compute probabilities for parent transitions.
        parent_probs = []
        for p, a in zip(parents_indices, action_indices):
            grid_idx = torch.all(grid.tensor == p, 1)  # index along flattened grid.
            parent_probs.append(probabilities[grid_idx, a])
        parent_probs = torch.stack(parent_probs)

        u[indices.index(index)] = torch.sum(parent_u_values * parent_probs)

    return (u * probabilities[..., -1]).detach().cpu()


def validate_hypergrid(
    env,
    gflownet,
    n_validation_samples,
    visited_terminating_states: DiscreteStates | None,
    discovered_modes,
):
    # Standard validation shared across envs.
    validation_info, visited_terminating_states = env.validate(
        gflownet,
        n_validation_samples,
        visited_terminating_states,
    )

    assert isinstance(visited_terminating_states, DiscreteStates)
    # Count exact unique modes via HyperGrid API.
    modes_found = env.modes_found(visited_terminating_states)
    discovered_modes.update(modes_found)
    validation_info["n_modes_found"] = len(discovered_modes)

    return validation_info, visited_terminating_states, discovered_modes


# NOTE: This function is a *placeholder* for the true criteria which will be based
# on buffer inclusion. For now, it simply serves as a random number generator for
# each loop.
def _group_random_coin(
    prob: float, agent_group_id: int, iteration: int, base_seed: int
) -> bool:
    """Deterministic per-agent-group Bernoulli coin flip.

    This creates a CPU generator with a seed based on the global seed, the
    agent group id and the iteration, without requiring any communication.

    Args:
        prob: Probability of success in [0, 1].
        agent_group_id: The id of the agent group for this rank.
        iteration: Current training iteration.
        base_seed: Base random seed from CLI.

    Returns:
        True if the coin flip succeeds, False otherwise.
    """
    g = torch.Generator(device="cpu")
    # Use large coprime multipliers to decorrelate.
    g.manual_seed(int(base_seed) + int(agent_group_id) * 1000003 + int(iteration) * 9176)
    return bool(torch.rand((), generator=g).item() < prob)


def _sample_new_strategy(
    args,
    agent_group_id: int,
    iteration: int,
    prev_eps: float,
    prev_temp: float,
    prev_noisy: int,
) -> dict:
    """Select a new exploration strategy, including noisy layers.

    The strategy only defines exploration-time parameters and the count of
    noisy layers to use when building/rebuilding the networks.

    We pick deterministically from a small candidate pool, excluding the
    previous configuration when possible, to ensure diversity across
    restarts without requiring synchronization.

    Returns:
        A dict with keys: name, epsilon, temperature, n_noisy_layers,
        and noisy_std_init (if present in args, default 0.5 otherwise).
    """
    # TODO: Generate a new exploration strategy instead of selecting from a pre-defined
    # list.
    candidates = [
        {"name": "on_policy", "epsilon": 0.0, "temperature": 1.0, "n_noisy_layers": 0},
        {"name": "epsilon_0.1", "epsilon": 0.1, "temperature": 1.0, "n_noisy_layers": 0},
        {"name": "temp_1.5", "epsilon": 0.0, "temperature": 1.5, "n_noisy_layers": 0},
        {"name": "noisy_1", "epsilon": 0.0, "temperature": 1.0, "n_noisy_layers": 1},
        {
            "name": "noisy_2_temp_1.5",
            "epsilon": 0.0,
            "temperature": 1.5,
            "n_noisy_layers": 2,
        },
    ]
    choices = [
        c
        for c in candidates
        if (
            c["epsilon"] != prev_eps
            or c["temperature"] != prev_temp
            or c["n_noisy_layers"] != prev_noisy
        )
    ]
    if not choices:
        choices = candidates
    idx_seed = int(args.seed) + int(agent_group_id) * 7919 + int(iteration) * 104729
    idx = idx_seed % len(choices)
    strat = choices[idx]
    strat["noisy_std_init"] = float(getattr(args, "agent_noisy_std_init", 0.5))
    return strat


def _reset_module_parameters_inplace(root: torch.nn.Module) -> None:
    """Reset parameters for all submodules that expose ``reset_parameters``.

    This traverses the module hierarchy and calls ``reset_parameters`` when
    available. Works with DDP-wrapped modules as well (by traversing children).
    """
    for m in root.modules():
        if hasattr(m, "reset_parameters"):
            try:
                m.reset_parameters()  # type: ignore
            except Exception:
                pass


def _canonical_linear_params(module: torch.nn.Module) -> list[torch.Tensor]:
    """Collect canonical tensors for averaging across heterogeneous modules.

    Canonical tensors are those representing the mean weights/biases of layers
    that exist across architectures:
      - For ``nn.Linear``: ``weight`` and (if present) ``bias``.
      - For ``NoisyLinear``: ``weight_mu`` and (if present) ``bias_mu``.

    The sigma parameters of NoisyLinear (``weight_sigma``, ``bias_sigma``) and
    noise buffers are intentionally excluded to retain their default init.
    """
    params: list[torch.Tensor] = []
    for m in module.modules():
        base = getattr(m, "module", m)  # unwrap DDP if present

        if isinstance(base, torch.nn.Linear):
            params.append(base.weight)
            if base.bias is not None:
                params.append(base.bias)

        elif base.__class__.__name__ == "NoisyLinear":
            w_mu = getattr(base, "weight_mu", None)
            b_mu = getattr(base, "bias_mu", None)

            if isinstance(w_mu, torch.nn.Parameter):
                params.append(w_mu)

            if isinstance(b_mu, torch.nn.Parameter):
                params.append(b_mu)

    return params


def _canonical_param_tensors_for_gflownet(
    gflownet: torch.nn.Module,
) -> list[torch.Tensor]:
    """Return canonical parameter tensors for PF/PB (and logZ if present)."""
    tensors: list[torch.Tensor] = []

    pf = getattr(gflownet, "pf", None)
    if pf is not None and hasattr(pf, "module"):
        tensors += _canonical_linear_params(pf.module)

    pb = getattr(gflownet, "pb", None)
    if pb is not None and hasattr(pb, "module"):
        tensors += _canonical_linear_params(pb.module)

    named = dict(gflownet.named_parameters())
    if "logZ" in named:
        tensors.append(named["logZ"])

    return tensors


def _assign_mean_of_other_agents_canonical(gflownet, distributed_context) -> bool:
    """Average canonical tensors with other training ranks, excluding local group.

    We compute: mean_others = (sum_all - G * self) / (N - G), where N is the
    number of training ranks and G is the agent group size. Only canonical
    tensors are averaged to handle architectural differences (e.g., different
    numbers of noisy layers). Non-canonical tensors keep their default init.

    Returns:
        True if averaging was performed, False otherwise.
    """
    if (not torch.distributed.is_initialized()) or (
        distributed_context.num_training_ranks <= 1
    ):
        return False

    N = int(distributed_context.num_training_ranks)
    G = int(distributed_context.agent_group_size)

    if (N - G) <= 0:
        return False

    group = distributed_context.train_global_group
    with torch.no_grad():
        for t in _canonical_param_tensors_for_gflownet(gflownet):
            buf = t.data.clone()
            dist.all_reduce(buf, op=dist.ReduceOp.SUM, group=group)
            buf -= t.data * G
            buf /= N - G
            t.data.copy_(buf)

    return True


def _make_optimizer_for(gflownet, args) -> torch.optim.Optimizer:
    """Build a fresh Adam optimizer for a (re)built GFlowNet with logZ group."""
    named = dict(gflownet.named_parameters())
    non_logz = [v for k, v in named.items() if k != "logZ"]
    logz = [named["logZ"]] if "logZ" in named else []

    return torch.optim.Adam(
        [{"params": non_logz, "lr": args.lr}, {"params": logz, "lr": args.lr_Z}]
    )


def _rebuild_agent_with_strategy(
    args,
    env,
    preprocessor,
    distributed_context,
    device,
    strategy: dict,
    init_mode: str | None = None,
):
    """Rebuild an agent to reflect a new strategy and reinitialize weights.

    This updates per-agent exploration knobs on ``args`` (epsilon, temperature,
    n_noisy_layers, noisy_std_init), rebuilds the GFlowNet (so architectural
    changes like noisy layer count are applied), optionally averages canonical
    parameters from other ranks (keeping noisy sigmas/defaults intact), and
    returns the new model and optimizer.
    """
    args.agent_epsilon = float(strategy.get("epsilon", 0.0))
    args.agent_temperature = float(strategy.get("temperature", 1.0))
    args.agent_n_noisy_layers = int(
        strategy.get("n_noisy_layers", getattr(args, "agent_n_noisy_layers", 0))
    )
    args.agent_noisy_std_init = float(
        strategy.get("noisy_std_init", getattr(args, "agent_noisy_std_init", 0.5))
    )

    gflownet = set_up_gflownet(
        args,
        env,
        preprocessor,
        distributed_context.agent_groups,
        distributed_context.agent_group_id,
    )
    assert gflownet is not None, f"gflownet is None, Args: {args}"
    gflownet = gflownet.to(device)

    # Choose initialization behavior: default to args.restart_init_mode, allow override.
    mode = (
        init_mode
        if init_mode is not None
        else getattr(args, "restart_init_mode", "random")
    )
    if mode == "mean_others":
        ok = _assign_mean_of_other_agents_canonical(gflownet, distributed_context)
        if not ok:
            # Fallback to default initialization of an agent.
            print("+ Falling back to default initialization of an agent!")
            _reset_module_parameters_inplace(gflownet)

    optimizer = _make_optimizer_for(gflownet, args)

    return gflownet, optimizer


def set_up_fm_gflownet(args, env, preprocessor, agent_group_list, my_agent_group_id):
    """Returns a FM GFlowNet."""
    # We need a LogEdgeFlowEstimator.
    if args.tabular:
        module = Tabular(n_states=env.n_states, output_dim=env.n_actions)
    else:
        module = MLP(
            input_dim=preprocessor.output_dim,
            output_dim=env.n_actions,
            hidden_dim=args.hidden_dim,
            n_hidden_layers=args.n_hidden,
        )

    if args.distributed:
        module = DDP(module, process_group=agent_group_list[my_agent_group_id])

    estimator = DiscretePolicyEstimator(
        module=module,
        n_actions=env.n_actions,
        preprocessor=preprocessor,
    )
    return FMGFlowNet(estimator)


def set_up_pb_pf_estimators(
    args, env, preprocessor, agent_group_list, my_agent_group_id
):
    """Returns a pair of estimators for the forward and backward policies."""
    if args.tabular:
        pf_module = Tabular(n_states=env.n_states, output_dim=env.n_actions)
        if not args.uniform_pb:
            pb_module = Tabular(n_states=env.n_states, output_dim=env.n_actions - 1)
    else:
        # Forward module: honor per-agent noisy layers for exploration diversity.
        pf_module = MLP(
            input_dim=preprocessor.output_dim,
            output_dim=env.n_actions,
            hidden_dim=args.hidden_dim,
            n_hidden_layers=args.n_hidden,
            n_noisy_layers=getattr(args, "agent_n_noisy_layers", 0),
            std_init=getattr(args, "agent_noisy_std_init", 0.5),
        )
        if not args.uniform_pb:
            # Backward module: if sharing trunk (tied), PB may only add at most one
            # noisy layer (its output) to remain compatible with the shared trunk.
            pb_module = MLP(
                input_dim=preprocessor.output_dim,
                output_dim=env.n_actions - 1,
                hidden_dim=args.hidden_dim,
                n_hidden_layers=args.n_hidden,
                trunk=(
                    pf_module.trunk
                    if args.tied and isinstance(pf_module.trunk, torch.nn.Module)
                    else None
                ),
                n_noisy_layers=(
                    1 if getattr(args, "agent_n_noisy_layers", 0) > 0 else 0
                ),
                std_init=getattr(args, "agent_noisy_std_init", 0.5),
            )
    if args.uniform_pb:
        pb_module = DiscreteUniform(env.n_actions - 1)

    for v in ["pf_module", "pb_module"]:
        assert locals()[v] is not None, f"{v} is None, Args: {args}"

    if args.distributed:
        pf_module = DDP(pf_module, process_group=agent_group_list[my_agent_group_id])
        pb_module = DDP(pb_module, process_group=agent_group_list[my_agent_group_id])

    assert pf_module is not None
    assert pb_module is not None
    pf_estimator = DiscretePolicyEstimator(
        module=pf_module,
        n_actions=env.n_actions,
        preprocessor=preprocessor,
    )
    pb_estimator = DiscretePolicyEstimator(
        module=pb_module,
        n_actions=env.n_actions,
        is_backward=True,
        preprocessor=preprocessor,
    )

    return (pf_estimator, pb_estimator)


def set_up_logF_estimator(
    args, env, preprocessor, agent_group_list, my_agent_group_id, pf_module
):
    """Returns a LogStateFlowEstimator."""
    if args.tabular:
        module = Tabular(n_states=env.n_states, output_dim=1)
    else:
        module = MLP(
            input_dim=preprocessor.output_dim,
            output_dim=1,
            hidden_dim=args.hidden_dim,
            n_hidden_layers=args.n_hidden,
            trunk=(
                pf_module.trunk
                if args.tied and isinstance(pf_module.trunk, torch.nn.Module)
                else None
            ),
        )

    if args.distributed:
        module = DDP(module, process_group=agent_group_list[my_agent_group_id])

    return ScalarEstimator(module=module, preprocessor=preprocessor)


def set_up_gflownet(args, env, preprocessor, agent_group_list, my_agent_group_id):
    """Returns a GFlowNet complete with the required estimators."""
    #    Depending on the loss, we may need several estimators:
    #       one (forward only) for FM loss,
    #       two (forward and backward) or other losses
    #       three (forward, backward, logZ/logF) estimators for DB, TB.

    if args.loss == "FM":
        return set_up_fm_gflownet(
            args,
            env,
            preprocessor,
            agent_group_list,
            my_agent_group_id,
        )
    else:
        # We need a DiscretePFEstimator and a DiscretePBEstimator.
        pf_estimator, pb_estimator = set_up_pb_pf_estimators(
            args,
            env,
            preprocessor,
            agent_group_list,
            my_agent_group_id,
        )
        assert pf_estimator is not None
        assert pb_estimator is not None

        if args.loss == "ModifiedDB":
            return ModifiedDBGFlowNet(pf_estimator, pb_estimator)

        elif args.loss == "TB":
            return TBGFlowNet(pf=pf_estimator, pb=pb_estimator, init_logZ=0.0)

        elif args.loss == "ZVar":
            return LogPartitionVarianceGFlowNet(pf=pf_estimator, pb=pb_estimator)

        elif args.loss in ("DB", "SubTB"):
            # We also need a LogStateFlowEstimator.
            logF_estimator = set_up_logF_estimator(
                args,
                env,
                preprocessor,
                agent_group_list,
                my_agent_group_id,
                pf_estimator,
            )

            if args.loss == "DB":
                return DBGFlowNet(
                    pf=pf_estimator,
                    pb=pb_estimator,
                    logF=logF_estimator,
                )
            elif args.loss == "SubTB":
                return SubTBGFlowNet(
                    pf=pf_estimator,
                    pb=pb_estimator,
                    logF=logF_estimator,
                    weighting=args.subTB_weighting,
                    lamda=args.subTB_lambda,
                )


def plot_results(env, gflownet, l1_distances, validation_steps):
    # Create figure with 3 subplots with proper spacing
    fig = plt.figure(figsize=(15, 5))
    gs = GridSpec(1, 4, width_ratios=[1, 1, 0.1, 1.2])

    ax1 = fig.add_subplot(gs[0])
    ax2 = fig.add_subplot(gs[1])
    cax = fig.add_subplot(gs[2])  # Colorbar axis
    ax3 = fig.add_subplot(gs[3])

    # Get distributions and find global min/max for consistent color scaling
    true_dist = env.true_dist.reshape(args.height, args.height).cpu().numpy()
    learned_dist = get_exact_P_T(env, gflownet).reshape(args.height, args.height).numpy()

    # Ensure consistent orientation by transposing
    true_dist = true_dist.T
    learned_dist = learned_dist.T

    vmin = min(true_dist.min(), learned_dist.min())
    vmax = max(true_dist.max(), learned_dist.max())

    # True reward distribution
    im1 = ax1.imshow(
        true_dist,
        cmap="viridis",
        interpolation="none",
        origin="lower",
        vmin=vmin,
        vmax=vmax,
    )
    ax1.set_title("True Distribution")

    # Learned reward distribution
    _ = ax2.imshow(
        learned_dist,
        cmap="viridis",
        interpolation="none",
        origin="lower",
        vmin=vmin,
        vmax=vmax,
    )
    ax2.set_title("Learned Distribution")

    # Add colorbar in its own axis
    plt.colorbar(im1, cax=cax)

    # L1 distances over time
    states_per_validation = args.batch_size * args.validation_interval
    validation_states = [i * states_per_validation for i in range(len(l1_distances))]
    ax3.plot(validation_states, l1_distances)
    ax3.set_xlabel("States Visited")
    ax3.set_ylabel("L1 Distance")
    ax3.set_title("L1 Distance Evolution")
    ax3.set_yscale("log")  # Set log scale for y-axis

    plt.tight_layout()
    plt.show()
    plt.close()


def main(args):  # noqa: C901
    """Trains a GFlowNet on the Hypergrid Environment, potentially distributed."""

    if args.half_precision:
        torch.set_default_dtype(torch.bfloat16)

    print("+ Using default dtype: ", torch.get_default_dtype())

    device = torch.device(
        "cuda" if torch.cuda.is_available() and not args.no_cuda else "cpu"
    )

    # Check if plotting is allowed.
    if args.plot:
        if args.wandb_project:
            raise ValueError("plot argument is incompatible with wandb_project")
        if args.ndim != 2:
            raise ValueError("plotting is only supported for 2D environments")

    # Initialize distributed compute.
    if args.distributed:
        distributed_context = initialize_distributed_compute(
            dist_backend=args.dist_backend,
            num_remote_buffers=args.num_remote_buffers,
            num_agent_groups=args.num_agent_groups,
        )

        print(f"Running with DDP with following settings: {distributed_context}")
    else:
        distributed_context = DistributedContext(
            my_rank=0, world_size=1, num_training_ranks=1, agent_group_size=1
        )

    set_seed(args.seed + distributed_context.my_rank)

    if args.distributed and distributed_context.is_buffer_rank():
        if distributed_context.assigned_training_ranks is None:
            num_training_ranks = 0
        else:
            num_training_ranks = len(distributed_context.assigned_training_ranks)

        def scoring_function(training_obj):
            return 0.0

        replay_buffer_manager = ReplayBufferManager(
            rank=distributed_context.my_rank,
            num_training_ranks=num_training_ranks,
            scoring_function=scoring_function,
        )
        replay_buffer_manager.run()
        return 0.0

    # Initialize WandB.
    use_wandb = args.wandb_project != ""
    if use_wandb:
        if args.wandb_local:
            os.environ["WANDB_MODE"] = "offline"

        import wandb

        if distributed_context.my_rank == 0:
            wandb.init(project=args.wandb_project)
            wandb.config.update(args)

    # Initialize the environment.
    env = HyperGrid(
        args.ndim,
        args.height,
        device=device,
        reward_fn_str="original",
        reward_fn_kwargs={
            "R0": args.R0,
            "R1": args.R1,
            "R2": args.R2,
        },
        calculate_partition=args.calculate_partition,
        store_all_states=args.store_all_states,
    )

    # Initialize the preprocessor.
    preprocessor = KHotPreprocessor(height=args.height, ndim=args.ndim)

    # 2. Build the initial gflownet via the same pathway as restarts (unified behavior).
    # We explicitly pick random parameter init for the initial build (no averaging).

    # Initialize per-agent exploration strategy.
    # Default (tests stable): on-policy, no noisy layers.
    # When --use_random_strategies is provided, sample a random initial strategy.
    agent_group_id = distributed_context.agent_group_id or 0
    if getattr(args, "use_random_strategies", False):
        init_cfg = _sample_new_strategy(
            args,
            agent_group_id=agent_group_id,
            iteration=0,
            prev_eps=9999.0,
            prev_temp=9999.0,
            prev_noisy=9999,
        )
        args.agent_epsilon = float(init_cfg.get("epsilon", 0.0))
        args.agent_temperature = float(init_cfg.get("temperature", 1.0))
        args.agent_n_noisy_layers = int(init_cfg.get("n_noisy_layers", 0))
        args.agent_noisy_std_init = float(init_cfg.get("noisy_std_init", 0.5))
    else:
        # Disable off-policy training.
        args.agent_epsilon = 0.0
        args.agent_temperature = 1.0
        args.agent_n_noisy_layers = 0
        args.agent_noisy_std_init = 0.5

    # The initial strategy is randomly sampled above.
    initial_strategy = {
        "epsilon": float(getattr(args, "agent_epsilon", 0.0)),
        "temperature": float(getattr(args, "agent_temperature", 1.0)),
        "n_noisy_layers": int(getattr(args, "agent_n_noisy_layers", 0)),
        "noisy_std_init": float(getattr(args, "agent_noisy_std_init", 0.5)),
    }
    gflownet, optimizer = _rebuild_agent_with_strategy(
        args,
        env,
        preprocessor,
        distributed_context,
        device,
        strategy=initial_strategy,
        init_mode="random",
    )
    assert gflownet is not None, f"gflownet is None, Args: {args}"

    # Create replay buffer if needed
    replay_buffer = None

    if args.replay_buffer_size > 0:
        if args.diverse_replay_buffer:
            replay_buffer = NormBasedDiversePrioritizedReplayBuffer(
                env,
                capacity=args.replay_buffer_size,
                cutoff_distance=args.cutoff_distance,
                p_norm_distance=args.p_norm_distance,
            )
        else:
            replay_buffer = ReplayBuffer(
                env,
                capacity=args.replay_buffer_size,
                prioritized_capacity=False,
                remote_manager_rank=distributed_context.assigned_buffer,
                remote_buffer_freq=1,
            )

    gflownet = gflownet.to(device)

    states_visited = 0
    n_iterations = ceil(args.n_trajectories / args.batch_size)
    per_node_batch_size = args.batch_size // distributed_context.world_size
    validation_info = {"l1_dist": float("inf")}
    discovered_modes = set()
    # n_pixels_per_mode = round(env.height / 10) ** env.ndim
    # Note: on/off-policy depends on the current strategy; recomputed inside the loop.

    print("+ n_iterations = ", n_iterations)
    print("+ per_node_batch_size = ", per_node_batch_size)

    # Initialize the profiler.
    if args.profile:
        keep_active = args.trajectories_to_profile // args.batch_size
        prof = profile(
            schedule=torch.profiler.schedule(
                wait=1, warmup=1, active=keep_active, repeat=1
            ),
            activities=[ProfilerActivity.CPU],
            record_shapes=True,
            with_stack=True,
        )
        prof.start()

    if args.distributed:
        # Create and start error handler.
        def cleanup():
            print(f"Process {rank}: Cleaning up...")

        rank = torch.distributed.get_rank()
        torch.distributed.get_world_size()

    # Initialize some variables before the training loop.
    timing = {}
    time_start = time.time()
    l1_distances, validation_steps = [], []

    # Used for calculating the L1 distance across all nodes.
    all_visited_terminating_states = env.states_from_batch_shape((0,))

    # Barrier for pre-processing. Wait for all processes to reach this point before starting training.
    with Timer(
        timing, "Pre-processing_barrier", enabled=(args.timing and args.distributed)
    ):
        if args.distributed and args.timing:
            dist.barrier(group=distributed_context.train_global_group)

    # Set up averaging policy (called every iteration; internal guard checks cadence/distributed)
    averaging_policy = None
    if args.distributed:
        if args.use_selective_averaging:
            averaging_policy = AsyncSelectiveAveragingPolicy(
                average_every=args.average_every,
                replacement_ratio=args.replacement_ratio,
                averaging_strategy=args.averaging_strategy,
                momentum=args.momentum,
            )
        else:
            averaging_policy = AverageAllPolicy(average_every=args.average_every)

    # Training loop.
    pbar = trange(n_iterations)
    for iteration in pbar:
        iteration_start = time.time()

        # Keep track of visited terminating states on this node.
        with Timer(
            timing, "track_visited_states", enabled=args.timing
        ) as visited_states_timer:
            visited_terminating_states = env.states_from_batch_shape((0,))

            # Profiler.
            if args.profile:
                prof.step()
                if iteration >= 1 + 1 + keep_active:
                    break

        # Optional agent restart: after 1000 iterations, 1/1000 chance each step.
        if getattr(args, "use_restarts", False) and iteration >= 1000:
            agent_gid = distributed_context.agent_group_id or 0
            if _group_random_coin(1.0 / 1000.0, agent_gid, iteration, args.seed):
                prev_eps = float(getattr(args, "agent_epsilon", 0.0))
                prev_temp = float(getattr(args, "agent_temperature", 1.0))
                prev_noisy = int(getattr(args, "agent_n_noisy_layers", 0))
                if getattr(args, "use_random_strategies", False):
                    new_strat = _sample_new_strategy(
                        args, agent_gid, iteration, prev_eps, prev_temp, prev_noisy
                    )
                else:
                    # Keep the same exploration strategy; only weights are reinitialized.
                    new_strat = {
                        "epsilon": prev_eps,
                        "temperature": prev_temp,
                        "n_noisy_layers": prev_noisy,
                        "noisy_std_init": float(
                            getattr(args, "agent_noisy_std_init", 0.5)
                        ),
                    }

                # Rebuild agent with new strategy; optionally average canonical weights from others.
                gflownet, optimizer = _rebuild_agent_with_strategy(
                    args, env, preprocessor, distributed_context, device, new_strat
                )

                if (iteration % args.validation_interval == 0) or (iteration == 0):
                    print(
                        f"[agent {agent_gid}] restarted at iter {iteration} with strategy {new_strat}"
                    )

        # Sample trajectories.
        with Timer(timing, "generate_samples", enabled=args.timing) as sample_timer:
            # Determine on-policy for this iteration based on current strategy.
            is_on_policy_iter = (
                (args.replay_buffer_size == 0)
                and (float(getattr(args, "agent_epsilon", 0.0)) == 0.0)
                and (float(getattr(args, "agent_temperature", 1.0)) == 1.0)
                and (int(getattr(args, "agent_n_noisy_layers", 0)) == 0)
            )
            trajectories = gflownet.sample_trajectories(
                env,
                n=args.batch_size,
                save_logprobs=is_on_policy_iter,  # Reuse on-policy log-probs.
                save_estimator_outputs=not is_on_policy_iter,  # Off-policy caches estimator outputs.
                epsilon=float(getattr(args, "agent_epsilon", 0.0)),
                temperature=float(getattr(args, "agent_temperature", 1.0)),
            )

        # Training objects (incl. possible replay buffer sampling).
        with Timer(
            timing, "to_training_samples", enabled=args.timing
        ) as to_train_samples_timer:
            training_samples = gflownet.to_training_samples(trajectories)

            if replay_buffer is not None:
                with torch.no_grad():
                    replay_buffer.add(training_samples)
                    training_objects = replay_buffer.sample(
                        n_samples=per_node_batch_size
                    )
            else:
                training_objects = training_samples

        # Loss.
        with Timer(timing, "calculate_loss", enabled=args.timing) as loss_timer:

            optimizer.zero_grad()
            gflownet = cast(GFlowNet, gflownet)
            # Recompute whether we are off-policy for loss logprob recalculation.
            is_on_policy_iter = (
                (args.replay_buffer_size == 0)
                and (float(getattr(args, "agent_epsilon", 0.0)) == 0.0)
                and (float(getattr(args, "agent_temperature", 1.0)) == 1.0)
                and (int(getattr(args, "agent_n_noisy_layers", 0)) == 0)
            )
            loss = gflownet.loss(
                env,
                training_objects,  # type: ignore
                recalculate_all_logprobs=(not is_on_policy_iter),
                reduction="sum" if args.distributed or args.loss == "SubTB" else "mean",  # type: ignore
            )

            # Normalize the loss by the local batch size if distributed.
            if args.distributed:
                loss = loss / (per_node_batch_size)

        # Barrier.
        with Timer(
            timing, "barrier 0", enabled=(args.timing and args.distributed)
        ) as bar0_timer:
            if args.distributed and args.timing:
                dist.barrier(group=distributed_context.train_global_group)

        # Backpropagation.
        with Timer(timing, "loss_backward", enabled=args.timing) as loss_backward_timer:
            loss.backward()

        # Optimization.
        with Timer(timing, "optimizer", enabled=args.timing) as opt_timer:
            optimizer.step()

        # Barrier.
        with Timer(
            timing, "barrier 1", enabled=(args.timing and args.distributed)
        ) as bar1_timer:
            if args.distributed and args.timing:
                dist.barrier(group=distributed_context.train_global_group)

        # Model averaging.
        with Timer(
            timing, "averaging_model", enabled=args.timing
        ) as model_averaging_timer:
            if averaging_policy is not None:
                averaging_policy(
                    iteration=iteration, model=gflownet, local_metric=-loss.item()
                )

        # Calculate how long this iteration took.
        iteration_time = time.time() - iteration_start
        rest_time = iteration_time - sum(
            [
                t
                for t in [
                    visited_states_timer.elapsed,
                    sample_timer.elapsed,
                    to_train_samples_timer.elapsed,
                    loss_timer.elapsed,
                    bar0_timer.elapsed,
                    loss_backward_timer.elapsed,
                    opt_timer.elapsed,
                    bar1_timer.elapsed,
                    model_averaging_timer.elapsed,
                ]
                if t is not None
            ]
        )

        log_this_iter = (
            iteration % args.validation_interval == 0
        ) or iteration == n_iterations - 1

        # Keep track of trajectories / states.
        visited_terminating_states.extend(
            cast(DiscreteStates, trajectories.terminating_states)
        )

        with Timer(timing, "gather_visited_states", enabled=args.timing):
            # If distributed, gather all visited terminating states from all nodes.
            if args.distributed and log_this_iter:
                try:
                    assert visited_terminating_states is not None
                    # Gather all visited terminating states from all nodes.
                    gathered_visited_terminating_states = gather_distributed_data(
                        visited_terminating_states.tensor,
                        training_group=distributed_context.train_global_group,
                        world_size=distributed_context.num_training_ranks,
                    )
                except Exception as e:
                    print(
                        "Process {}: Caught error: {}".format(
                            distributed_context.my_rank, e
                        )
                    )
                    # handler.signal_error()
                    sys.exit(1)
            else:
                # Just use the visited terminating states from this node.
                assert visited_terminating_states is not None
                gathered_visited_terminating_states = visited_terminating_states.tensor

        # If we are on the master node, calculate the validation metrics.
        with Timer(timing, "validation", enabled=args.timing):
            if distributed_context.my_rank == 0:

                # Extend `all_visited_terminating_states` with the gathered data.
                assert gathered_visited_terminating_states is not None
                gathered_visited_terminating_states = cast(
                    DiscreteStates, env.States(gathered_visited_terminating_states)
                )
                states_visited += len(gathered_visited_terminating_states)
                all_visited_terminating_states.extend(
                    gathered_visited_terminating_states
                )

                to_log = {
                    "loss": loss.item(),
                    "states_visited": states_visited,
                    "sample_time": sample_timer.elapsed,
                    "to_train_samples_time": to_train_samples_timer.elapsed,
                    "loss_time": loss_timer.elapsed,
                    "loss_backward_time": loss_backward_timer.elapsed,
                    "opt_time": opt_timer.elapsed,
                    "model_averaging_time": model_averaging_timer.elapsed,
                    "rest_time": rest_time,
                    "l1_dist": None,  # only logged if calculate_partition.
                }

                if use_wandb:
                    wandb.log(to_log, step=iteration)

                if log_this_iter:
                    (
                        validation_info,
                        all_visited_terminating_states,
                        discovered_modes,
                    ) = validate_hypergrid(
                        env,
                        gflownet,
                        args.validation_samples,
                        all_visited_terminating_states,
                        discovered_modes,
                    )

                    print(
                        "+ all_visited_terminating_states = ",
                        len(all_visited_terminating_states),
                    )
                    print(
                        "+ visited_terminating_states = ",
                        len(visited_terminating_states),
                    )

                    if use_wandb:
                        wandb.log(validation_info, step=iteration)

                    to_log.update(validation_info)

                    pbar.set_postfix(
                        loss=to_log["loss"],
                        l1_dist=to_log["l1_dist"],  # only logged if calculate_partition.
                        n_modes_found=to_log["n_modes_found"],
                    )

        with Timer(timing, "barrier 2", enabled=(args.timing and args.distributed)):
            if args.distributed and args.timing:
                dist.barrier(group=distributed_context.train_global_group)

    print("+ Finished all iterations")
    total_time = time.time() - time_start
    if args.timing:
        timing["total_rest_time"] = [total_time - sum(sum(v) for k, v in timing.items())]

    timing["total_time"] = [total_time]

    if args.distributed:
        dist.barrier(group=distributed_context.train_global_group)
        assert averaging_policy is not None
        try:
            averaging_policy.shutdown()
        except Exception:
            pass

    # Log the final timing results.
    if args.timing:
        if distributed_context.my_rank == 0:
            print("\n" + "=" * 80)
            print("\n Timing information:")
            if args.distributed:
                print("-" * 80)
                print("The below timing information is averaged across all ranks.")
            print("=" * 80)

        if args.distributed:
            # Gather timing data from all ranks
            all_timings = [None] * distributed_context.num_training_ranks
            dist.all_gather_object(
                all_timings, timing, group=distributed_context.train_global_group
            )

            if distributed_context.my_rank == 0:
                report_timing(all_timings, distributed_context.num_training_ranks)
        else:
            # Single machine case
            # Header
            print(f"{'Step Name':<25} {'Time (s)':>12}")
            print("-" * 80)
            for k, v in timing.items():
                print(f"{k:<25} {sum(v):>10.4f}s")

    # Stop the profiler if it's active.
    if args.profile:
        prof.stop()
        print(prof.key_averages().table(sort_by="cpu_time_total", row_limit=20))
        prof.export_chrome_trace("trace.json")

    # Plot the results if requested & possible.
    if args.plot:
        # Create figure with 3 subplots with proper spacing.
        plot_results(env, gflownet, l1_distances, validation_steps)

    try:
        result = validation_info["l1_dist"]
    except KeyError:
        result = validation_info["n_modes_found"]

    if distributed_context.my_rank == 0:
        print("+ Training complete - final_score={:.6f}".format(result))

    if (
        args.distributed
        and distributed_context.is_training_rank()
        and (distributed_context.assigned_buffer is not None)
    ):
        # Send a termination signal to the replay buffer manager.
        ReplayBufferManager.send_termination_signal(distributed_context.assigned_buffer)

    return result


if __name__ == "__main__":
    parser = ArgumentParser()

    # Machine setting.
    parser.add_argument("--seed", type=int, default=4444, help="Random seed.")
    parser.add_argument(
        "--no_cuda",
        action="store_true",
        help="Prevent CUDA usage",
    )

    # Distributed settings.
    parser.add_argument(
        "--average_every",
        type=int,
        default=100,
        help="Number of epochs after which we average model across all agents",
    )
    parser.add_argument(
        "--num_agent_groups",
        type=int,
        default=1,
        help="Number of agents learning together",
    )
    parser.add_argument(
        "--distributed",
        action="store_true",
        help="Initializes distributed computation (torch.distributed)",
    )
    parser.add_argument(
        "--num_remote_buffers",
        type=int,
        default=1,
        help="Number of remote replay buffer managers (only if using distributed computation)",
    )
    parser.add_argument(
        "--dist_backend",
        type=str,
        default="gloo",
        help="Distributed backend to use: gloo, ccl or mpi",
    )

    # Selective averaging settings.
    parser.add_argument(
        "--use_selective_averaging",
        action="store_true",
        help="Use selective averaging instead of standard averaging",
    )

    parser.add_argument(
        "--replacement_ratio",
        type=float,
        default=0.2,
        help="Fraction of worst performing models to replace (0.0 to 1.0)",
    )
    parser.add_argument(
        "--averaging_strategy",
        type=str,
        choices=["mean", "weighted_mean", "best_only"],
        default="mean",
        help="Strategy for combining good models",
    )
    parser.add_argument(
        "--momentum",
        type=float,
        default=0.01,
        help="Momentum factor for combining with previous weights (0.0 = no momentum, 1.0 = keep old weights)",
    )

    # Environment settings.
    parser.add_argument(
        "--ndim",
        type=int,
        default=2,
        help="Number of dimensions in the environment",
    )
    parser.add_argument(
        "--height",
        type=int,
        default=8,
        help="Height of the environment",
    )
    parser.add_argument(
        "--R0",
        type=float,
        default=0.1,
        help="Environment's R0",
    )
    parser.add_argument(
        "--R1",
        type=float,
        default=0.5,
        help="Environment's R1",
    )
    parser.add_argument(
        "--R2",
        type=float,
        default=2.0,
        help="Environment's R2",
    )

    # Training settings.
    parser.add_argument(
        "--batch_size",
        type=int,
        default=16,
        help="Batch size, i.e. number of trajectories to sample per training iteration",
    )
    parser.add_argument(
        "--replay_buffer_size",
        type=int,
        default=1000,
        help="If zero, no replay buffer is used. Otherwise, the replay buffer is used.",
    )
    parser.add_argument(
        "--restart_init_mode",
        type=str,
        default="random",
        choices=["random", "mean_others"],
        help=(
            "How to reinitialize an agent when restarted: "
            "'random' resets with module defaults; 'mean_others' averages only canonical "
            "(shape-compatible) parameters across other training ranks; non-canonical parameters "
            "such as NoisyLinear sigmas remain at default initialization."
        ),
    )
    parser.add_argument(
        "--diverse_replay_buffer",
        action="store_true",
        help="Use a diverse replay buffer",
    )
    parser.add_argument(
        "--loss",
        type=str,
        choices=["FM", "TB", "DB", "SubTB", "ZVar", "ModifiedDB"],
        default="TB",
        help="Loss function to use",
    )
    parser.add_argument(
        "--subTB_weighting",
        type=str,
        default="geometric_within",
        help="weighting scheme for SubTB",
    )
    parser.add_argument(
        "--subTB_lambda", type=float, default=0.9, help="Lambda parameter for SubTB"
    )

    parser.add_argument(
        "--lr",
        type=float,
        default=1e-3,
        help="Learning rate for the estimators' modules",
    )
    parser.add_argument(
        "--lr_Z",
        type=float,
        default=0.1,
        help="Specific learning rate for Z (only used for TB loss)",
    )
    parser.add_argument(
        "--n_trajectories",
        type=int,
        default=int(1e6),
        help=(
            "Total budget of trajectories to train on. "
            "Training iterations = n_trajectories // batch_size"
        ),
    )

    # Policy architecture.
    parser.add_argument(
        "--tabular",
        action="store_true",
        help="Use a lookup table for F, PF, PB instead of an estimator",
    )
    parser.add_argument(
        "--uniform_pb",
        action="store_true",
        help="Use a uniform PB",
    )
    parser.add_argument(
        "--tied",
        action="store_true",
        help="Tie the parameters of PF, PB, and F",
    )
    parser.add_argument(
        "--hidden_dim",
        type=int,
        default=256,
        help="Hidden dimension of the estimators' neural network modules.",
    )
    parser.add_argument(
        "--n_hidden",
        type=int,
        default=2,
        help=(
            "Number of hidden layers (of size `hidden_dim`) in the estimators'"
            " neural network modules"
        ),
    )

    # Validation settings.
    parser.add_argument(
        "--validation_interval",
        type=int,
        default=100,
        help="How often (in training steps) to validate the gflownet",
    )
    parser.add_argument(
        "--validation_samples",
        type=int,
        default=200000,
        help="Number of validation samples to use to evaluate the probability mass function.",
    )

    # WandB settings.
    parser.add_argument(
        "--wandb_project",
        type=str,
        default="torchgfn",
        help="Name of the wandb project. If empty, don't use wandb",
    )
    parser.add_argument(
        "--wandb_local",
        action="store_true",
        help="Stores wandb results locally, to be uploaded later.",
    )

    # Settings relevant to the problem size -- toggle off for larger problems.
    parser.add_argument(
        "--store_all_states",
        action="store_true",
        default=False,
        help="Whether to store all states.",
    )
    parser.add_argument(
        "--calculate_partition",
        action="store_true",
        default=False,
        help="Whether to calculate the true partition function.",
    )
    parser.add_argument(
        "--profile",
        action="store_true",
        help="Profiles the execution using PyTorch Profiler.",
    )
    parser.add_argument(
        "--trajectories_to_profile",
        type=int,
        default=2048,
        help=(
            "Number of trajectories to profile using the Pytorch Profiler. "
            "Preferably, a multiple of batch size."
        ),
    )

    parser.add_argument(
        "--plot",
        action="store_true",
        help="Generate plots of true and learned distributions (only works for 2D, incompatible with wandb)",
    )

    parser.add_argument(
        "--timing",
        action="store_true",
        help="Report timing information at the end of training",
    )

    parser.add_argument(
        "--half_precision",
        action="store_true",
        help="Use half precision for the model",
    )

    parser.add_argument(
        "--use_random_strategies",
        action="store_true",
        help="Use a random strategy for the initial gflownet and restarts.",
    )
    parser.add_argument(
        "--use_restarts",
        action="store_true",
        help="Use restarts.",
    )

    args = parser.parse_args()
    result = main(args)<|MERGE_RESOLUTION|>--- conflicted
+++ resolved
@@ -60,144 +60,16 @@
 from gfn.utils.common import Timer, set_seed
 from gfn.utils.distributed import (
     DistributedContext,
-    average_models,
     gather_distributed_data,
     initialize_distributed_compute,
     report_load_imbalance,
 )
 from gfn.utils.modules import MLP, DiscreteUniform, Tabular
-<<<<<<< HEAD
-=======
-from gfn.utils.training import validate
 from tutorials.examples.multinode.spawn_policy import (
     AsyncSelectiveAveragingPolicy,
     AverageAllPolicy,
 )
 
-r"""
-Helper class for timing code execution blocks and accumulating elapsed time in a dictionary.
-
-This class is designed to be used as a context manager to measure the execution time of code blocks.
-Upon entering the context, it records the start time, and upon exiting, it adds the elapsed time to a
-specified key in a provided timing dictionary. This is useful for profiling and tracking the time spent
-in different parts of a program, such as during training loops or data processing steps.
-
-    timing_dict (dict): A dictionary where timing results will be accumulated.
-    key (str): The key in the timing_dict under which to accumulate elapsed time.
-
-Example:
-    for name in ["step1", "step2"]:
-        timing[name] = 0
-
-    with Timer(timing, "step1"):
-        # Code block to time
-        do_something()
-
-    print(f"Elapsed time for step1: {timing['step1']} seconds")
-"""
-
-
-class Timer:
-    def __init__(self, timing_dict, key, enabled=True):
-        self.timing_dict = timing_dict
-        self.key = key
-        self.enabled = enabled
-        self.elapsed = None
-
-    def __enter__(self):
-        if self.enabled:
-            self.start = time.perf_counter()
-        return self
-
-    def __exit__(self, exc_type, exc_val, exc_tb):
-        if self.enabled:
-            self.elapsed = time.perf_counter() - self.start
-            if self.key not in self.timing_dict:
-                self.timing_dict[self.key] = []
-            self.timing_dict[self.key].append(self.elapsed)
-        else:
-            self.elapsed = 0.0
-
-
-r"""
-Reports load imbalance and timing information from a timing dictionary.
-    param all_timing_dict: A list of dictionaries containing timing information for each rank.
-        all_timing_dict structure: [rank0_dict, rank1_dict, ...]
-        where each rank_dict is: {"step_name": [iter0_time, iter1_time, iter2_time, ...], ...}
-
-    param world_size: The total number of ranks in the distributed setup.
-"""
-
-
-def report_load_imbalance(all_timing_dict, world_size):
-
-    # Header
-    print(f"{'Step Name':<25} {'Useful Work':>12} {'Waiting':>12}")
-    print("-" * 80)
-
-    for step, times in all_timing_dict[0].items():
-        if type(times) is not list:
-            times = [times]  # Ensure times is a list
-
-        curr_step_times = {}
-        isValidKey = True  # Time information for some steps are not present in all ranks. Those are skipped.
-        for rank in range(world_size):
-            curr_dict = all_timing_dict[rank]
-            if step in curr_dict:
-                curr_step_times[rank] = curr_dict[step]
-            else:
-                isValidKey = False
-                break
-        if not isValidKey:
-            print(f"Time for Step - '{step}' not found in all ranks, skipping...")
-            continue
-
-        # Calculate the timing profile for the step.
-        useful_work = []
-        waiting_times = []
-
-        for iteration in range(len(times)):
-            rank_times = [curr_step_times[rank][iteration] for rank in curr_step_times]
-            max_time = max(rank_times)
-            useful_time = sum(rank_times) / len(rank_times)
-            waiting_time = max_time - useful_time
-
-            useful_work.append(useful_time)
-            waiting_times.append(waiting_time)
-
-        total_useful = sum(useful_work)
-        total_waiting = sum(waiting_times)
-
-        print(f"{step:<25} {total_useful:>10.4f}s {total_waiting:>10.4f}s")
-
-
-def report_time_info(all_timing_dict, world_size):
-    overall_timing = {}
-    print("Timing information for each rank:")
-    for rank in range(world_size):
-        print(f"Rank {rank} timing information:")
-        for step, times in all_timing_dict[rank].items():
-            if type(times) is not list:
-                times = [times]  # Ensure times is a list
-
-            avg_time = sum(times) / len(times)
-            sum_time = sum(times)
-            print(f"  {step}: {avg_time:.4f} seconds (total: {sum_time:.4f} seconds)")
-
-            if overall_timing.get(step) is None:
-                overall_timing[step] = [sum_time]
-            else:
-                overall_timing[step].append(sum_time)
-
-    print("\nMaximum timing information:")
-    for step, times in overall_timing.items():
-        print(f"  {step}: {max(times):.4f} seconds")
-
-    print("\nAverage timing information:")
-    for step, times in overall_timing.items():
-        print(f"  {step}: {sum(times) / len(times):.4f} seconds")
->>>>>>> 6babcb95
-
 
 def report_timing(all_timing_dict, world_size):
     """Prints the timing information from the timing dictionary."""
@@ -205,411 +77,6 @@
     report_load_imbalance(all_timing_dict, world_size)
 
 
-<<<<<<< HEAD
-=======
-def average_gradients(model):
-    """All-Reduce gradients across all models."""
-    size = float(dist.get_world_size())
-    for param in model.parameters():
-        dist.all_reduce(param.grad.data, op=dist.ReduceOp.SUM)
-        param.grad.data /= size
-
-
-def average_models(model, training_group=None):
-    """Averages model weights across all ranks."""
-    world_size = float(dist.get_world_size())
-    for param in model.parameters():
-        param_tensor = param.data.clone()  # clone to avoid inplace operations
-        dist.all_reduce(param_tensor, op=dist.ReduceOp.SUM, group=training_group)
-        param.data = param_tensor / world_size
-
-
-@dataclass
-class DistributedContext:
-    """Holds all distributed training/replay buffer groups and ranks."""
-
-    my_rank: int
-    world_size: int
-    num_training_ranks: int
-    agent_group_size: int
-    agent_groups: Optional[List[dist.ProcessGroup]] = None
-    agent_group_id: Optional[int] = None
-    train_global_group: Optional[dist.ProcessGroup] = None
-    assigned_buffer: Optional[int] = None
-    buffer_group: Optional[dist.ProcessGroup] = None
-    assigned_training_ranks: Optional[List[int]] = None
-
-    def is_buffer_rank(self) -> bool:
-        """Check if the current rank is part of the buffer group."""
-        return self.my_rank >= self.num_training_ranks
-
-    def is_training_rank(self) -> bool:
-        """Check if the current rank is part of the training group."""
-        return self.my_rank < self.num_training_ranks
-
-
-def initialize_distributed_compute() -> DistributedContext:
-    """Initalizes distributed compute using either ccl or mpi backends."""
-    # global my_rank  # TODO: remove globals?
-    # global my_size  # TODO: remove globals?
-
-    pmi_size = int(os.environ.get("PMI_SIZE", "0"))  # 0 or 1 default value?
-    print("+ Initalizing distributed compute, PMI_SIZE={}".format(pmi_size))
-
-    if pmi_size <= 1:
-        print("+ PMI_SIZE <= 1, running in single process mode.")
-        return DistributedContext(
-            my_rank=0, world_size=1, num_training_ranks=1, agent_group_size=1
-        )
-
-    if args.dist_backend == "ccl":
-        print("+ CCL backend requested...")
-        try:
-            # Note - intel must be imported before oneccl!
-            import oneccl_bindings_for_pytorch  # noqa: F401
-        except ImportError as e:
-            raise Exception("import oneccl_bindings_for_pytorch failed, {}".format(e))
-
-    elif args.dist_backend == "mpi":
-        print("+ MPI backend requested...")
-        assert torch.distributed.is_mpi_available()
-        try:
-            import torch_mpi  # noqa: F401
-        except ImportError as e:
-            raise Exception("import torch_mpi failed, {}".format(e))
-
-    elif args.dist_backend == "gloo":
-        print("+ Gloo backend requested...")
-        assert torch.distributed.is_gloo_available()
-
-    else:
-        raise Exception(f"Invalid backend requested: {args.dist_backend}")
-
-    os.environ["RANK"] = os.environ.get("PMI_RANK", "0")
-    os.environ["WORLD_SIZE"] = os.environ.get("PMI_SIZE", "1")
-
-    print("+ OMP_NUM_THREADS = ", os.getenv("OMP_NUM_THREADS"))
-
-    world_size = os.environ.get("WORLD_SIZE")
-    if world_size is None:
-        raise ValueError("WORLD_SIZE is not set")
-    rank = os.environ.get("RANK")
-    if rank is None:
-        raise ValueError("RANK is not set")
-
-    dist.init_process_group(
-        backend=args.dist_backend,
-        init_method="env://",
-        world_size=int(world_size),
-        rank=int(rank),
-        timeout=datetime.timedelta(minutes=5),
-    )
-
-    dist.barrier()
-    print("+ Distributed compute initialized, backend = {}".format(args.dist_backend))
-
-    my_rank = dist.get_rank()  # Global!
-    world_size = dist.get_world_size()  # Global!
-
-    num_training_ranks = world_size - args.num_remote_buffers
-
-    assert (
-        num_training_ranks >= args.num_remote_buffers
-    )  # make sure that we have atmost 1 remote buffer per training rank.
-    print("num_train = ", num_training_ranks)
-    print("args.num_remote_buffers = ", args.num_remote_buffers)
-
-    # for now, let us enforce that each agent gets equal number of ranks.
-    # TODO: later, we can relax this condition.
-    assert num_training_ranks % args.num_agent_groups == 0
-    agent_group_size = num_training_ranks // args.num_agent_groups
-    agent_group_rank_list = [
-        list(range(i * agent_group_size, (i + 1) * agent_group_size))
-        for i in range(args.num_agent_groups)
-    ]
-    print(f"Agent group ranks: {agent_group_rank_list}")
-    agent_group_list = [
-        cast(
-            dist.ProcessGroup,
-            dist.new_group(
-                agent_group_rank_list[i],
-                backend=args.dist_backend,
-                timeout=datetime.timedelta(minutes=5),
-            ),
-        )
-        for i in range(args.num_agent_groups)
-    ]
-
-    # all training ranks in one global group
-    training_ranks = [
-        r for r in range(num_training_ranks)
-    ]  # e.g., 0..num_training_ranks-1
-    train_global_group = dist.new_group(
-        ranks=training_ranks,
-        backend=args.dist_backend,
-        timeout=datetime.timedelta(minutes=5),
-    )
-
-    buffer_group = None
-    assigned_buffer = None
-    assigned_training_ranks = {}
-    if args.num_remote_buffers > 0:
-        buffer_ranks = list(
-            range(num_training_ranks, num_training_ranks + args.num_remote_buffers)
-        )
-        buffer_group = dist.new_group(
-            buffer_ranks,
-            backend=args.dist_backend,
-            timeout=datetime.timedelta(minutes=5),
-        )
-        print(f"Buffer group ranks: {buffer_ranks}")
-
-        # Each training rank gets assigned to a buffer rank
-
-        if my_rank < (num_training_ranks):
-            assigned_buffer = num_training_ranks + (my_rank % args.num_remote_buffers)
-        else:
-            assigned_training_ranks[my_rank] = [
-                ranks
-                for ranks in range(num_training_ranks)
-                if (ranks % args.num_remote_buffers) == (my_rank - num_training_ranks)
-            ]
-
-        print(f"+ My rank: {my_rank} size: {world_size}")
-        if my_rank < (num_training_ranks):
-            print(f"  -> Training group, assigned buffer rank = {assigned_buffer}")
-        else:
-            print("  -> Buffer group")
-
-    dist.barrier()
-    print("+ Distributed compute initialized, rank = ", my_rank)
-
-    return DistributedContext(
-        my_rank=my_rank,
-        world_size=world_size,
-        num_training_ranks=num_training_ranks,
-        agent_group_size=agent_group_size,
-        agent_groups=agent_group_list,
-        agent_group_id=my_rank // agent_group_size,
-        train_global_group=train_global_group,
-        assigned_buffer=assigned_buffer,
-        buffer_group=buffer_group,
-        assigned_training_ranks=assigned_training_ranks.get(my_rank, None),
-    )
-
-
-class DistributedErrorHandler:
-    def __init__(
-        self,
-        device: torch.device,
-        rank: int,
-        world_size: int,
-        error_check_interval: float = 1.0,
-        cleanup_callback: Optional[Callable] = None,
-    ):
-        """
-        Initialize error handler for distributed training.
-
-        Args:
-            device: String representing the current device.
-            rank: Current process rank
-            world_size: Total number of processes
-            error_check_interval: How often to check for errors (in seconds)
-            cleanup_callback: Optional function to call before shutdown
-        """
-        self.device = device
-        self.rank = rank
-        self.world_size = world_size
-        self.error_check_interval = error_check_interval
-        self.cleanup_callback = cleanup_callback
-        self.shutdown_flag = threading.Event()
-        self.error_tensor = torch.zeros(1, dtype=torch.uint8, device=self.device)
-
-        # Set up error checking thread
-        self.checker_thread = threading.Thread(target=self._error_checker, daemon=True)
-
-        # Register signal handlers
-        signal.signal(signal.SIGTERM, self._signal_handler)
-        signal.signal(signal.SIGINT, self._signal_handler)
-
-    def start(self):
-        """Start error checking thread"""
-        self.checker_thread.start()
-
-    def _signal_handler(self, signum, frame):
-        """Handle external signals"""
-        print(f"Process {self.rank} received signal {signum}")
-        self.shutdown_flag.set()
-        self._cleanup()
-        sys.exit(1)
-
-    def _error_checker(self):
-        """Periodically check for errors across all processes"""
-        while not self.shutdown_flag.is_set():
-            try:
-                # Use all_reduce to check if any process has errored
-                error_count = torch.zeros_like(self.error_tensor)
-                dist.all_reduce(error_count, op=dist.ReduceOp.SUM)
-
-                if error_count.item() > 0:
-                    print(f"Process {self.rank}: Detected error in another process")
-                    self.shutdown_flag.set()
-                    self._cleanup()
-                    sys.exit(1)
-
-            except Exception as e:
-                print("Process {}: Error in error checker: {}".format(self.rank, e))
-                self.signal_error()
-                break
-
-            time.sleep(self.error_check_interval)
-
-    def signal_error(self):
-        """Signal that this process has encountered an error"""
-        try:
-            self.error_tensor.fill_(1)
-            dist.all_reduce(self.error_tensor, op=dist.ReduceOp.SUM)
-        except Exception as e:
-            print(f"Process {self.rank}: Error in signal_error: {str(e)}")
-            pass  # If this fails, processes will eventually timeout
-
-        self.shutdown_flag.set()
-        self._cleanup()
-        sys.exit(1)
-
-    def _cleanup(self):
-        """Perform cleanup before shutdown"""
-        if self.cleanup_callback:
-            try:
-                self.cleanup_callback()
-            except Exception as e:
-                print(f"Process {self.rank}: Error in cleanup: {str(e)}")
-
-        try:
-            dist.destroy_process_group()
-        except Exception as e:
-            print(f"Process {self.rank}: Error in destroy_process_group: {str(e)}")
-
-
-def gather_distributed_data(
-    local_tensor: torch.Tensor,
-    world_size: int | None = None,
-    rank: int | None = None,
-    verbose: bool = False,
-    training_group: dist.ProcessGroup | None = None,
-) -> torch.Tensor | None:
-    """
-    Gather data from all processes in a distributed setting.
-
-    Args:
-        local_data: Data from the current process (List or Tensor)
-        world_size: Number of processes (optional, will get from env if None)
-        rank: Current process rank (optional, will get from env if None)
-
-    Returns:
-        On rank 0: Concatenated tensor from all processes
-        On other ranks: None
-    """
-    if verbose:
-        print("syncing distributed data")
-
-    if world_size is None:
-        world_size = dist.get_world_size()
-    if rank is None:
-        rank = dist.get_rank()
-
-    # Add type assertions to help the type checker
-    assert isinstance(world_size, int), "world_size must be an integer"
-    assert isinstance(rank, int), "rank must be an integer"
-
-    # First gather batch_sizes to allocate correct buffer sizes.
-    local_batch_size = torch.tensor(
-        [local_tensor.shape[0]], device=local_tensor.device, dtype=local_tensor.dtype
-    )
-    if rank == 0:
-        # Assumes same dimensionality on all ranks!
-        batch_size_list = [
-            torch.zeros((1,), device=local_tensor.device, dtype=local_tensor.dtype)
-            for _ in range(world_size)
-        ]
-    else:
-        batch_size_list = None
-
-    if verbose:
-        print("rank={}, batch_size_list={}".format(rank, batch_size_list))
-        print(
-            "+ gather of local_batch_size={} to batch_size_list".format(local_batch_size)
-        )
-    dist.gather(
-        local_batch_size, gather_list=batch_size_list, dst=0, group=training_group
-    )
-    dist.barrier(group=training_group)  # Add synchronization
-
-    # Pad local tensor to maximum size.
-    if verbose:
-        print("+ padding local tensor")
-
-    if rank == 0:
-        assert batch_size_list is not None
-        max_batch_size = max([bs.item() for bs in batch_size_list])
-    else:
-        max_batch_size = 0
-
-    state_size = local_tensor.shape[1]  # assume states are 1-d, is true for this env.
-
-    # Broadcast max_size to all processes for padding
-    max_batch_size_tensor = torch.tensor(max_batch_size, device=local_tensor.device)
-    dist.broadcast(max_batch_size_tensor, src=0, group=training_group)
-
-    # Pad local tensor to maximum size.
-    if local_tensor.shape[0] < max_batch_size:
-        padding = torch.zeros(
-            (int(max_batch_size - local_tensor.shape[0]), state_size),
-            dtype=local_tensor.dtype,
-            device=local_tensor.device,
-        )
-        local_tensor = torch.cat((local_tensor, padding), dim=0)
-
-    # Gather padded tensors.
-    if rank == 0:
-        tensor_list = [
-            torch.zeros(
-                (int(max_batch_size), state_size),
-                dtype=local_tensor.dtype,
-                device=local_tensor.device,
-            )
-            for _ in range(world_size)
-        ]
-    else:
-        tensor_list = None
-
-    if verbose:
-        print("+ gathering all tensors from world_size={}".format(world_size))
-        print("rank={}, tensor_list={}".format(rank, tensor_list))
-    dist.gather(local_tensor, gather_list=tensor_list, dst=0, group=training_group)
-    dist.barrier(group=training_group)  # Add synchronization
-
-    # Only rank 0 processes the results
-    if rank == 0:
-        results = []
-        assert tensor_list is not None
-        assert batch_size_list is not None
-        for tensor, batch_size in zip(tensor_list, batch_size_list):
-            trimmed_tensor = tensor[: batch_size.item(), ...]
-            results.append(trimmed_tensor)
-
-        if verbose:
-            print("distributed n_results={}".format(len(results)))
-
-        for r in results:
-            print("    {}".format(r.shape))
-
-        return torch.cat(results, dim=0)  # Concatenates along the batch dimension.
-
-    return None  # For all non-zero ranks.
-
-
->>>>>>> 6babcb95
 def get_exact_P_T(env: HyperGrid, gflownet: GFlowNet) -> torch.Tensor:
     r"""Evaluates the exact terminating state distribution P_T for HyperGrid.
 
