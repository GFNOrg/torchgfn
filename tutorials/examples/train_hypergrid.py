r"""
The goal of this script is to reproduce some of the published results on the HyperGrid
environment. Run one of the following commands to reproduce some of the results in
[Trajectory balance: Improved credit assignment in GFlowNets](https://arxiv.org/abs/2201.13259)

python train_hypergrid.py --ndim 4 --height 8 --R0 {0.1, 0.01, 0.001} --tied {--uniform_pb} --loss {TB, DB}
python train_hypergrid.py --ndim 2 --height 64 --R0 {0.1, 0.01, 0.001} --tied {--uniform_pb} --loss {TB, DB}

And run one of the following to reproduce some of the results in
[Learning GFlowNets from partial episodes for improved convergence and stability](https://arxiv.org/abs/2209.12782)
python train_hypergrid.py --ndim {2, 4} --height 12 --R0 {1e-3, 1e-4} --tied --loss {TB, DB, SubTB}

This script also provides a function `get_exact_P_T` that computes the exact terminating state
distribution for the HyperGrid environment, which is useful for evaluation and visualization.
"""

import datetime
import os
import signal
import sys
import threading
import time
from argparse import ArgumentParser
from math import ceil
from typing import Callable, Optional, cast

import matplotlib.pyplot as plt
import torch
<<<<<<< HEAD
import torch.distributed as dist
from torch.nn.parallel import DistributedDataParallel as DDP
from torch.profiler import ProfilerActivity, profile
=======
import wandb
from matplotlib.gridspec import GridSpec
>>>>>>> 856c5d0e
from tqdm import tqdm, trange

from gfn.containers import NormBasedDiversePrioritizedReplayBuffer, ReplayBuffer
from gfn.gflownet import (
    DBGFlowNet,
    FMGFlowNet,
    LogPartitionVarianceGFlowNet,
    ModifiedDBGFlowNet,
    SubTBGFlowNet,
    TBGFlowNet,
)
from gfn.gym import HyperGrid
from gfn.modules import DiscretePolicyEstimator, GFNModule, ScalarEstimator
from gfn.preprocessors import KHotPreprocessor
from gfn.states import DiscreteStates
from gfn.utils.common import set_seed
from gfn.utils.modules import MLP, DiscreteUniform, Tabular
from gfn.utils.training import validate

DEFAULT_SEED = 4444


<<<<<<< HEAD
def average_gradients(model):
    """All-Reduce gradients across all models."""
    size = float(dist.get_world_size())
    for param in model.parameters():
        dist.all_reduce(param.grad.data, op=dist.ReduceOp.SUM)
        param.grad.data /= size


def average_models(model):
    """Averages model weights across all ranks."""
    world_size = float(dist.get_world_size())
    for param in model.parameters():
        param_tensor = param.data.clone()  # clone to avoid inplace operations
        dist.all_reduce(param_tensor, op=dist.ReduceOp.SUM, group=dist.group.WORLD)
        param.data = param_tensor / world_size


def initialize_distributed_compute(dist_backend: str = "ccl"):
    """Initalizes distributed compute using either ccl or mpi backends."""
    # global my_rank  # TODO: remove globals?
    # global my_size  # TODO: remove globals?

    pmi_size = int(os.environ.get("PMI_SIZE", "0"))  # 0 or 1 default value?
    print("+ Initalizing distributed compute, PMI_SIZE={}".format(pmi_size))

    if pmi_size > 1:
        if dist_backend == "ccl":
            print("+ CCL backend requested...")
            try:
                # Note - intel must be imported before oneccl!
                import oneccl_bindings_for_pytorch  # noqa: F401
            except ImportError as e:
                raise Exception(
                    "import oneccl_bindings_for_pytorch failed, {}".format(e)
                )

        elif dist_backend == "mpi":
            print("+ MPI backend requested...")
            assert torch.distributed.is_mpi_available()
            try:
                import torch_mpi  # noqa: F401
            except ImportError as e:
                raise Exception("import torch_mpi failed, {}".format(e))
        else:
            raise Exception(f"Invalid backend requested: {dist_backend}")

        os.environ["RANK"] = os.environ.get("PMI_RANK", "0")
        os.environ["WORLD_SIZE"] = os.environ.get("PMI_SIZE", "1")

        print("+ OMP_NUM_THREADS = ", os.getenv("OMP_NUM_THREADS"))

        world_size = os.environ.get("WORLD_SIZE")
        if world_size is None:
            raise ValueError("WORLD_SIZE is not set")
        rank = os.environ.get("RANK")
        if rank is None:
            raise ValueError("RANK is not set")

        dist.init_process_group(
            backend=dist_backend,
            init_method="env://",
            world_size=int(world_size),
            rank=int(rank),
            timeout=datetime.timedelta(minutes=5),
        )

        my_rank = dist.get_rank()  # Global!
        my_size = dist.get_world_size()  # Global!

        # for now, let us enforce that each agent gets equal number of ranks.
        # TODO: later, we can relax this condition.
        assert my_size % args.num_agent_groups == 0
        agent_group_size = my_size // args.num_agent_groups
        agent_group_rank_list = [
            list(range(i * agent_group_size, (i + 1) * agent_group_size))
            for i in range(args.num_agent_groups)
        ]
        print(agent_group_rank_list)
        agent_group_list = [
            dist.new_group(
                agent_group_rank_list[i],
                backend=dist_backend,
                timeout=datetime.timedelta(minutes=5),
            )
            for i in range(args.num_agent_groups)
        ]

        print(f"+ My rank: {my_rank} size: {my_size}")

        return (my_rank, my_size, agent_group_size, agent_group_list)


class DistributedErrorHandler:
    def __init__(
        self,
        device_str: str,
        rank: int,
        world_size: int,
        error_check_interval: float = 1.0,
        cleanup_callback: Optional[Callable] = None,
    ):
        """
        Initialize error handler for distributed training.

        Args:
            device_str: String representing the current device.
            rank: Current process rank
            world_size: Total number of processes
            error_check_interval: How often to check for errors (in seconds)
            cleanup_callback: Optional function to call before shutdown
        """
        self.device_str = device_str
        self.rank = rank
        self.world_size = world_size
        self.error_check_interval = error_check_interval
        self.cleanup_callback = cleanup_callback
        self.shutdown_flag = threading.Event()
        self.error_tensor = torch.zeros(1, dtype=torch.uint8, device=self.device_str)

        # Set up error checking thread
        self.checker_thread = threading.Thread(target=self._error_checker, daemon=True)

        # Register signal handlers
        signal.signal(signal.SIGTERM, self._signal_handler)
        signal.signal(signal.SIGINT, self._signal_handler)

    def start(self):
        """Start error checking thread"""
        self.checker_thread.start()

    def _signal_handler(self, signum, frame):
        """Handle external signals"""
        print(f"Process {self.rank} received signal {signum}")
        self.shutdown_flag.set()
        self._cleanup()
        sys.exit(1)

    def _error_checker(self):
        """Periodically check for errors across all processes"""
        while not self.shutdown_flag.is_set():
            try:
                # Use all_reduce to check if any process has errored
                error_count = torch.zeros_like(self.error_tensor)
                dist.all_reduce(error_count, op=dist.ReduceOp.SUM)

                if error_count.item() > 0:
                    print(f"Process {self.rank}: Detected error in another process")
                    self.shutdown_flag.set()
                    self._cleanup()
                    sys.exit(1)

            except Exception as e:
                print("Process {}: Error in error checker: {}".format(self.rank, e))
                self.signal_error()
                break

            time.sleep(self.error_check_interval)

    def signal_error(self):
        """Signal that this process has encountered an error"""
        try:
            self.error_tensor.fill_(1)
            dist.all_reduce(self.error_tensor, op=dist.ReduceOp.SUM)
        except Exception as e:
            print(f"Process {self.rank}: Error in signal_error: {str(e)}")
            pass  # If this fails, processes will eventually timeout

        self.shutdown_flag.set()
        self._cleanup()
        sys.exit(1)

    def _cleanup(self):
        """Perform cleanup before shutdown"""
        if self.cleanup_callback:
            try:
                self.cleanup_callback()
            except Exception as e:
                print(f"Process {self.rank}: Error in cleanup: {str(e)}")

        try:
            dist.destroy_process_group()
        except Exception as e:
            print(f"Process {self.rank}: Error in destroy_process_group: {str(e)}")


def gather_distributed_data(
    local_tensor: torch.Tensor,
    world_size: int | None = None,
    rank: int | None = None,
    verbose: bool = False,
) -> torch.Tensor | None:
    """
    Gather data from all processes in a distributed setting.

    Args:
        local_data: Data from the current process (List or Tensor)
        world_size: Number of processes (optional, will get from env if None)
        rank: Current process rank (optional, will get from env if None)

    Returns:
        On rank 0: Concatenated tensor from all processes
        On other ranks: None
    """
    if verbose:
        print("syncing distributed data")

    if world_size is None:
        world_size = dist.get_world_size()
    if rank is None:
        rank = dist.get_rank()

    # First gather batch_sizes to allocate correct buffer sizes.
    local_batch_size = torch.tensor(
        [local_tensor.shape[0]], device=local_tensor.device, dtype=local_tensor.dtype
    )
    if rank == 0:
        # Assumes same dimensionality on all ranks!
        batch_size_list = [
            torch.zeros((1,), device=local_tensor.device, dtype=local_tensor.dtype)
            for _ in range(world_size)
        ]
    else:
        batch_size_list = None

    if verbose:
        print("rank={}, batch_size_list={}".format(rank, batch_size_list))
        print(
            "+ gather of local_batch_size={} to batch_size_list".format(local_batch_size)
        )
    dist.gather(local_batch_size, gather_list=batch_size_list, dst=0)
    dist.barrier()  # Add synchronization

    # Pad local tensor to maximum size.
    if verbose:
        print("+ padding local tensor")

    if rank == 0:
        assert batch_size_list is not None
        max_batch_size = max([bs.item() for bs in batch_size_list])
    else:
        max_batch_size = 0

    state_size = local_tensor.shape[1]  # assume states are 1-d, is true for this env.

    # Broadcast max_size to all processes for padding
    max_batch_size_tensor = torch.tensor(max_batch_size, device=local_tensor.device)
    dist.broadcast(max_batch_size_tensor, src=0)

    # Pad local tensor to maximum size.
    if local_tensor.shape[0] < max_batch_size:
        padding = torch.zeros(
            (int(max_batch_size - local_tensor.shape[0]), state_size),
            dtype=local_tensor.dtype,
            device=local_tensor.device,
        )
        local_tensor = torch.cat((local_tensor, padding), dim=0)

    # Gather padded tensors.
    if rank == 0:
        tensor_list = [
            torch.zeros(
                (int(max_batch_size), state_size),
                dtype=local_tensor.dtype,
                device=local_tensor.device,
            )
            for _ in range(world_size)
        ]
    else:
        tensor_list = None

    if verbose:
        print("+ gathering all tensors from world_size={}".format(world_size))
        print("rank={}, tensor_list={}".format(rank, tensor_list))
    dist.gather(local_tensor, gather_list=tensor_list, dst=0)
    dist.barrier()  # Add synchronization

    # Only rank 0 processes the results
    if rank == 0:
        results = []
        assert tensor_list is not None
        assert batch_size_list is not None
        for tensor, batch_size in zip(tensor_list, batch_size_list):
            trimmed_tensor = tensor[: batch_size.item(), ...]
            results.append(trimmed_tensor)

        if verbose:
            print("distributed n_results={}".format(len(results)))

        for r in results:
            print("    {}".format(r.shape))

        return torch.cat(results, dim=0)  # Concatenates along the batch dimension.

    return None  # For all non-zero ranks.
=======
def get_exact_P_T(env: HyperGrid, gflownet: GFlowNet) -> torch.Tensor:
    r"""Evaluates the exact terminating state distribution P_T for HyperGrid.

    For each state s', the terminating state probability is computed as:

    .. math::
        P_T(s') = u(s') P_F(s_f | s')

    where u(s') satisfies the recursion:

    .. math::
        u(s') = \sum_{s \in \text{Par}(s')} u(s) P_F(s' | s)

    with the base case u(s_0) = 1.

    Args:
        env: The HyperGrid environment
        gflownet: The GFlowNet model

    Returns:
        The exact terminating state distribution as a tensor
    """
    grid = env.build_grid()

    # Get the forward policy distribution for all states
    with torch.no_grad():
        # Handle both FM and other GFlowNet types
        policy: GFNModule = cast(
            GFNModule, gflownet.logF if isinstance(gflownet, FMGFlowNet) else gflownet.pf
        )

        estimator_outputs = policy(grid)
        dist = policy.to_probability_distribution(grid, estimator_outputs)
        probabilities = torch.exp(dist.logits)  # Get raw probabilities

    u = torch.ones(grid.batch_shape)

    indices = env.all_indices()
    for index in indices[1:]:
        parents = [
            tuple(list(index[:i]) + [index[i] - 1] + list(index[i + 1 :]) + [i])
            for i in range(len(index))
            if index[i] > 0
        ]
        parents_tensor = torch.tensor(parents)
        parents_indices = parents_tensor[:, :-1].long()  # All but last column for u
        action_indices = parents_tensor[:, -1].long()  # Last column for probabilities

        # Compute u values for parent states
        parent_u_values = torch.stack([u[tuple(p.tolist())] for p in parents_indices])

        # Compute probabilities for parent transitions
        parent_probs = torch.stack(
            [
                probabilities[tuple(list(p.tolist()) + [a.item()])]
                for p, a in zip(parents_indices, action_indices)
            ]
        )

        u[tuple(index)] = torch.sum(parent_u_values * parent_probs)

    return (u * probabilities[..., -1]).view(-1).detach().cpu()
>>>>>>> 856c5d0e


def main(args):  # noqa: C901
    seed = args.seed if args.seed != 0 else DEFAULT_SEED
<<<<<<< HEAD
    device_str = "cuda" if torch.cuda.is_available() and not args.no_cuda else "cpu"
=======
    set_seed(seed)
    device = torch.device(
        "cuda" if torch.cuda.is_available() and not args.no_cuda else "cpu"
    )
>>>>>>> 856c5d0e

    use_wandb = args.wandb_project != ""
    if use_wandb:

        if args.wandb_local:
            os.environ["WANDB_MODE"] = "offline"

        import wandb

        wandb.init(project=args.wandb_project)
        wandb.config.update(args)

    if args.distributed:
        my_rank, my_size, agent_group_size, agent_group_list = (
            initialize_distributed_compute()
        )
        my_rank = dist.get_rank()
        world_size = torch.distributed.get_world_size()
        my_agent_group_id = my_rank // agent_group_size
        print(f"Running with DDP on rank {my_rank}/{world_size}.")
        print(
            f"agent_group_size, my_agent_group_id = {agent_group_size, my_agent_group_id}"
        )
    else:
        world_size = 1  # Single machine.
        my_rank = 0  # Single machine.

    set_seed(seed + my_rank)

    # 1. Create the environment
<<<<<<< HEAD
    env = HyperGrid(
        args.ndim,
        args.height,
        args.R0,
        args.R1,
        args.R2,
        device_str=device_str,
        calculate_partition=args.calculate_partition,
        calculate_all_states=args.calculate_all_states,
    )
=======
    env = HyperGrid(args.ndim, args.height, args.R0, args.R1, args.R2, device=device)
    preprocessor = KHotPreprocessor(height=args.height, ndim=args.ndim)
>>>>>>> 856c5d0e

    # 2. Create the gflownets.
    #    For this we need modules and estimators.
    #    Depending on the loss, we may need several estimators:
    #       one (forward only) for FM loss,
    #       two (forward and backward) or other losses
    #       three (same, + logZ) estimators for TB.
    gflownet, pf_module, pb_module = None, None, None
    pf_estimator, pb_estimator = None, None

    if args.loss == "FM":
        # We need a LogEdgeFlowEstimator.
        if args.tabular:
            module = Tabular(n_states=env.n_states, output_dim=env.n_actions)
        else:
            module = MLP(
                input_dim=preprocessor.output_dim,
                output_dim=env.n_actions,
                hidden_dim=args.hidden_dim,
                n_hidden_layers=args.n_hidden,
            )

        if args.distributed:
            module = DDP(module, process_group=agent_group_list[my_agent_group_id])

        estimator = DiscretePolicyEstimator(
            module=module,
            n_actions=env.n_actions,
            preprocessor=preprocessor,
        )
        gflownet = FMGFlowNet(estimator)
    else:
        # We need a DiscretePFEstimator and a DiscretePBEstimator.
        if args.tabular:
            pf_module = Tabular(n_states=env.n_states, output_dim=env.n_actions)
            if not args.uniform_pb:
                pb_module = Tabular(n_states=env.n_states, output_dim=env.n_actions - 1)
        else:
            pf_module = MLP(
                input_dim=preprocessor.output_dim,
                output_dim=env.n_actions,
                hidden_dim=args.hidden_dim,
                n_hidden_layers=args.n_hidden,
            )
            if not args.uniform_pb:
                pb_module = MLP(
                    input_dim=preprocessor.output_dim,
                    output_dim=env.n_actions - 1,
                    hidden_dim=args.hidden_dim,
                    n_hidden_layers=args.n_hidden,
                    trunk=(
                        pf_module.trunk
                        if args.tied and isinstance(pf_module.trunk, torch.nn.Module)
                        else None
                    ),
                )
        if args.uniform_pb:
            pb_module = DiscreteUniform(env.n_actions - 1)

        for v in ["pf_module", "pb_module"]:
            assert locals()[v] is not None, f"{v} is None, Args: {args}"

        if args.distributed:
            pf_module = DDP(pf_module, process_group=agent_group_list[my_agent_group_id])
            pb_module = DDP(pb_module, process_group=agent_group_list[my_agent_group_id])

        assert pf_module is not None
        assert pb_module is not None
        pf_estimator = DiscretePolicyEstimator(
            module=pf_module,
            n_actions=env.n_actions,
            preprocessor=preprocessor,
        )
        pb_estimator = DiscretePolicyEstimator(
            module=pb_module,
            n_actions=env.n_actions,
            is_backward=True,
            preprocessor=preprocessor,
        )

        if args.loss == "ModifiedDB":
            for v in ["pf_estimator", "pb_estimator"]:
                assert locals()[v] is not None, f"{v} is None, Args: {args}"
            gflownet = ModifiedDBGFlowNet(pf_estimator, pb_estimator)

        elif args.loss in ("DB", "SubTB"):
            # We need a LogStateFlowEstimator.
            for v in ["pf_estimator", "pb_estimator"]:
                assert locals()[v] is not None, f"{v} is None, Args: {args}"

            # We also need a LogStateFlowEstimator.
            if args.tabular:
                module = Tabular(n_states=env.n_states, output_dim=1)
            else:
                module = MLP(
                    input_dim=preprocessor.output_dim,
                    output_dim=1,
                    hidden_dim=args.hidden_dim,
                    n_hidden_layers=args.n_hidden,
                    trunk=(
                        pf_module.trunk
                        if args.tied and isinstance(pf_module.trunk, torch.nn.Module)
                        else None
                    ),
                )

<<<<<<< HEAD
            if args.distributed:
                module = DDP(module, process_group=agent_group_list[my_agent_group_id])

            logF_estimator = ScalarEstimator(
                module=module, preprocessor=env.preprocessor
            )
=======
            logF_estimator = ScalarEstimator(module=module, preprocessor=preprocessor)
>>>>>>> 856c5d0e
            if args.loss == "DB":
                gflownet = DBGFlowNet(
                    pf=pf_estimator,
                    pb=pb_estimator,
                    logF=logF_estimator,
                )
            else:
                gflownet = SubTBGFlowNet(
                    pf=pf_estimator,
                    pb=pb_estimator,
                    logF=logF_estimator,
                    weighting=args.subTB_weighting,
                    lamda=args.subTB_lambda,
                )
        elif args.loss == "TB":
            for v in ["pf_estimator", "pb_estimator"]:
                assert locals()[v] is not None, f"{v} is None, Args: {args}"
            gflownet = TBGFlowNet(
                pf=pf_estimator,
                pb=pb_estimator,
            )
        elif args.loss == "ZVar":
            for v in ["pf_estimator", "pb_estimator"]:
                assert locals()[v] is not None, f"{v} is None, Args: {args}"
            gflownet = LogPartitionVarianceGFlowNet(
                pf=pf_estimator,
                pb=pb_estimator,
            )

        assert gflownet is not None, f"gflownet is None, Args: {args}"

    # Create replay buffer if needed
    replay_buffer = None

    if args.replay_buffer_size > 0:
        if args.diverse_replay_buffer:
            replay_buffer = NormBasedDiversePrioritizedReplayBuffer(
                env,
                capacity=args.replay_buffer_size,
                cutoff_distance=args.cutoff_distance,
                p_norm_distance=args.p_norm_distance,
            )
        else:
            replay_buffer = ReplayBuffer(
                env,
                capacity=args.replay_buffer_size,
                prioritized=False,
            )

    gflownet = gflownet.to(device)

    # 3. Create the optimizer
    non_logz_params = [
        v for k, v in dict(gflownet.named_parameters()).items() if k != "logZ"
    ]
    if "logZ" in dict(gflownet.named_parameters()):
        logz_params = [dict(gflownet.named_parameters())["logZ"]]
    else:
        logz_params = []

    params = [
        {"params": non_logz_params, "lr": args.lr},
        # Log Z gets dedicated learning rate (typically higher).
        {"params": logz_params, "lr": args.lr_Z},
    ]
    optimizer = torch.optim.Adam(params)

    states_visited = 0
    n_iterations = ceil(args.n_trajectories / args.batch_size)
    per_node_batch_size = args.batch_size // world_size
    validation_info = {"l1_dist": float("inf")}
<<<<<<< HEAD
    discovered_modes = set()
    is_on_policy = args.replay_buffer_size == 0
    print("+ n_iterations = ", n_iterations)
    print("+ per_node_batch_size = ", per_node_batch_size)

    # Timing.
    total_sample_time, total_to_train_samples_time = 0, 0
    total_loss_time, total_loss_backward_time = 0, 0
    total_opt_time, total_rest_time = 0, 0
    total_average_time = 0
    total_bar0_time, total_bar1_time = 0, 0
    time_start = time.time()

    if args.profile:
        keep_active = args.trajectories_to_profile // args.batch_size
        prof = profile(
            schedule=torch.profiler.schedule(
                wait=1, warmup=1, active=keep_active, repeat=1
            ),
            activities=[ProfilerActivity.CPU],
            record_shapes=True,
            with_stack=True,
        )
        prof.start()

    if args.distributed:
        # Create and start error handler.
        def cleanup():
            print(f"Process {rank}: Cleaning up...")

        rank = int(os.environ["RANK"])
        world_size = int(os.environ["WORLD_SIZE"])
        handler = DistributedErrorHandler(
            device_str,
            rank,
            world_size,
            cleanup_callback=cleanup,
        )
        # handler.start()  # TODO: remove this?

    if args.distributed:
        world_size = torch.distributed.get_world_size()

=======
    l1_distances = []  # Track l1 distances over time
    validation_steps = []  # Track corresponding steps
>>>>>>> 856c5d0e
    for iteration in trange(n_iterations):

        # Keep track of visited terminating states on this node.
        visited_terminating_states = env.states_from_batch_shape((0,))

        iteration_start = time.time()

        # Time sample_trajectories method.
        sample_start = time.time()

        # Use the optional profiler.
        if args.profile:
            prof.step()
            if iteration >= 1 + 1 + keep_active:
                break

        trajectories = gflownet.sample_trajectories(
            env,
            n=args.batch_size,
            save_logprobs=is_on_policy,
            save_estimator_outputs=False,
        )
        sample_end = time.time()
        sample_time = sample_end - sample_start
        total_sample_time += sample_time

        # Time to_training_samples method.
        to_train_samples_start = time.time()
        training_samples = gflownet.to_training_samples(trajectories)

        if replay_buffer is not None:
            with torch.no_grad():
                replay_buffer.add(training_samples)
                training_objects = replay_buffer.sample(
                    n_trajectories=per_node_batch_size
                )
        else:
            training_objects = training_samples
        to_train_samples_end = time.time()
        to_train_samples_time = to_train_samples_end - to_train_samples_start
        total_to_train_samples_time += to_train_samples_time

        optimizer.zero_grad()
<<<<<<< HEAD

        # Time the loss computation
        loss_start = time.time()

        loss = gflownet.loss(
            env,
            training_objects,  # type: ignore
            reduction="sum" if args.distributed or args.loss == "SubTB" else "mean",
        )

        # Normalize the loss by the local batch size if distributed
        if args.distributed:
            loss = loss / (per_node_batch_size)
        loss_end = time.time()
        loss_time = loss_end - loss_start
        total_loss_time += loss_time

        bar0_start = time.time()
        if args.distributed:
            dist.barrier()
        bar0_end = time.time()
        total_bar0_time += bar0_end - bar0_start

        # Time backpropagation computation.
        loss_backward_start = time.time()
=======
        gflownet = cast(GFlowNet, gflownet)
        loss = gflownet.loss(
            env, training_objects, recalculate_all_logprobs=args.replay_buffer_size > 0
        )
>>>>>>> 856c5d0e
        loss.backward()
        loss_backward_end = time.time()
        loss_backward_time = loss_backward_end - loss_backward_start
        total_loss_backward_time += loss_backward_time

        # Time optimizer step.
        opt_start = time.time()
        optimizer.step()
<<<<<<< HEAD
        opt_end = time.time()
        opt_time = opt_end - opt_start
        total_opt_time += opt_time

        bar1_start = time.time()
        if args.distributed:
            dist.barrier()
        bar1_end = time.time()
        total_bar1_time += bar1_end - bar1_start

        average_start = time.time()
        if args.distributed and (iteration % args.average_every == 0):
            print("before averaging model, iteration = ", iteration)
            average_models(gflownet)
            print("after averaging model, iteration = ", iteration)
        average_end = time.time()
        average_time = average_end - average_start
        total_average_time += average_time

        # Keep track of trajectories / states.
        last_states = trajectories.last_states
        last_states = cast(DiscreteStates, last_states)
        visited_terminating_states.extend(last_states)
=======
        visited_terminating_states.extend(
            cast(DiscreteStates, trajectories.terminating_states)
        )

>>>>>>> 856c5d0e
        states_visited += len(trajectories)

        # Calculate how long this iteration took.
        iteration_time = time.time() - iteration_start
        rest_time = iteration_time - sum(
            [
                sample_time,
                to_train_samples_time,
                loss_time,
                loss_backward_time,
                opt_time,
                average_time,
            ]
        )

        log_this_iter = (
            iteration % args.validation_interval == 0
        ) or iteration == n_iterations - 1

        print(
            "before distributed -- orig_shape={}".format(
                visited_terminating_states.tensor.shape
            )
        )
        if args.distributed and log_this_iter:
            try:
                # Gather all visited terminating states from all nodes.
                all_visited_terminating_states = gather_distributed_data(
                    visited_terminating_states.tensor
                )
            except Exception as e:
                print("Process {}: Caught error: {}".format(my_rank, e))
                # handler.signal_error()
                sys.exit(1)
        else:
            # Just use the visited terminating states from this node.
            all_visited_terminating_states = visited_terminating_states.tensor

        if my_rank == 0:
            assert all_visited_terminating_states is not None
            print(
                "after distributed -- gathered_shape={}, orig_shape={}".format(
                    all_visited_terminating_states.shape,
                    visited_terminating_states.tensor.shape,
                )
            )

        # If we are on the master node, calculate the validation metrics.
        if my_rank == 0:
            to_log = {
                "loss": loss.item(),
                "states_visited": states_visited,
                "sample_time": sample_time,
                "to_train_samples_time": to_train_samples_time,
                "loss_time": loss_time,
                "loss_backward_time": loss_backward_time,
                "opt_time": opt_time,
                "average_time": average_time,
                "rest_time": rest_time,
            }

            if use_wandb:
<<<<<<< HEAD
                wandb.log(to_log, step=iteration)

            if log_this_iter:
                assert all_visited_terminating_states is not None
                print("logging thjs iteration!")
                visited_terminating_states = env.States(all_visited_terminating_states)
                assert isinstance(visited_terminating_states, DiscreteStates)
                validation_info, discovered_modes = validate_hypergrid(
                    env,
                    gflownet,
                    args.validation_samples,
                    visited_terminating_states,
                    discovered_modes,
                )

                if use_wandb:
                    wandb.log(validation_info, step=iteration)

                to_log.update(validation_info)
                tqdm.write(f"{iteration}: {to_log}")

    time_end = time.time()
    total_time = time_end - time_start
    total_rest_time = total_time - sum(
        [
            total_sample_time,
            total_to_train_samples_time,
            total_loss_time,
            total_loss_backward_time,
            total_opt_time,
            total_average_time,
        ]
    )
=======
                wandb.log(validation_info, step=iteration)
            to_log.update(validation_info)
            tqdm.write(f"{iteration}: {to_log}")
            l1_distances.append(validation_info["l1_dist"])  # Store l1 distance
            validation_steps.append(iteration)  # Store corresponding step

    if args.plot:
        if args.wandb_project:
            raise ValueError("plot argument is incompatible with wandb_project")
        if args.ndim != 2:
            raise ValueError("plotting is only supported for 2D environments")

        # Create figure with 3 subplots with proper spacing
        fig = plt.figure(figsize=(15, 5))
        gs = GridSpec(1, 4, width_ratios=[1, 1, 0.1, 1.2])

        ax1 = fig.add_subplot(gs[0])
        ax2 = fig.add_subplot(gs[1])
        cax = fig.add_subplot(gs[2])  # Colorbar axis
        ax3 = fig.add_subplot(gs[3])

        # Get distributions and find global min/max for consistent color scaling
        true_dist = env.true_dist_pmf.reshape(args.height, args.height).cpu().numpy()
        learned_dist = (
            get_exact_P_T(env, gflownet).reshape(args.height, args.height).numpy()
        )

        # Ensure consistent orientation by transposing
        true_dist = true_dist.T
        learned_dist = learned_dist.T

        vmin = min(true_dist.min(), learned_dist.min())
        vmax = max(true_dist.max(), learned_dist.max())

        # True reward distribution
        im1 = ax1.imshow(
            true_dist,
            cmap="viridis",
            interpolation="none",
            origin="lower",
            vmin=vmin,
            vmax=vmax,
        )
        ax1.set_title("True Distribution")

        # Learned reward distribution
        _ = ax2.imshow(
            learned_dist,
            cmap="viridis",
            interpolation="none",
            origin="lower",
            vmin=vmin,
            vmax=vmax,
        )
        ax2.set_title("Learned Distribution")

        # Add colorbar in its own axis
        plt.colorbar(im1, cax=cax)

        # L1 distances over time
        states_per_validation = args.batch_size * args.validation_interval
        validation_states = [i * states_per_validation for i in range(len(l1_distances))]
        ax3.plot(validation_states, l1_distances)
        ax3.set_xlabel("States Visited")
        ax3.set_ylabel("L1 Distance")
        ax3.set_title("L1 Distance Evolution")
        ax3.set_yscale("log")  # Set log scale for y-axis

        plt.tight_layout()
        plt.show()
        plt.close()
>>>>>>> 856c5d0e

    if args.distributed:
        dist.barrier()

    if my_rank == 0:
        to_log = {
            "total_sample_time": total_sample_time,
            "total_to_train_samples_time": total_to_train_samples_time,
            "total_loss_time": total_loss_time,
            "total_actor_barrier_time": total_bar0_time,
            "total_loss_backward_time": total_loss_backward_time,
            "total_opt_time": total_opt_time,
            "total_average_time": total_average_time,
            "total_learner_barrier_time": total_bar1_time,
            "total_rest_time": total_rest_time,
            "total_time": total_time,
        }

        print("+ Final timing.")
        for k, v in to_log.items():
            print("  {}: {:.6f}".format(k, v))

    if args.profile:
        prof.stop()
        print(prof.key_averages().table(sort_by="cpu_time_total", row_limit=20))
        prof.export_chrome_trace("trace.json")
    try:
        return validation_info["l1_dist"]
    except KeyError:
        print(validation_info.keys())
        return validation_info["n_modes_found"]


def validate_hypergrid(
    env,
    gflownet,
    n_validation_samples,
    visited_terminating_states: DiscreteStates | None,
    discovered_modes,
):
    # Standard validation shared across envs.
    validation_info, visited_terminating_states = validate(
        env,
        gflownet,
        n_validation_samples,
        visited_terminating_states,
    )

    # validation_info = {}
    # Modes will have a reward greater than 1.
    mode_reward_threshold = 1.0  # Assumes height >= 5. TODO - verify.

    assert isinstance(visited_terminating_states, DiscreteStates)
    modes = visited_terminating_states[
        env.reward(visited_terminating_states) >= mode_reward_threshold
    ].tensor

    # Finds all the unique modes in visited_terminating_states.
    modes_found = set([tuple(s.tolist()) for s in modes])
    discovered_modes.update(modes_found)
    # torch.tensor(list(modes_found)).shape ==[batch_size, 2]
    validation_info["n_modes_found"] = len(discovered_modes)
    print(len(discovered_modes))

    # Old way of counting modes -- potentially buggy - to be removed.
    # # Add the mode counting metric.
    # states, scale = visited_terminating_states.tensor, env.scale_factor
    # normalized_states = ((states * scale) - (scale / 2) * (env.height - 1)).abs()

    # modes = torch.all(
    #     (normalized_states > (0.3 * scale) * (env.height - 1))
    #     & (normalized_states <= (0.4 * scale) * (env.height - 1)),
    #     dim=-1,
    # )
    # modes_found = set([tuple(s.tolist()) for s in states[modes.bool()]])
    # discovered_modes.update(modes_found)
    # validation_info["n_modes_found"] = len(discovered_modes)

    return validation_info, discovered_modes


if __name__ == "__main__":
    parser = ArgumentParser()

    # Machine setting.
    parser.add_argument(
        "--seed",
        type=int,
        default=0,
        help="Random seed, if 0 then a random seed is used",
    )
    parser.add_argument(
        "--no_cuda",
        action="store_true",
        help="Prevent CUDA usage",
    )
    parser.add_argument(
        "--distributed",
        action="store_true",
        help="Initalizes distributed computation (torch.distributed)",
    )

    # Environment settings.
    parser.add_argument(
        "--num_agent_groups",
        type=int,
        default=1,
        help="Number of agents learning together",
    )

    # Environment settings.
    parser.add_argument(
        "--average_every",
        type=int,
        default=20,
        help="Number of epochs after which we average model across all agents",
    )

    # Environment settings.
    parser.add_argument(
        "--ndim",
        type=int,
        default=2,
        help="Number of dimensions in the environment",
    )
    parser.add_argument(
        "--height",
        type=int,
        default=8,
        help="Height of the environment",
    )
    parser.add_argument(
        "--R0",
        type=float,
        default=0.1,
        help="Environment's R0",
    )
    parser.add_argument(
        "--R1",
        type=float,
        default=0.5,
        help="Environment's R1",
    )
    parser.add_argument(
        "--R2",
        type=float,
        default=2.0,
        help="Environment's R2",
    )

    # Misc settings.
    parser.add_argument(
        "--batch_size",
        type=int,
        default=16,
        help="Batch size, i.e. number of trajectories to sample per training iteration",
    )
    parser.add_argument(
        "--replay_buffer_size",
        type=int,
<<<<<<< HEAD
        default=10000,
=======
        default=1000,
>>>>>>> 856c5d0e
        help="If zero, no replay buffer is used. Otherwise, the replay buffer is used.",
    )
    parser.add_argument(
        "--diverse_replay_buffer",
        action="store_true",
        help="Use a diverse replay buffer",
    )

    # Loss settings.
    parser.add_argument(
        "--loss",
        type=str,
        choices=["FM", "TB", "DB", "SubTB", "ZVar", "ModifiedDB"],
        default="FM",
        help="Loss function to use",
    )
    parser.add_argument(
        "--subTB_weighting",
        type=str,
        default="geometric_within",
        help="weighting scheme for SubTB",
    )
    parser.add_argument(
        "--subTB_lambda", type=float, default=0.9, help="Lambda parameter for SubTB"
    )

    # Policy architecture.
    parser.add_argument(
        "--tabular",
        action="store_true",
        help="Use a lookup table for F, PF, PB instead of an estimator",
    )
    parser.add_argument(
        "--uniform_pb",
        action="store_true",
        help="Use a uniform PB",
    )
    parser.add_argument(
        "--tied",
        action="store_true",
        help="Tie the parameters of PF, PB, and F",
    )
    parser.add_argument(
        "--hidden_dim",
        type=int,
        default=256,
        help="Hidden dimension of the estimators' neural network modules.",
    )
    parser.add_argument(
        "--n_hidden",
        type=int,
        default=2,
        help=(
            "Number of hidden layers (of size `hidden_dim`) in the estimators'"
            " neural network modules"
        ),
    )

    # Training settings.
    parser.add_argument(
        "--lr",
        type=float,
        default=1e-3,
        help="Learning rate for the estimators' modules",
    )
    parser.add_argument(
        "--lr_Z",
        type=float,
        default=0.1,
        help="Specific learning rate for Z (only used for TB loss)",
    )
    parser.add_argument(
        "--n_trajectories",
        type=int,
        default=int(1e6),
        help=(
            "Total budget of trajectories to train on. "
            "Training iterations = n_trajectories // batch_size"
        ),
    )

    # Validation settings.
    parser.add_argument(
        "--validation_interval",
        type=int,
        default=100,
        help="How often (in training steps) to validate the gflownet",
    )
    parser.add_argument(
        "--validation_samples",
        type=int,
        default=200000,
        help="Number of validation samples to use to evaluate the probability mass function.",
    )

    # WandB settings.
    parser.add_argument(
        "--wandb_project",
        type=str,
        default="torchgfn_multinode_hypergrid",
        help="Name of the wandb project. If empty, don't use wandb",
    )
    parser.add_argument(
        "--wandb_local",
        action="store_true",
        help="Stores wandb results locally, to be uploaded later.",
    )

<<<<<<< HEAD
    # Settings relevant to the problem size -- toggle off for larger problems.
    parser.add_argument(
        "--calculate_all_states",
        action="store_true",
        help="Enumerates all states.",
    )
    parser.add_argument(
        "--calculate_partition",
        action="store_true",
        help="Calculates the true partition function.",
    )
    parser.add_argument(
        "--profile",
        action="store_true",
        help="Profiles the execution using PyTorch Profiler.",
    )
    parser.add_argument(
        "--trajectories_to_profile",
        type=int,
        default=2048,
        help=(
            "Number of trajectories to profile using the Pytorch Profiler. "
            "Preferably, a multiple of batch size."
        ),
    )
=======
    parser.add_argument(
        "--plot",
        action="store_true",
        help="Generate plots of true and learned distributions (only works for 2D, incompatible with wandb)",
    )

    args = parser.parse_args()
>>>>>>> 856c5d0e

    args = parser.parse_args()
    result = main(args)
    print("+ Training complete - final_score={:.6f}".format(result))<|MERGE_RESOLUTION|>--- conflicted
+++ resolved
@@ -26,20 +26,17 @@
 
 import matplotlib.pyplot as plt
 import torch
-<<<<<<< HEAD
 import torch.distributed as dist
+from matplotlib.gridspec import GridSpec
 from torch.nn.parallel import DistributedDataParallel as DDP
 from torch.profiler import ProfilerActivity, profile
-=======
-import wandb
-from matplotlib.gridspec import GridSpec
->>>>>>> 856c5d0e
-from tqdm import tqdm, trange
+from tqdm import trange
 
 from gfn.containers import NormBasedDiversePrioritizedReplayBuffer, ReplayBuffer
 from gfn.gflownet import (
     DBGFlowNet,
     FMGFlowNet,
+    GFlowNet,
     LogPartitionVarianceGFlowNet,
     ModifiedDBGFlowNet,
     SubTBGFlowNet,
@@ -56,7 +53,6 @@
 DEFAULT_SEED = 4444
 
 
-<<<<<<< HEAD
 def average_gradients(model):
     """All-Reduce gradients across all models."""
     size = float(dist.get_world_size())
@@ -152,7 +148,7 @@
 class DistributedErrorHandler:
     def __init__(
         self,
-        device_str: str,
+        device: torch.device,
         rank: int,
         world_size: int,
         error_check_interval: float = 1.0,
@@ -162,19 +158,19 @@
         Initialize error handler for distributed training.
 
         Args:
-            device_str: String representing the current device.
+            device: String representing the current device.
             rank: Current process rank
             world_size: Total number of processes
             error_check_interval: How often to check for errors (in seconds)
             cleanup_callback: Optional function to call before shutdown
         """
-        self.device_str = device_str
+        self.device = device
         self.rank = rank
         self.world_size = world_size
         self.error_check_interval = error_check_interval
         self.cleanup_callback = cleanup_callback
         self.shutdown_flag = threading.Event()
-        self.error_tensor = torch.zeros(1, dtype=torch.uint8, device=self.device_str)
+        self.error_tensor = torch.zeros(1, dtype=torch.uint8, device=self.device)
 
         # Set up error checking thread
         self.checker_thread = threading.Thread(target=self._error_checker, daemon=True)
@@ -351,7 +347,8 @@
         return torch.cat(results, dim=0)  # Concatenates along the batch dimension.
 
     return None  # For all non-zero ranks.
-=======
+
+
 def get_exact_P_T(env: HyperGrid, gflownet: GFlowNet) -> torch.Tensor:
     r"""Evaluates the exact terminating state distribution P_T for HyperGrid.
 
@@ -374,7 +371,10 @@
     Returns:
         The exact terminating state distribution as a tensor
     """
-    grid = env.build_grid()
+    if env.ndim != 2:
+        raise ValueError("plotting is only supported for 2D environments")
+
+    grid = env.all_states
 
     # Get the forward policy distribution for all states
     with torch.no_grad():
@@ -400,34 +400,322 @@
         parents_indices = parents_tensor[:, :-1].long()  # All but last column for u
         action_indices = parents_tensor[:, -1].long()  # Last column for probabilities
 
-        # Compute u values for parent states
-        parent_u_values = torch.stack([u[tuple(p.tolist())] for p in parents_indices])
-
-        # Compute probabilities for parent transitions
-        parent_probs = torch.stack(
-            [
-                probabilities[tuple(list(p.tolist()) + [a.item()])]
-                for p, a in zip(parents_indices, action_indices)
-            ]
-        )
-
-        u[tuple(index)] = torch.sum(parent_u_values * parent_probs)
-
-    return (u * probabilities[..., -1]).view(-1).detach().cpu()
->>>>>>> 856c5d0e
+        # Compute u values for parent states.
+        parent_u_values = []
+        for p in parents_indices:
+            grid_idx = torch.all(grid.tensor == p, 1)  # index along flattened grid.
+            parent_u_values.append(u[grid_idx])
+            # parent_u_values.append(u[tuple(p.tolist())])
+            # # torch.all(grid.tensor == p, 1)
+        parent_u_values = torch.stack(parent_u_values)
+        # parent_u_values = torch.stack([u[tuple(p.tolist())] for p in parents_indices])
+
+        # Compute probabilities for parent transitions.
+        parent_probs = []
+        for p, a in zip(parents_indices, action_indices):
+            grid_idx = torch.all(grid.tensor == p, 1)  # index along flattened grid.
+            parent_probs.append(probabilities[grid_idx, a])
+        parent_probs = torch.stack(parent_probs)
+
+        #     [
+        #         probabilities[tuple(list(p.tolist()) + [a.item()])]
+        #         for p, a in zip(parents_indices, action_indices)
+        #     ]
+        # )
+
+        u[indices.index(index)] = torch.sum(parent_u_values * parent_probs)
+
+    return (u * probabilities[..., -1]).detach().cpu()
+
+
+def validate_hypergrid(
+    env,
+    gflownet,
+    n_validation_samples,
+    visited_terminating_states: DiscreteStates | None,
+    discovered_modes,
+):
+    # Standard validation shared across envs.
+    validation_info, visited_terminating_states = validate(
+        env,
+        gflownet,
+        n_validation_samples,
+        visited_terminating_states,
+    )
+
+    # validation_info = {}
+    # Modes will have a reward greater than 1.
+    mode_reward_threshold = 1.0  # Assumes height >= 5. TODO - verify.
+
+    assert isinstance(visited_terminating_states, DiscreteStates)
+    modes = visited_terminating_states[
+        env.reward(visited_terminating_states) >= mode_reward_threshold
+    ].tensor
+
+    # Finds all the unique modes in visited_terminating_states.
+    modes_found = set([tuple(s.tolist()) for s in modes])
+    discovered_modes.update(modes_found)
+    # torch.tensor(list(modes_found)).shape ==[batch_size, 2]
+    validation_info["n_modes_found"] = len(discovered_modes)
+
+    # Old way of counting modes -- potentially buggy - to be removed.
+    # # Add the mode counting metric.
+    # states, scale = visited_terminating_states.tensor, env.scale_factor
+    # normalized_states = ((states * scale) - (scale / 2) * (env.height - 1)).abs()
+
+    # modes = torch.all(
+    #     (normalized_states > (0.3 * scale) * (env.height - 1))
+    #     & (normalized_states <= (0.4 * scale) * (env.height - 1)),
+    #     dim=-1,
+    # )
+    # modes_found = set([tuple(s.tolist()) for s in states[modes.bool()]])
+    # discovered_modes.update(modes_found)
+    # validation_info["n_modes_found"] = len(discovered_modes)
+
+    return validation_info, discovered_modes
+
+
+def set_up_fm_gflownet(args, env, preprocessor, agent_group_list, my_agent_group_id):
+    """Returns a FM GFlowNet."""
+    # We need a LogEdgeFlowEstimator.
+    if args.tabular:
+        module = Tabular(n_states=env.n_states, output_dim=env.n_actions)
+    else:
+        module = MLP(
+            input_dim=preprocessor.output_dim,
+            output_dim=env.n_actions,
+            hidden_dim=args.hidden_dim,
+            n_hidden_layers=args.n_hidden,
+        )
+
+    if args.distributed:
+        module = DDP(module, process_group=agent_group_list[my_agent_group_id])
+
+    estimator = DiscretePolicyEstimator(
+        module=module,
+        n_actions=env.n_actions,
+        preprocessor=preprocessor,
+    )
+    return FMGFlowNet(estimator)
+
+
+def set_up_pb_pf_estimators(
+    args, env, preprocessor, agent_group_list, my_agent_group_id
+):
+    """Returns a pair of estimators for the forward and backward policies."""
+    if args.tabular:
+        pf_module = Tabular(n_states=env.n_states, output_dim=env.n_actions)
+        if not args.uniform_pb:
+            pb_module = Tabular(n_states=env.n_states, output_dim=env.n_actions - 1)
+    else:
+        pf_module = MLP(
+            input_dim=preprocessor.output_dim,
+            output_dim=env.n_actions,
+            hidden_dim=args.hidden_dim,
+            n_hidden_layers=args.n_hidden,
+        )
+        if not args.uniform_pb:
+            pb_module = MLP(
+                input_dim=preprocessor.output_dim,
+                output_dim=env.n_actions - 1,
+                hidden_dim=args.hidden_dim,
+                n_hidden_layers=args.n_hidden,
+                trunk=(
+                    pf_module.trunk
+                    if args.tied and isinstance(pf_module.trunk, torch.nn.Module)
+                    else None
+                ),
+            )
+    if args.uniform_pb:
+        pb_module = DiscreteUniform(env.n_actions - 1)
+
+    for v in ["pf_module", "pb_module"]:
+        assert locals()[v] is not None, f"{v} is None, Args: {args}"
+
+    if args.distributed:
+        pf_module = DDP(pf_module, process_group=agent_group_list[my_agent_group_id])
+        pb_module = DDP(pb_module, process_group=agent_group_list[my_agent_group_id])
+
+    assert pf_module is not None
+    assert pb_module is not None
+    pf_estimator = DiscretePolicyEstimator(
+        module=pf_module,
+        n_actions=env.n_actions,
+        preprocessor=preprocessor,
+    )
+    pb_estimator = DiscretePolicyEstimator(
+        module=pb_module,
+        n_actions=env.n_actions,
+        is_backward=True,
+        preprocessor=preprocessor,
+    )
+
+    return (pf_estimator, pb_estimator)
+
+
+def set_up_logF_estimator(
+    args, env, preprocessor, agent_group_list, my_agent_group_id, pf_module
+):
+    """Returns a LogStateFlowEstimator."""
+    if args.tabular:
+        module = Tabular(n_states=env.n_states, output_dim=1)
+    else:
+        module = MLP(
+            input_dim=preprocessor.output_dim,
+            output_dim=1,
+            hidden_dim=args.hidden_dim,
+            n_hidden_layers=args.n_hidden,
+            trunk=(
+                pf_module.trunk
+                if args.tied and isinstance(pf_module.trunk, torch.nn.Module)
+                else None
+            ),
+        )
+
+    if args.distributed:
+        module = DDP(module, process_group=agent_group_list[my_agent_group_id])
+
+    return ScalarEstimator(module=module, preprocessor=preprocessor)
+
+
+def set_up_gflownet(args, env, preprocessor, agent_group_list, my_agent_group_id):
+    """Returns a GFlowNet complete with the required estimators."""
+    #    Depending on the loss, we may need several estimators:
+    #       one (forward only) for FM loss,
+    #       two (forward and backward) or other losses
+    #       three (forward, backward, logZ/logF) estimators for DB, TB.
+
+    if args.loss == "FM":
+        return set_up_fm_gflownet(
+            args,
+            env,
+            preprocessor,
+            agent_group_list,
+            my_agent_group_id,
+        )
+    else:
+        # We need a DiscretePFEstimator and a DiscretePBEstimator.
+        pf_estimator, pb_estimator = set_up_pb_pf_estimators(
+            args,
+            env,
+            preprocessor,
+            agent_group_list,
+            my_agent_group_id,
+        )
+        assert pf_estimator is not None
+        assert pb_estimator is not None
+
+        if args.loss == "ModifiedDB":
+            return ModifiedDBGFlowNet(pf_estimator, pb_estimator)
+
+        elif args.loss == "TB":
+            return TBGFlowNet(pf=pf_estimator, pb=pb_estimator, logZ=0.0)
+
+        elif args.loss == "ZVar":
+            return LogPartitionVarianceGFlowNet(pf=pf_estimator, pb=pb_estimator)
+
+        elif args.loss in ("DB", "SubTB"):
+            # We also need a LogStateFlowEstimator.
+            logF_estimator = set_up_logF_estimator(
+                args,
+                env,
+                preprocessor,
+                agent_group_list,
+                my_agent_group_id,
+                pf_estimator,
+            )
+
+            if args.loss == "DB":
+                return DBGFlowNet(
+                    pf=pf_estimator,
+                    pb=pb_estimator,
+                    logF=logF_estimator,
+                )
+            elif args.loss == "SubTB":
+                return SubTBGFlowNet(
+                    pf=pf_estimator,
+                    pb=pb_estimator,
+                    logF=logF_estimator,
+                    weighting=args.subTB_weighting,
+                    lamda=args.subTB_lambda,
+                )
+
+
+def plot_results(env, gflownet, l1_distances, validation_steps):
+    # Create figure with 3 subplots with proper spacing
+    fig = plt.figure(figsize=(15, 5))
+    gs = GridSpec(1, 4, width_ratios=[1, 1, 0.1, 1.2])
+
+    ax1 = fig.add_subplot(gs[0])
+    ax2 = fig.add_subplot(gs[1])
+    cax = fig.add_subplot(gs[2])  # Colorbar axis
+    ax3 = fig.add_subplot(gs[3])
+
+    # Get distributions and find global min/max for consistent color scaling
+    true_dist = env.true_dist_pmf.reshape(args.height, args.height).cpu().numpy()
+    learned_dist = get_exact_P_T(env, gflownet).reshape(args.height, args.height).numpy()
+
+    # Ensure consistent orientation by transposing
+    true_dist = true_dist.T
+    learned_dist = learned_dist.T
+
+    vmin = min(true_dist.min(), learned_dist.min())
+    vmax = max(true_dist.max(), learned_dist.max())
+
+    # True reward distribution
+    im1 = ax1.imshow(
+        true_dist,
+        cmap="viridis",
+        interpolation="none",
+        origin="lower",
+        vmin=vmin,
+        vmax=vmax,
+    )
+    ax1.set_title("True Distribution")
+
+    # Learned reward distribution
+    _ = ax2.imshow(
+        learned_dist,
+        cmap="viridis",
+        interpolation="none",
+        origin="lower",
+        vmin=vmin,
+        vmax=vmax,
+    )
+    ax2.set_title("Learned Distribution")
+
+    # Add colorbar in its own axis
+    plt.colorbar(im1, cax=cax)
+
+    # L1 distances over time
+    states_per_validation = args.batch_size * args.validation_interval
+    validation_states = [i * states_per_validation for i in range(len(l1_distances))]
+    ax3.plot(validation_states, l1_distances)
+    ax3.set_xlabel("States Visited")
+    ax3.set_ylabel("L1 Distance")
+    ax3.set_title("L1 Distance Evolution")
+    ax3.set_yscale("log")  # Set log scale for y-axis
+
+    plt.tight_layout()
+    plt.show()
+    plt.close()
 
 
 def main(args):  # noqa: C901
+    """Trains a GFlowNet on the Hypergrid Environment, potentially distributed."""
     seed = args.seed if args.seed != 0 else DEFAULT_SEED
-<<<<<<< HEAD
-    device_str = "cuda" if torch.cuda.is_available() and not args.no_cuda else "cpu"
-=======
-    set_seed(seed)
     device = torch.device(
         "cuda" if torch.cuda.is_available() and not args.no_cuda else "cpu"
     )
->>>>>>> 856c5d0e
-
+
+    # Check if plotting is allowed.
+    if args.plot:
+        if args.wandb_project:
+            raise ValueError("plot argument is incompatible with wandb_project")
+        if args.ndim != 2:
+            raise ValueError("plotting is only supported for 2D environments")
+
+    # Initialize WandB.
     use_wandb = args.wandb_project != ""
     if use_wandb:
 
@@ -439,6 +727,7 @@
         wandb.init(project=args.wandb_project)
         wandb.config.update(args)
 
+    # Initialize distributed compute.
     if args.distributed:
         my_rank, my_size, agent_group_size, agent_group_list = (
             initialize_distributed_compute()
@@ -456,168 +745,26 @@
 
     set_seed(seed + my_rank)
 
-    # 1. Create the environment
-<<<<<<< HEAD
+    # Initialize the environment.
     env = HyperGrid(
         args.ndim,
         args.height,
         args.R0,
         args.R1,
         args.R2,
-        device_str=device_str,
+        device=device,
         calculate_partition=args.calculate_partition,
         calculate_all_states=args.calculate_all_states,
     )
-=======
-    env = HyperGrid(args.ndim, args.height, args.R0, args.R1, args.R2, device=device)
+
+    # Initialize the preprocessor.
     preprocessor = KHotPreprocessor(height=args.height, ndim=args.ndim)
->>>>>>> 856c5d0e
-
-    # 2. Create the gflownets.
-    #    For this we need modules and estimators.
-    #    Depending on the loss, we may need several estimators:
-    #       one (forward only) for FM loss,
-    #       two (forward and backward) or other losses
-    #       three (same, + logZ) estimators for TB.
-    gflownet, pf_module, pb_module = None, None, None
-    pf_estimator, pb_estimator = None, None
-
-    if args.loss == "FM":
-        # We need a LogEdgeFlowEstimator.
-        if args.tabular:
-            module = Tabular(n_states=env.n_states, output_dim=env.n_actions)
-        else:
-            module = MLP(
-                input_dim=preprocessor.output_dim,
-                output_dim=env.n_actions,
-                hidden_dim=args.hidden_dim,
-                n_hidden_layers=args.n_hidden,
-            )
-
-        if args.distributed:
-            module = DDP(module, process_group=agent_group_list[my_agent_group_id])
-
-        estimator = DiscretePolicyEstimator(
-            module=module,
-            n_actions=env.n_actions,
-            preprocessor=preprocessor,
-        )
-        gflownet = FMGFlowNet(estimator)
-    else:
-        # We need a DiscretePFEstimator and a DiscretePBEstimator.
-        if args.tabular:
-            pf_module = Tabular(n_states=env.n_states, output_dim=env.n_actions)
-            if not args.uniform_pb:
-                pb_module = Tabular(n_states=env.n_states, output_dim=env.n_actions - 1)
-        else:
-            pf_module = MLP(
-                input_dim=preprocessor.output_dim,
-                output_dim=env.n_actions,
-                hidden_dim=args.hidden_dim,
-                n_hidden_layers=args.n_hidden,
-            )
-            if not args.uniform_pb:
-                pb_module = MLP(
-                    input_dim=preprocessor.output_dim,
-                    output_dim=env.n_actions - 1,
-                    hidden_dim=args.hidden_dim,
-                    n_hidden_layers=args.n_hidden,
-                    trunk=(
-                        pf_module.trunk
-                        if args.tied and isinstance(pf_module.trunk, torch.nn.Module)
-                        else None
-                    ),
-                )
-        if args.uniform_pb:
-            pb_module = DiscreteUniform(env.n_actions - 1)
-
-        for v in ["pf_module", "pb_module"]:
-            assert locals()[v] is not None, f"{v} is None, Args: {args}"
-
-        if args.distributed:
-            pf_module = DDP(pf_module, process_group=agent_group_list[my_agent_group_id])
-            pb_module = DDP(pb_module, process_group=agent_group_list[my_agent_group_id])
-
-        assert pf_module is not None
-        assert pb_module is not None
-        pf_estimator = DiscretePolicyEstimator(
-            module=pf_module,
-            n_actions=env.n_actions,
-            preprocessor=preprocessor,
-        )
-        pb_estimator = DiscretePolicyEstimator(
-            module=pb_module,
-            n_actions=env.n_actions,
-            is_backward=True,
-            preprocessor=preprocessor,
-        )
-
-        if args.loss == "ModifiedDB":
-            for v in ["pf_estimator", "pb_estimator"]:
-                assert locals()[v] is not None, f"{v} is None, Args: {args}"
-            gflownet = ModifiedDBGFlowNet(pf_estimator, pb_estimator)
-
-        elif args.loss in ("DB", "SubTB"):
-            # We need a LogStateFlowEstimator.
-            for v in ["pf_estimator", "pb_estimator"]:
-                assert locals()[v] is not None, f"{v} is None, Args: {args}"
-
-            # We also need a LogStateFlowEstimator.
-            if args.tabular:
-                module = Tabular(n_states=env.n_states, output_dim=1)
-            else:
-                module = MLP(
-                    input_dim=preprocessor.output_dim,
-                    output_dim=1,
-                    hidden_dim=args.hidden_dim,
-                    n_hidden_layers=args.n_hidden,
-                    trunk=(
-                        pf_module.trunk
-                        if args.tied and isinstance(pf_module.trunk, torch.nn.Module)
-                        else None
-                    ),
-                )
-
-<<<<<<< HEAD
-            if args.distributed:
-                module = DDP(module, process_group=agent_group_list[my_agent_group_id])
-
-            logF_estimator = ScalarEstimator(
-                module=module, preprocessor=env.preprocessor
-            )
-=======
-            logF_estimator = ScalarEstimator(module=module, preprocessor=preprocessor)
->>>>>>> 856c5d0e
-            if args.loss == "DB":
-                gflownet = DBGFlowNet(
-                    pf=pf_estimator,
-                    pb=pb_estimator,
-                    logF=logF_estimator,
-                )
-            else:
-                gflownet = SubTBGFlowNet(
-                    pf=pf_estimator,
-                    pb=pb_estimator,
-                    logF=logF_estimator,
-                    weighting=args.subTB_weighting,
-                    lamda=args.subTB_lambda,
-                )
-        elif args.loss == "TB":
-            for v in ["pf_estimator", "pb_estimator"]:
-                assert locals()[v] is not None, f"{v} is None, Args: {args}"
-            gflownet = TBGFlowNet(
-                pf=pf_estimator,
-                pb=pb_estimator,
-            )
-        elif args.loss == "ZVar":
-            for v in ["pf_estimator", "pb_estimator"]:
-                assert locals()[v] is not None, f"{v} is None, Args: {args}"
-            gflownet = LogPartitionVarianceGFlowNet(
-                pf=pf_estimator,
-                pb=pb_estimator,
-            )
-
-        assert gflownet is not None, f"gflownet is None, Args: {args}"
+
+    # 2. Create the gflownets: need pairs of modules and estimators.
+    gflownet = set_up_gflownet(
+        args, env, preprocessor, agent_group_list, my_agent_group_id
+    )
+    assert gflownet is not None, f"gflownet is None, Args: {args}"
 
     # Create replay buffer if needed
     replay_buffer = None
@@ -659,20 +806,13 @@
     n_iterations = ceil(args.n_trajectories / args.batch_size)
     per_node_batch_size = args.batch_size // world_size
     validation_info = {"l1_dist": float("inf")}
-<<<<<<< HEAD
     discovered_modes = set()
     is_on_policy = args.replay_buffer_size == 0
+
     print("+ n_iterations = ", n_iterations)
     print("+ per_node_batch_size = ", per_node_batch_size)
 
-    # Timing.
-    total_sample_time, total_to_train_samples_time = 0, 0
-    total_loss_time, total_loss_backward_time = 0, 0
-    total_opt_time, total_rest_time = 0, 0
-    total_average_time = 0
-    total_bar0_time, total_bar1_time = 0, 0
-    time_start = time.time()
-
+    # Initialize the profiler.
     if args.profile:
         keep_active = args.trajectories_to_profile // args.batch_size
         prof = profile(
@@ -690,24 +830,39 @@
         def cleanup():
             print(f"Process {rank}: Cleaning up...")
 
-        rank = int(os.environ["RANK"])
-        world_size = int(os.environ["WORLD_SIZE"])
-        handler = DistributedErrorHandler(
-            device_str,
-            rank,
-            world_size,
-            cleanup_callback=cleanup,
-        )
-        # handler.start()  # TODO: remove this?
-
-    if args.distributed:
+        rank = torch.distributed.get_rank()
         world_size = torch.distributed.get_world_size()
 
-=======
-    l1_distances = []  # Track l1 distances over time
-    validation_steps = []  # Track corresponding steps
->>>>>>> 856c5d0e
-    for iteration in trange(n_iterations):
+        # TODO: remove this or fix it - it's buggy.
+        # handler = DistributedErrorHandler(
+        #     device_str,
+        #     rank,
+        #     world_size,
+        #     cleanup_callback=cleanup,
+        # )
+        # handler.start()
+
+    # Initialize some variables before the training loop.
+    timing = {}
+    for n in [
+        "total_sample_time",
+        "total_to_train_samples_time",
+        "total_loss_time",
+        "total_loss_backward_time",
+        "total_opt_time",
+        "total_rest_time",
+        "total_average_time",
+        "total_bar0_time",
+        "total_bar1_time",
+    ]:
+        timing[n] = 0
+
+    time_start = time.time()
+    l1_distances, validation_steps = [], []
+
+    # Training loop.
+    pbar = trange(n_iterations)
+    for iteration in pbar:
 
         # Keep track of visited terminating states on this node.
         visited_terminating_states = env.states_from_batch_shape((0,))
@@ -729,9 +884,8 @@
             save_logprobs=is_on_policy,
             save_estimator_outputs=False,
         )
-        sample_end = time.time()
-        sample_time = sample_end - sample_start
-        total_sample_time += sample_time
+        sample_time = time.time() - sample_start
+        timing["total_sample_time"] += sample_time
 
         # Time to_training_samples method.
         to_train_samples_start = time.time()
@@ -745,107 +899,112 @@
                 )
         else:
             training_objects = training_samples
-        to_train_samples_end = time.time()
-        to_train_samples_time = to_train_samples_end - to_train_samples_start
-        total_to_train_samples_time += to_train_samples_time
+
+        to_train_samples_time = time.time() - to_train_samples_start
+        timing["total_to_train_samples_time"] += to_train_samples_time
 
         optimizer.zero_grad()
-<<<<<<< HEAD
-
-        # Time the loss computation
+
+        # Time the loss computation.
         loss_start = time.time()
-
+        gflownet = cast(GFlowNet, gflownet)
         loss = gflownet.loss(
             env,
             training_objects,  # type: ignore
-            reduction="sum" if args.distributed or args.loss == "SubTB" else "mean",
-        )
-
-        # Normalize the loss by the local batch size if distributed
+            recalculate_all_logprobs=args.replay_buffer_size > 0,
+            reduction="sum" if args.distributed or args.loss == "SubTB" else "mean",  # type: ignore
+        )
+
+        # Normalize the loss by the local batch size if distributed.
         if args.distributed:
             loss = loss / (per_node_batch_size)
-        loss_end = time.time()
-        loss_time = loss_end - loss_start
-        total_loss_time += loss_time
+        loss_time = time.time() - loss_start
+        timing["total_loss_time"] += time.time() - loss_start
 
         bar0_start = time.time()
         if args.distributed:
             dist.barrier()
-        bar0_end = time.time()
-        total_bar0_time += bar0_end - bar0_start
+        bar0_time = time.time() - bar0_start
+        timing["total_bar0_time"] += bar0_time
 
         # Time backpropagation computation.
         loss_backward_start = time.time()
-=======
-        gflownet = cast(GFlowNet, gflownet)
-        loss = gflownet.loss(
-            env, training_objects, recalculate_all_logprobs=args.replay_buffer_size > 0
-        )
->>>>>>> 856c5d0e
         loss.backward()
-        loss_backward_end = time.time()
-        loss_backward_time = loss_backward_end - loss_backward_start
-        total_loss_backward_time += loss_backward_time
+        loss_backward_time = time.time() - loss_backward_start
+        timing["total_loss_backward_time"] += loss_backward_time
 
         # Time optimizer step.
         opt_start = time.time()
         optimizer.step()
-<<<<<<< HEAD
-        opt_end = time.time()
-        opt_time = opt_end - opt_start
-        total_opt_time += opt_time
+        opt_time = time.time() - opt_start
+        timing["total_opt_time"] += opt_time
 
         bar1_start = time.time()
         if args.distributed:
             dist.barrier()
-        bar1_end = time.time()
-        total_bar1_time += bar1_end - bar1_start
+        timing["total_bar1_time"] += time.time() - bar1_start
 
         average_start = time.time()
         if args.distributed and (iteration % args.average_every == 0):
             print("before averaging model, iteration = ", iteration)
             average_models(gflownet)
             print("after averaging model, iteration = ", iteration)
-        average_end = time.time()
-        average_time = average_end - average_start
-        total_average_time += average_time
+
+        average_time = time.time() - average_start
+        timing["total_average_time"] += average_time
 
         # Keep track of trajectories / states.
-        last_states = trajectories.last_states
-        last_states = cast(DiscreteStates, last_states)
+        last_states = cast(DiscreteStates, trajectories.terminating_states)
         visited_terminating_states.extend(last_states)
-=======
-        visited_terminating_states.extend(
-            cast(DiscreteStates, trajectories.terminating_states)
-        )
-
->>>>>>> 856c5d0e
         states_visited += len(trajectories)
 
         # Calculate how long this iteration took.
         iteration_time = time.time() - iteration_start
         rest_time = iteration_time - sum(
             [
-                sample_time,
-                to_train_samples_time,
-                loss_time,
-                loss_backward_time,
-                opt_time,
-                average_time,
+                timing["total_sample_time"],
+                timing["total_to_train_samples_time"],
+                timing["total_loss_time"],
+                timing["total_loss_backward_time"],
+                timing["total_opt_time"],
+                timing["total_average_time"],
             ]
         )
+
+        visited_terminating_states.extend(
+            cast(DiscreteStates, trajectories.terminating_states)
+        )
+
+        states_visited += len(trajectories)
+
+        to_log = {"loss": loss.item(), "states_visited": states_visited}
+        if use_wandb:
+            wandb.log(to_log, step=iteration)
+
+        if iteration % args.validation_interval == 0:
+            validation_info, visited_terminating_states = validate(
+                env,
+                gflownet,
+                args.validation_samples,
+                visited_terminating_states,
+            )
+
+            if use_wandb:
+                wandb.log(validation_info, step=iteration)
+
+            to_log.update(validation_info)
+
+            if "l1_dist" in validation_info:
+                l1_distances.append(validation_info["l1_dist"])
+            validation_steps.append(iteration)  # Store corresponding step
 
         log_this_iter = (
             iteration % args.validation_interval == 0
         ) or iteration == n_iterations - 1
 
-        print(
-            "before distributed -- orig_shape={}".format(
-                visited_terminating_states.tensor.shape
-            )
-        )
         if args.distributed and log_this_iter:
             try:
+                assert visited_terminating_states is not None
                 # Gather all visited terminating states from all nodes.
                 all_visited_terminating_states = gather_distributed_data(
                     visited_terminating_states.tensor
@@ -856,16 +1015,11 @@
                 sys.exit(1)
         else:
             # Just use the visited terminating states from this node.
+            assert visited_terminating_states is not None
             all_visited_terminating_states = visited_terminating_states.tensor
 
         if my_rank == 0:
             assert all_visited_terminating_states is not None
-            print(
-                "after distributed -- gathered_shape={}, orig_shape={}".format(
-                    all_visited_terminating_states.shape,
-                    visited_terminating_states.tensor.shape,
-                )
-            )
 
         # If we are on the master node, calculate the validation metrics.
         if my_rank == 0:
@@ -882,12 +1036,10 @@
             }
 
             if use_wandb:
-<<<<<<< HEAD
                 wandb.log(to_log, step=iteration)
 
             if log_this_iter:
                 assert all_visited_terminating_states is not None
-                print("logging thjs iteration!")
                 visited_terminating_states = env.States(all_visited_terminating_states)
                 assert isinstance(visited_terminating_states, DiscreteStates)
                 validation_info, discovered_modes = validate_hypergrid(
@@ -902,119 +1054,47 @@
                     wandb.log(validation_info, step=iteration)
 
                 to_log.update(validation_info)
-                tqdm.write(f"{iteration}: {to_log}")
-
-    time_end = time.time()
-    total_time = time_end - time_start
-    total_rest_time = total_time - sum(
+                pbar.set_postfix(
+                    loss=to_log["loss"],
+                    l1_dist=to_log[
+                        "l1_dist"
+                    ],  # only logged if calculate_partition is True.
+                    n_modes_found=to_log["n_modes_found"],
+                )
+
+    timing["total_time"] = time.time() - time_start
+    timing["total_rest_time"] = timing["total_time"] - sum(
         [
-            total_sample_time,
-            total_to_train_samples_time,
-            total_loss_time,
-            total_loss_backward_time,
-            total_opt_time,
-            total_average_time,
+            timing["total_sample_time"],
+            timing["total_to_train_samples_time"],
+            timing["total_loss_time"],
+            timing["total_loss_backward_time"],
+            timing["total_opt_time"],
+            timing["total_average_time"],
         ]
     )
-=======
-                wandb.log(validation_info, step=iteration)
-            to_log.update(validation_info)
-            tqdm.write(f"{iteration}: {to_log}")
-            l1_distances.append(validation_info["l1_dist"])  # Store l1 distance
-            validation_steps.append(iteration)  # Store corresponding step
-
-    if args.plot:
-        if args.wandb_project:
-            raise ValueError("plot argument is incompatible with wandb_project")
-        if args.ndim != 2:
-            raise ValueError("plotting is only supported for 2D environments")
-
-        # Create figure with 3 subplots with proper spacing
-        fig = plt.figure(figsize=(15, 5))
-        gs = GridSpec(1, 4, width_ratios=[1, 1, 0.1, 1.2])
-
-        ax1 = fig.add_subplot(gs[0])
-        ax2 = fig.add_subplot(gs[1])
-        cax = fig.add_subplot(gs[2])  # Colorbar axis
-        ax3 = fig.add_subplot(gs[3])
-
-        # Get distributions and find global min/max for consistent color scaling
-        true_dist = env.true_dist_pmf.reshape(args.height, args.height).cpu().numpy()
-        learned_dist = (
-            get_exact_P_T(env, gflownet).reshape(args.height, args.height).numpy()
-        )
-
-        # Ensure consistent orientation by transposing
-        true_dist = true_dist.T
-        learned_dist = learned_dist.T
-
-        vmin = min(true_dist.min(), learned_dist.min())
-        vmax = max(true_dist.max(), learned_dist.max())
-
-        # True reward distribution
-        im1 = ax1.imshow(
-            true_dist,
-            cmap="viridis",
-            interpolation="none",
-            origin="lower",
-            vmin=vmin,
-            vmax=vmax,
-        )
-        ax1.set_title("True Distribution")
-
-        # Learned reward distribution
-        _ = ax2.imshow(
-            learned_dist,
-            cmap="viridis",
-            interpolation="none",
-            origin="lower",
-            vmin=vmin,
-            vmax=vmax,
-        )
-        ax2.set_title("Learned Distribution")
-
-        # Add colorbar in its own axis
-        plt.colorbar(im1, cax=cax)
-
-        # L1 distances over time
-        states_per_validation = args.batch_size * args.validation_interval
-        validation_states = [i * states_per_validation for i in range(len(l1_distances))]
-        ax3.plot(validation_states, l1_distances)
-        ax3.set_xlabel("States Visited")
-        ax3.set_ylabel("L1 Distance")
-        ax3.set_title("L1 Distance Evolution")
-        ax3.set_yscale("log")  # Set log scale for y-axis
-
-        plt.tight_layout()
-        plt.show()
-        plt.close()
->>>>>>> 856c5d0e
 
     if args.distributed:
         dist.barrier()
 
+    # Log the final timing results.
     if my_rank == 0:
-        to_log = {
-            "total_sample_time": total_sample_time,
-            "total_to_train_samples_time": total_to_train_samples_time,
-            "total_loss_time": total_loss_time,
-            "total_actor_barrier_time": total_bar0_time,
-            "total_loss_backward_time": total_loss_backward_time,
-            "total_opt_time": total_opt_time,
-            "total_average_time": total_average_time,
-            "total_learner_barrier_time": total_bar1_time,
-            "total_rest_time": total_rest_time,
-            "total_time": total_time,
-        }
-
+        to_log = {k: v for k, v in timing.items()}
         print("+ Final timing.")
         for k, v in to_log.items():
             print("  {}: {:.6f}".format(k, v))
 
+    # Stop the profiler if it's active.
     if args.profile:
         prof.stop()
         print(prof.key_averages().table(sort_by="cpu_time_total", row_limit=20))
         prof.export_chrome_trace("trace.json")
+
+    # Plot the results if requested & possible.
+    if args.plot:
+        # Create figure with 3 subplots with proper spacing.
+        plot_results(env, gflownet, l1_distances, validation_steps)
+
     try:
         return validation_info["l1_dist"]
     except KeyError:
@@ -1022,54 +1102,6 @@
         return validation_info["n_modes_found"]
 
 
-def validate_hypergrid(
-    env,
-    gflownet,
-    n_validation_samples,
-    visited_terminating_states: DiscreteStates | None,
-    discovered_modes,
-):
-    # Standard validation shared across envs.
-    validation_info, visited_terminating_states = validate(
-        env,
-        gflownet,
-        n_validation_samples,
-        visited_terminating_states,
-    )
-
-    # validation_info = {}
-    # Modes will have a reward greater than 1.
-    mode_reward_threshold = 1.0  # Assumes height >= 5. TODO - verify.
-
-    assert isinstance(visited_terminating_states, DiscreteStates)
-    modes = visited_terminating_states[
-        env.reward(visited_terminating_states) >= mode_reward_threshold
-    ].tensor
-
-    # Finds all the unique modes in visited_terminating_states.
-    modes_found = set([tuple(s.tolist()) for s in modes])
-    discovered_modes.update(modes_found)
-    # torch.tensor(list(modes_found)).shape ==[batch_size, 2]
-    validation_info["n_modes_found"] = len(discovered_modes)
-    print(len(discovered_modes))
-
-    # Old way of counting modes -- potentially buggy - to be removed.
-    # # Add the mode counting metric.
-    # states, scale = visited_terminating_states.tensor, env.scale_factor
-    # normalized_states = ((states * scale) - (scale / 2) * (env.height - 1)).abs()
-
-    # modes = torch.all(
-    #     (normalized_states > (0.3 * scale) * (env.height - 1))
-    #     & (normalized_states <= (0.4 * scale) * (env.height - 1)),
-    #     dim=-1,
-    # )
-    # modes_found = set([tuple(s.tolist()) for s in states[modes.bool()]])
-    # discovered_modes.update(modes_found)
-    # validation_info["n_modes_found"] = len(discovered_modes)
-
-    return validation_info, discovered_modes
-
-
 if __name__ == "__main__":
     parser = ArgumentParser()
 
@@ -1085,26 +1117,24 @@
         action="store_true",
         help="Prevent CUDA usage",
     )
-    parser.add_argument(
-        "--distributed",
-        action="store_true",
-        help="Initalizes distributed computation (torch.distributed)",
-    )
-
-    # Environment settings.
+
+    # Distributed settings.
+    parser.add_argument(
+        "--average_every",
+        type=int,
+        default=20,
+        help="Number of epochs after which we average model across all agents",
+    )
     parser.add_argument(
         "--num_agent_groups",
         type=int,
         default=1,
         help="Number of agents learning together",
     )
-
-    # Environment settings.
-    parser.add_argument(
-        "--average_every",
-        type=int,
-        default=20,
-        help="Number of epochs after which we average model across all agents",
+    parser.add_argument(
+        "--distributed",
+        action="store_true",
+        help="Initializes distributed computation (torch.distributed)",
     )
 
     # Environment settings.
@@ -1139,7 +1169,7 @@
         help="Environment's R2",
     )
 
-    # Misc settings.
+    # Training settings.
     parser.add_argument(
         "--batch_size",
         type=int,
@@ -1149,11 +1179,7 @@
     parser.add_argument(
         "--replay_buffer_size",
         type=int,
-<<<<<<< HEAD
         default=10000,
-=======
-        default=1000,
->>>>>>> 856c5d0e
         help="If zero, no replay buffer is used. Otherwise, the replay buffer is used.",
     )
     parser.add_argument(
@@ -1161,8 +1187,6 @@
         action="store_true",
         help="Use a diverse replay buffer",
     )
-
-    # Loss settings.
     parser.add_argument(
         "--loss",
         type=str,
@@ -1178,6 +1202,28 @@
     )
     parser.add_argument(
         "--subTB_lambda", type=float, default=0.9, help="Lambda parameter for SubTB"
+    )
+
+    parser.add_argument(
+        "--lr",
+        type=float,
+        default=1e-3,
+        help="Learning rate for the estimators' modules",
+    )
+    parser.add_argument(
+        "--lr_Z",
+        type=float,
+        default=0.1,
+        help="Specific learning rate for Z (only used for TB loss)",
+    )
+    parser.add_argument(
+        "--n_trajectories",
+        type=int,
+        default=int(1e6),
+        help=(
+            "Total budget of trajectories to train on. "
+            "Training iterations = n_trajectories // batch_size"
+        ),
     )
 
     # Policy architecture.
@@ -1212,29 +1258,6 @@
         ),
     )
 
-    # Training settings.
-    parser.add_argument(
-        "--lr",
-        type=float,
-        default=1e-3,
-        help="Learning rate for the estimators' modules",
-    )
-    parser.add_argument(
-        "--lr_Z",
-        type=float,
-        default=0.1,
-        help="Specific learning rate for Z (only used for TB loss)",
-    )
-    parser.add_argument(
-        "--n_trajectories",
-        type=int,
-        default=int(1e6),
-        help=(
-            "Total budget of trajectories to train on. "
-            "Training iterations = n_trajectories // batch_size"
-        ),
-    )
-
     # Validation settings.
     parser.add_argument(
         "--validation_interval",
@@ -1253,7 +1276,7 @@
     parser.add_argument(
         "--wandb_project",
         type=str,
-        default="torchgfn_multinode_hypergrid",
+        default="",
         help="Name of the wandb project. If empty, don't use wandb",
     )
     parser.add_argument(
@@ -1262,16 +1285,17 @@
         help="Stores wandb results locally, to be uploaded later.",
     )
 
-<<<<<<< HEAD
     # Settings relevant to the problem size -- toggle off for larger problems.
     parser.add_argument(
         "--calculate_all_states",
         action="store_true",
+        default=True,
         help="Enumerates all states.",
     )
     parser.add_argument(
         "--calculate_partition",
         action="store_true",
+        default=True,
         help="Calculates the true partition function.",
     )
     parser.add_argument(
@@ -1288,15 +1312,13 @@
             "Preferably, a multiple of batch size."
         ),
     )
-=======
+
     parser.add_argument(
         "--plot",
         action="store_true",
+        default=True,
         help="Generate plots of true and learned distributions (only works for 2D, incompatible with wandb)",
     )
-
-    args = parser.parse_args()
->>>>>>> 856c5d0e
 
     args = parser.parse_args()
     result = main(args)
