--- conflicted
+++ resolved
@@ -239,13 +239,6 @@
             training_objects = training_samples
 
         optimizer.zero_grad()
-<<<<<<< HEAD
-        loss = gflownet.loss(env, training_objects)  # pyright: ignore
-        loss.backward()
-        optimizer.step()
-
-        visited_terminating_states.extend(trajectories.last_states)  # pyright: ignore
-=======
         gflownet = cast(GFlowNet, gflownet)
         loss = gflownet.loss(env, training_objects)
         loss.backward()
@@ -253,7 +246,6 @@
         last_states = trajectories.last_states
         last_states = cast(DiscreteStates, last_states)
         visited_terminating_states.extend(last_states)
->>>>>>> f5b8c981
 
         states_visited += len(trajectories)
 
