r"""
The goal of this script is to reproduce some of the published results on the HyperGrid
environment. Run one of the following commands to reproduce some of the results in
[Trajectory balance: Improved credit assignment in GFlowNets](https://arxiv.org/abs/2201.13259)

python train_hypergrid.py --ndim 4 --height 8 --R0 {0.1, 0.01, 0.001} --tied {--uniform_pb} --loss {TB, DB}
python train_hypergrid.py --ndim 2 --height 64 --R0 {0.1, 0.01, 0.001} --tied {--uniform_pb} --loss {TB, DB}

And run one of the following to reproduce some of the results in
[Learning GFlowNets from partial episodes for improved convergence and stability](https://arxiv.org/abs/2209.12782)
python train_hypergrid.py --ndim {2, 4} --height 12 --R0 {1e-3, 1e-4} --tied --loss {TB, DB, SubTB}

SELECTIVE AVERAGING:
This script also supports selective model averaging for distributed training, where instead of
averaging all models, the worst performing models are replaced with averaged weights from the
better performing ones. Use the following flags:

--use_selective_averaging: Enable selective averaging instead of standard averaging
--replacement_ratio 0.2: Replace the worst 20% of models (adjustable 0.0-1.0)
--averaging_strategy mean: How to combine good models ("mean", "weighted_mean", "best_only")
--momentum 0.0: Momentum factor for combining with previous weights (0.0-1.0, default 0.0)

Example with selective averaging:
python train_hypergrid.py --distributed --use_selective_averaging --replacement_ratio 0.3 --averaging_strategy mean --momentum 0.1

This script also provides a function `get_exact_P_T` that computes the exact terminating state
distribution for the HyperGrid environment, which is useful for evaluation and visualization.
"""

import os
import time
from argparse import ArgumentParser
from math import ceil
from typing import Optional, Tuple, cast

import matplotlib.pyplot as plt
import torch
import torch.distributed as dist
from matplotlib.gridspec import GridSpec
from torch.profiler import ProfilerActivity, profile
from tqdm import trange

from gfn.containers import NormBasedDiversePrioritizedReplayBuffer, ReplayBuffer
from gfn.containers.replay_buffer_manager import ReplayBufferManager
from gfn.estimators import DiscretePolicyEstimator, Estimator, ScalarEstimator
from gfn.gflownet import (
    DBGFlowNet,
    FMGFlowNet,
    GFlowNet,
    LogPartitionVarianceGFlowNet,
    ModifiedDBGFlowNet,
    SubTBGFlowNet,
    TBGFlowNet,
)
from gfn.gym import HyperGrid
from gfn.preprocessors import KHotPreprocessor
from gfn.states import DiscreteStates
from gfn.utils.common import Timer, set_seed
from gfn.utils.distributed import DistributedContext, initialize_distributed_compute
from gfn.utils.modules import MLP, DiscreteUniform, Tabular
from tutorials.examples.multinode.spawn_policy import (
    AsyncSelectiveAveragingPolicy,
    AverageAllPolicy,
)


class PerformanceTracker:
    """Agent-level performance tracker for selective averaging."""

    def __init__(
        self,
        decay: float = 0.98,
        warmup: int = 100,
        threshold: Optional[float] = None,
        cooldown: int = 200,
    ) -> None:
        self.decay = float(decay)
        self.warmup = int(warmup)
        self.threshold = threshold  # None disables triggering
        self.cooldown = int(cooldown)

        # This keeps track of the last time the performance tracker was triggered.
        # It is used to prevent the performance tracker from being triggered too
        # frequently. It is initialized to a value that is less than the cooldown value.
        self._last_trigger_iter: int = -self.cooldown

        # Initialize the performance tracker (sets, _ema, _updates, _triggered).
        self.reset()

    def update(self, score: float, iteration: int) -> float:
        """Update the exponential moving average with a new score."""
        self._updates += 1
        if self._ema is None:
            self._ema = float(score)
        else:
            self._ema = self.decay * self._ema + (1.0 - self.decay) * float(score)

        if self.threshold is None:
            return False
        if self._updates < self.warmup:
            return False
        if iteration - self._last_trigger_iter < self.cooldown:
            return False

        if self._ema is not None and self.threshold is not None:
            if self._ema < self.threshold:
                self._triggered = True
                self._last_trigger_iter = int(iteration)

        return self._triggered

    @property
    def triggered(self) -> bool:
        """Whether the performance tracker has been triggered."""
        return self._triggered

    @property
    def ema(self) -> Optional[float]:
        """Exponential moving average of the performance score."""
        return self._ema

    def reset(self) -> None:
        """Reset the performance tracker."""
        self._ema = None
        self._updates = 0
        self._triggered = False


class ModesReplayBufferManager(ReplayBufferManager):
    def __init__(
        self,
        env: HyperGrid,
        rank: int,
        num_training_ranks: int,
        diverse_replay_buffer: bool = False,
        capacity: int = 10000,
        remote_manager_rank: int | None = None,
        # Scoring config
        w_retained: float = 1.0,
        w_novelty: float = 0.1,
        w_reward: float = 0.05,
        w_mode_bonus: float = 10.0,
        p_norm_novelty: float = 2.0,
        cdist_max_bytes: int = 268435456,
    ):
        super().__init__(
            env,
            rank,
            num_training_ranks,
            scoring_function=self.scoring_function,
            diverse_replay_buffer=diverse_replay_buffer,
            capacity=capacity,
            remote_manager_rank=remote_manager_rank,
        )
        self.discovered_modes = set()
        self.env = env
        # Scoring configuration parameters.
        self._scoring_config = {
            "w_retained": w_retained,
            "w_novelty": w_novelty,
            "w_reward": w_reward,
            "w_mode_bonus": w_mode_bonus,
            "p_norm_novelty": p_norm_novelty,
            "cdist_max_bytes": cdist_max_bytes,
        }

    @property
    def scoring_config(self) -> dict:
        """Returns the scoring configuration parameters."""
        return self._scoring_config

    def scoring_function(self, obj) -> float:

        print("Score - Computing score for object:", obj)
        print("Score - Terminating states:", obj.terminating_states)
<<<<<<< HEAD
        modes_found = self.env.modes_found(obj.terminating_states)
        if len(modes_found) > 0:
            print("*** MODES FOUND! ***")
        print("Score - Modes found in this object:", modes_found)
        assert isinstance(modes_found, set), "Expected modes_found to be a set"
        score = len(modes_found - self.discovered_modes)
=======
        print("Score - Log rewards:", obj.log_rewards)

        # A) Retention (usefulness)
        if not self.replay_buffer.prioritized_capacity:
            retained_count = 0

        # If the buffer is empty, retain all the new objects.
        if self.replay_buffer.training_container is None:
            retained_count = len(obj)

        # If the buffer isn't full yet, we retain all the new objects.
        elif (
            len(self.replay_buffer.training_container) + len(obj)
            <= self.replay_buffer.capacity
        ):
            retained_count = len(obj)
>>>>>>> 5f4033b4

        # If the buffer is full, we keep the high reward items only.
        elif self.replay_buffer.prioritized_capacity:
            assert self.replay_buffer.training_container.log_rewards is not None
            assert obj.log_rewards is not None

            # The old log_rewards are already sorted in ascending order.
            old_log_rewards = self.replay_buffer.training_container.log_rewards

            threshold = old_log_rewards.min()
            new_log_rewards = obj.log_rewards
            retained_new_log_rewards = new_log_rewards[new_log_rewards >= threshold]
            retained_count = len(retained_new_log_rewards)

        print("Score - Retained count:", retained_count)

        # B) Novelty (sum of distances vs pre-add buffer). Higher distances are better.
        if (
            self.replay_buffer.training_container is None
            or len(self.replay_buffer.training_container) == 0
        ):
            novelty_sum = float(len(obj))  # Placeholder value when the buffer is empty.

        else:
            # Compute the batch x buffer distances of the terminating states.
            batch = obj.terminating_states.tensor.to(torch.get_default_dtype())
            buf = self.replay_buffer.training_container.terminating_states.tensor.to(
                torch.get_default_dtype()
            )

            m_ = batch.shape[0]
            n_ = buf.shape[0]

            batch = batch.view(m_, -1)
            buf = buf.view(n_, -1)

            # Compute the chunk size based on the max bytes per chunk.
            bytes_per = 8 if batch.dtype == torch.float64 else 4
            chunk = max(1, int(self.cdist_max_bytes // max(1, (m_ * bytes_per))))
            min_d = torch.full(
                (m_,),
                0.0,  # torch.finfo(batch.dtype).max,
                dtype=batch.dtype,
                device=batch.device,
            )
            for start in range(0, n_, chunk):
                end = min(start + chunk, n_)

                # Loop over chunks of the buffer to compute batch x buffer distances.
                distances = torch.cdist(
                    batch,
                    buf[start:end],
                    p=self._scoring_config["p_norm_novelty"],
                )
                min_d = torch.minimum(min_d, distances.min(dim=1).values)

            # Sum the minimum batch x buffer distances for each batch element.
            novelty_sum = float(min_d.sum().item())
            print("Score - Min distances:", min_d)

        print("Score - Novelty sum:", novelty_sum)

        # C) High reward term (sum over batch)
        assert (
            obj.log_rewards is not None
        ), "log_rewards is None in submitted trajectories!"
        reward_sum = float(obj.log_rewards.exp().sum().item())
        print("Score - Reward sum:", reward_sum)

        # D) Mode bonus
        print("Score - Modes discovered before update:", self.discovered_modes)

        n_new_modes = 0.0
        modes_found = self.env.modes_found(obj.terminating_states)
        if isinstance(modes_found, set):
            new_modes = modes_found - self.discovered_modes
            if new_modes:
                n_new_modes = float(len(new_modes))
                self.discovered_modes.update(new_modes)

        print("Score - New modes found:", n_new_modes)
        print("Score - Modes discovered after update:", self.discovered_modes)

        # Compute the final score.
        final_score = self._scoring_config["w_retained"] * float(retained_count)
        final_score += self._scoring_config["w_novelty"] * novelty_sum
        final_score += self._scoring_config["w_reward"] * reward_sum
        final_score += self._scoring_config["w_mode_bonus"] * n_new_modes
        print("Score - Final score:", final_score)
        return final_score

    def _compute_metadata(self) -> dict:
        return {"n_modes_found": len(self.discovered_modes)}


def get_exact_P_T(env: HyperGrid, gflownet: GFlowNet) -> torch.Tensor:
    r"""Evaluates the exact terminating state distribution P_T for HyperGrid.

    For each state s', the terminating state probability is computed as:

    .. math::
        P_T(s') = u(s') P_F(s_f | s')

    where u(s') satisfies the recursion:

    .. math::
        u(s') = \sum_{s \in \text{Par}(s')} u(s) P_F(s' | s)

    with the base case u(s_0) = 1.

    Args:
        env: The HyperGrid environment
        gflownet: The GFlowNet model

    Returns:
        The exact terminating state distribution as a tensor
    """
    if env.ndim != 2:
        raise ValueError("plotting is only supported for 2D environments")

    grid = env.all_states
    assert grid is not None, "all_states is not implemented in the environment"

    # Get the forward policy distribution for all states
    with torch.no_grad():
        # Handle both FM and other GFlowNet types
        policy: Estimator = cast(
            Estimator, gflownet.logF if isinstance(gflownet, FMGFlowNet) else gflownet.pf
        )

        estimator_outputs = policy(grid)
        dist = policy.to_probability_distribution(grid, estimator_outputs)
        probabilities = torch.exp(dist.logits)  # Get raw probabilities

    u = torch.ones(grid.batch_shape)

    indices = env.all_indices()
    for index in indices[1:]:
        parents = [
            tuple(list(index[:i]) + [index[i] - 1] + list(index[i + 1 :]) + [i])
            for i in range(len(index))
            if index[i] > 0
        ]
        parents_tensor = torch.tensor(parents)
        parents_indices = parents_tensor[:, :-1].long()  # All but last column for u
        action_indices = parents_tensor[:, -1].long()  # Last column for probabilities

        # Compute u values for parent states.
        parent_u_values = []
        for p in parents_indices:
            grid_idx = torch.all(grid.tensor == p, 1)  # index along flattened grid.
            parent_u_values.append(u[grid_idx])
            # parent_u_values.append(u[tuple(p.tolist())])
            # # torch.all(grid.tensor == p, 1)
        parent_u_values = torch.stack(parent_u_values)
        # parent_u_values = torch.stack([u[tuple(p.tolist())] for p in parents_indices])

        # Compute probabilities for parent transitions.
        parent_probs = []
        for p, a in zip(parents_indices, action_indices):
            grid_idx = torch.all(grid.tensor == p, 1)  # index along flattened grid.
            parent_probs.append(probabilities[grid_idx, a])
        parent_probs = torch.stack(parent_probs)

        u[indices.index(index)] = torch.sum(parent_u_values * parent_probs)

    return (u * probabilities[..., -1]).detach().cpu()


def _sample_new_strategy(
    args,
    agent_group_id: int,
    iteration: int,
    prev_eps: float,
    prev_temp: float,
    prev_noisy: int,
) -> dict:
    """Select a new exploration strategy, including noisy layers.

    The strategy only defines exploration-time parameters and the count of
    noisy layers to use when building/rebuilding the networks.

    We pick deterministically from a small candidate pool, excluding the
    previous configuration when possible, to ensure diversity across
    restarts without requiring synchronization.

    Returns:
        A dict with keys: name, epsilon, temperature, n_noisy_layers,
        and noisy_std_init (if present in args, default 0.5 otherwise).
    """
    # TODO: Generate a new exploration strategy instead of selecting from a pre-defined
    # list.
    candidates = [
        {"name": "on_policy", "epsilon": 0.0, "temperature": 1.0, "n_noisy_layers": 0},
        {"name": "epsilon_0.1", "epsilon": 0.1, "temperature": 1.0, "n_noisy_layers": 0},
        {"name": "temp_1.5", "epsilon": 0.0, "temperature": 1.5, "n_noisy_layers": 0},
        {"name": "noisy_1", "epsilon": 0.0, "temperature": 1.0, "n_noisy_layers": 1},
        {
            "name": "noisy_2_temp_1.5",
            "epsilon": 0.0,
            "temperature": 1.5,
            "n_noisy_layers": 2,
        },
    ]
    choices = [
        c
        for c in candidates
        if (
            c["epsilon"] != prev_eps
            or c["temperature"] != prev_temp
            or c["n_noisy_layers"] != prev_noisy
        )
    ]
    if not choices:
        choices = candidates
    idx_seed = int(args.seed) + int(agent_group_id) * 7919 + int(iteration) * 104729
    idx = idx_seed % len(choices)
    strat = choices[idx]
    strat["noisy_std_init"] = float(getattr(args, "agent_noisy_std_init", 0.5))
    return strat


def _make_optimizer_for(gflownet, args) -> torch.optim.Optimizer:
    """Build a fresh Adam optimizer for a (re)built GFlowNet with logZ group."""
    named = dict(gflownet.named_parameters())
    non_logz = [v for k, v in named.items() if k != "logZ"]
    logz = [named["logZ"]] if "logZ" in named else []

    return torch.optim.Adam(
        [{"params": non_logz, "lr": args.lr}, {"params": logz, "lr": args.lr_Z}]
    )


def set_up_fm_gflownet(args, env, preprocessor, agent_group_list, my_agent_group_id):
    """Returns a FM GFlowNet."""
    # We need a LogEdgeFlowEstimator.
    if args.tabular:
        module = Tabular(n_states=env.n_states, output_dim=env.n_actions)
    else:
        module = MLP(
            input_dim=preprocessor.output_dim,
            output_dim=env.n_actions,
            hidden_dim=args.hidden_dim,
            n_hidden_layers=args.n_hidden,
        )

    estimator = DiscretePolicyEstimator(
        module=module,
        n_actions=env.n_actions,
        preprocessor=preprocessor,
    )
    return FMGFlowNet(estimator)


def set_up_pb_pf_estimators(
    args, env, preprocessor, agent_group_list, my_agent_group_id
):
    """Returns a pair of estimators for the forward and backward policies."""
    if args.tabular:
        pf_module = Tabular(n_states=env.n_states, output_dim=env.n_actions)
        if not args.uniform_pb:
            pb_module = Tabular(n_states=env.n_states, output_dim=env.n_actions - 1)
    else:
        # Forward module: honor per-agent noisy layers for exploration diversity.
        pf_module = MLP(
            input_dim=preprocessor.output_dim,
            output_dim=env.n_actions,
            hidden_dim=args.hidden_dim,
            n_hidden_layers=args.n_hidden,
            n_noisy_layers=getattr(args, "agent_n_noisy_layers", 0),
            std_init=getattr(args, "agent_noisy_std_init", 0.5),
        )
        if not args.uniform_pb:
            # Backward module: if sharing trunk (tied), PB may only add at most one
            # noisy layer (its output) to remain compatible with the shared trunk.
            pb_module = MLP(
                input_dim=preprocessor.output_dim,
                output_dim=env.n_actions - 1,
                hidden_dim=args.hidden_dim,
                n_hidden_layers=args.n_hidden,
                trunk=(
                    pf_module.trunk
                    if args.tied and isinstance(pf_module.trunk, torch.nn.Module)
                    else None
                ),
                n_noisy_layers=(
                    1 if getattr(args, "agent_n_noisy_layers", 0) > 0 else 0
                ),
                std_init=getattr(args, "agent_noisy_std_init", 0.5),
            )
    if args.uniform_pb:
        pb_module = DiscreteUniform(env.n_actions - 1)

    for v in ["pf_module", "pb_module"]:
        assert locals()[v] is not None, f"{v} is None, Args: {args}"

    assert pf_module is not None
    assert pb_module is not None
    pf_estimator = DiscretePolicyEstimator(
        module=pf_module,
        n_actions=env.n_actions,
        preprocessor=preprocessor,
    )
    pb_estimator = DiscretePolicyEstimator(
        module=pb_module,
        n_actions=env.n_actions,
        is_backward=True,
        preprocessor=preprocessor,
    )

    return (pf_estimator, pb_estimator)


def set_up_logF_estimator(
    args, env, preprocessor, agent_group_list, my_agent_group_id, pf_module
):
    """Returns a LogStateFlowEstimator."""
    if args.tabular:
        module = Tabular(n_states=env.n_states, output_dim=1)
    else:
        module = MLP(
            input_dim=preprocessor.output_dim,
            output_dim=1,
            hidden_dim=args.hidden_dim,
            n_hidden_layers=args.n_hidden,
            trunk=(
                pf_module.trunk
                if args.tied and isinstance(pf_module.trunk, torch.nn.Module)
                else None
            ),
        )

    return ScalarEstimator(module=module, preprocessor=preprocessor)


def set_up_gflownet(args, env, preprocessor, agent_group_list, my_agent_group_id):
    """Returns a GFlowNet complete with the required estimators."""
    # Initialize per-agent exploration strategy.
    # Default (tests stable): on-policy, no noisy layers.
    # When --use_random_strategies is provided, sample a random initial strategy.
    if getattr(args, "use_random_strategies", False):
        init_cfg = _sample_new_strategy(
            args,
            agent_group_id=my_agent_group_id,
            iteration=0,
            prev_eps=9999.0,
            prev_temp=9999.0,
            prev_noisy=9999,
        )
        args.agent_epsilon = float(init_cfg.get("epsilon", 0.0))
        args.agent_temperature = float(init_cfg.get("temperature", 1.0))
        args.agent_n_noisy_layers = int(init_cfg.get("n_noisy_layers", 0))
        args.agent_noisy_std_init = float(init_cfg.get("noisy_std_init", 0.5))
    else:
        # Disable off-policy training.
        args.agent_epsilon = 0.0
        args.agent_temperature = 1.0
        args.agent_n_noisy_layers = 0
        args.agent_noisy_std_init = 0.5

    #    Depending on the loss, we may need several estimators:
    #       one (forward only) for FM loss,
    #       two (forward and backward) or other losses
    #       three (forward, backward, logZ/logF) estimators for DB, TB.

    if args.loss == "FM":
        return set_up_fm_gflownet(
            args,
            env,
            preprocessor,
            agent_group_list,
            my_agent_group_id,
        )
    else:
        # We need a DiscretePFEstimator and a DiscretePBEstimator.
        pf_estimator, pb_estimator = set_up_pb_pf_estimators(
            args,
            env,
            preprocessor,
            agent_group_list,
            my_agent_group_id,
        )
        assert pf_estimator is not None
        assert pb_estimator is not None

        if args.loss == "ModifiedDB":
            return ModifiedDBGFlowNet(pf_estimator, pb_estimator)

        elif args.loss == "TB":
            return TBGFlowNet(pf=pf_estimator, pb=pb_estimator, init_logZ=0.0)

        elif args.loss == "ZVar":
            return LogPartitionVarianceGFlowNet(pf=pf_estimator, pb=pb_estimator)

        elif args.loss in ("DB", "SubTB"):
            # We also need a LogStateFlowEstimator.
            logF_estimator = set_up_logF_estimator(
                args,
                env,
                preprocessor,
                agent_group_list,
                my_agent_group_id,
                pf_estimator,
            )

            if args.loss == "DB":
                return DBGFlowNet(
                    pf=pf_estimator,
                    pb=pb_estimator,
                    logF=logF_estimator,
                )
            elif args.loss == "SubTB":
                return SubTBGFlowNet(
                    pf=pf_estimator,
                    pb=pb_estimator,
                    logF=logF_estimator,
                    weighting=args.subTB_weighting,
                    lamda=args.subTB_lambda,
                )


def plot_results(env, gflownet, l1_distances, validation_steps):
    # Create figure with 3 subplots with proper spacing
    fig = plt.figure(figsize=(15, 5))
    gs = GridSpec(1, 4, width_ratios=[1, 1, 0.1, 1.2])

    ax1 = fig.add_subplot(gs[0])
    ax2 = fig.add_subplot(gs[1])
    cax = fig.add_subplot(gs[2])  # Colorbar axis
    ax3 = fig.add_subplot(gs[3])

    # Get distributions and find global min/max for consistent color scaling
    true_dist = env.true_dist.reshape(args.height, args.height).cpu().numpy()
    learned_dist = get_exact_P_T(env, gflownet).reshape(args.height, args.height).numpy()

    # Ensure consistent orientation by transposing
    true_dist = true_dist.T
    learned_dist = learned_dist.T

    vmin = min(true_dist.min(), learned_dist.min())
    vmax = max(true_dist.max(), learned_dist.max())

    # True reward distribution
    im1 = ax1.imshow(
        true_dist,
        cmap="viridis",
        interpolation="none",
        origin="lower",
        vmin=vmin,
        vmax=vmax,
    )
    ax1.set_title("True Distribution")

    # Learned reward distribution
    _ = ax2.imshow(
        learned_dist,
        cmap="viridis",
        interpolation="none",
        origin="lower",
        vmin=vmin,
        vmax=vmax,
    )
    ax2.set_title("Learned Distribution")

    # Add colorbar in its own axis
    plt.colorbar(im1, cax=cax)

    # L1 distances over time
    states_per_validation = args.batch_size * args.validation_interval
    validation_states = [i * states_per_validation for i in range(len(l1_distances))]
    ax3.plot(validation_states, l1_distances)
    ax3.set_xlabel("States Visited")
    ax3.set_ylabel("L1 Distance")
    ax3.set_title("L1 Distance Evolution")
    ax3.set_yscale("log")  # Set log scale for y-axis

    plt.tight_layout()
    plt.show()
    plt.close()


def main(args):  # noqa: C901
    """Trains a GFlowNet on the Hypergrid Environment, potentially distributed."""

    if args.half_precision:
        torch.set_default_dtype(torch.bfloat16)

    print("+ Using default dtype: ", torch.get_default_dtype())

    device = torch.device(
        "cuda" if torch.cuda.is_available() and not args.no_cuda else "cpu"
    )

    # Check if plotting is allowed.
    if args.plot:
        if args.wandb_project:
            raise ValueError("plot argument is incompatible with wandb_project")
        if args.ndim != 2:
            raise ValueError("plotting is only supported for 2D environments")

    # Initialize distributed compute.
    if args.distributed:
        distributed_context = initialize_distributed_compute(
            dist_backend=args.dist_backend,
            num_remote_buffers=args.num_remote_buffers,
            num_agent_groups=args.num_agent_groups,
        )

        print(f"Running distributed with following settings: {distributed_context}")
    else:
        distributed_context = DistributedContext(
            my_rank=0, world_size=1, num_training_ranks=1, agent_group_size=1
        )

    set_seed(args.seed + distributed_context.my_rank)

    # Initialize the environment.
    env = HyperGrid(
        args.ndim,
        args.height,
        device=device,
        reward_fn_str="original",
        reward_fn_kwargs={
            "R0": args.R0,
            "R1": args.R1,
            "R2": args.R2,
        },
        calculate_partition=args.calculate_partition,
        store_all_states=args.store_all_states,
    )

    if args.distributed and distributed_context.is_buffer_rank():
        if distributed_context.assigned_training_ranks is None:
            num_training_ranks = 0
        else:
            num_training_ranks = len(distributed_context.assigned_training_ranks)

        replay_buffer_manager = ModesReplayBufferManager(
            env=env,
            rank=distributed_context.my_rank,
            num_training_ranks=num_training_ranks,
            diverse_replay_buffer=args.diverse_replay_buffer,
            capacity=args.global_replay_buffer_size,
        )  # TODO: If the remote_manager_rank is set, does this produce an infinite loop?
        replay_buffer_manager.run()
        return 0.0

    # Initialize WandB.
    use_wandb = args.wandb_project != ""
    if use_wandb:
        if args.wandb_local:
            os.environ["WANDB_MODE"] = "offline"

        import wandb

        # Generate shared group name for wandb across all processes
        group_name = None
        if args.distributed:
            # Use the training group and perform in-place broadcasts
            pg = distributed_context.train_global_group
            is_root = distributed_context.my_rank == 0

            if is_root:
                group_name = wandb.util.generate_id()
                group_name_bytes = group_name.encode("utf-8")
                group_name_len_tensor = torch.tensor(
                    [len(group_name_bytes)], dtype=torch.long
                )
            else:
                group_name_bytes = None
                group_name_len_tensor = torch.zeros(1, dtype=torch.long)

            # Broadcast the length
            dist.broadcast(group_name_len_tensor, src=0, group=pg)
            group_name_len = int(group_name_len_tensor.item())

            # Broadcast the payload
            if is_root:
                assert group_name_bytes is not None
                payload = torch.tensor(list(group_name_bytes), dtype=torch.uint8)
            else:
                payload = torch.empty(group_name_len, dtype=torch.uint8)

            dist.broadcast(payload, src=0, group=pg)
            group_name = bytes(payload.tolist()).decode("utf-8")
        else:
            group_name = wandb.util.generate_id()

        wandb.init(project=args.wandb_project, group=group_name)
        wandb.config.update(args)

    # Initialize the preprocessor.
    preprocessor = KHotPreprocessor(height=args.height, ndim=args.ndim)

    # Builder closure to create a fresh model + optimizer (used by spawn policy as well)
    def _model_builder() -> Tuple[GFlowNet, torch.optim.Optimizer]:
        model = set_up_gflownet(
            args,
            env,
            preprocessor,
            distributed_context.agent_groups,
            distributed_context.agent_group_id,
        )
        assert model is not None
        model = model.to(device)
        optim = _make_optimizer_for(model, args)
        return model, optim

    # Build the initial model and optimizer
    gflownet, optimizer = _model_builder()

    # Create replay buffer if needed
    replay_buffer = None

    if args.replay_buffer_size > 0:
        if args.diverse_replay_buffer:
            replay_buffer = NormBasedDiversePrioritizedReplayBuffer(
                env,
                capacity=args.replay_buffer_size,
                cutoff_distance=args.cutoff_distance,
                p_norm_distance=args.p_norm_distance,
                remote_manager_rank=distributed_context.assigned_buffer,
                remote_buffer_freq=1,
            )
        else:
            replay_buffer = ReplayBuffer(
                env,
                capacity=args.replay_buffer_size,
                prioritized_capacity=False,
                remote_manager_rank=distributed_context.assigned_buffer,
                remote_buffer_freq=1,
            )

    gflownet = gflownet.to(device)

    n_iterations = ceil(args.n_trajectories / args.batch_size)
    per_node_batch_size = args.batch_size // distributed_context.world_size
    validation_info = {"l1_dist": float("inf")}
    modes_found = set()
    # n_pixels_per_mode = round(env.height / 10) ** env.ndim
    # Note: on/off-policy depends on the current strategy; recomputed inside the loop.

    print("+ n_iterations = ", n_iterations)
    print("+ per_node_batch_size = ", per_node_batch_size)

    # Initialize the profiler.
    if args.profile:
        keep_active = args.trajectories_to_profile // args.batch_size
        prof = profile(
            schedule=torch.profiler.schedule(
                wait=1, warmup=1, active=keep_active, repeat=1
            ),
            activities=[ProfilerActivity.CPU],
            record_shapes=True,
            with_stack=True,
        )
        prof.start()

    # Agent performance tracker.
    performance_tracker = PerformanceTracker(
        decay=args.performance_tracker_decay,
        warmup=args.performance_tracker_warmup,
        threshold=args.performance_tracker_threshold,
        cooldown=args.performance_tracker_cooldown,
    )

    if args.distributed:
        # Create and start error handler.
        def cleanup():
            print(f"Process {rank}: Cleaning up...")

        rank = torch.distributed.get_rank()
        torch.distributed.get_world_size()

    # Initialize some variables before the training loop.
    timing = {}
    time_start = time.time()
    l1_distances, validation_steps = [], []

    # Used for calculating the L1 distance across all nodes.
    all_visited_terminating_states = env.states_from_batch_shape((0,))

    # Barrier for pre-processing. Wait for all processes to reach this point before starting training.
    with Timer(
        timing, "Pre-processing_barrier", enabled=(args.timing and args.distributed)
    ):
        if args.distributed and args.timing:
            dist.barrier(group=distributed_context.train_global_group)

    # Set up averaging policy (called every iteration; internal guard checks cadence/distributed)
    averaging_policy = None
    if args.distributed:
        if args.use_selective_averaging:
            averaging_policy = AsyncSelectiveAveragingPolicy(  # type: ignore[abstract]
                model_builder=_model_builder,
                average_every=args.average_every,
                replacement_ratio=args.replacement_ratio,
                averaging_strategy=args.averaging_strategy,
                momentum=args.momentum,
            )
        else:
            averaging_policy = AverageAllPolicy(average_every=args.average_every)

    # Training loop.
    pbar = trange(n_iterations)
    for iteration in pbar:
        iteration_start = time.time()

        # Keep track of visited terminating states on this node.
        with Timer(
            timing, "track_visited_states", enabled=args.timing
        ) as visited_states_timer:
            visited_terminating_states = env.states_from_batch_shape((0,))

            # Profiler.
            if args.profile:
                prof.step()
                if iteration >= 1 + 1 + keep_active:
                    break

        # Restarts are handled by selective averaging policy via spawn; no-op here.

        # Sample trajectories.
        with Timer(timing, "generate_samples", enabled=args.timing) as sample_timer:
            # Determine on-policy for this iteration based on current strategy.
            is_on_policy_iter = (
                (args.replay_buffer_size == 0)
                and (float(getattr(args, "agent_epsilon", 0.0)) == 0.0)
                and (float(getattr(args, "agent_temperature", 1.0)) == 1.0)
                and (int(getattr(args, "agent_n_noisy_layers", 0)) == 0)
            )
            trajectories = gflownet.sample_trajectories(
                env,
                n=args.batch_size,
                save_logprobs=is_on_policy_iter,  # Reuse on-policy log-probs.
                save_estimator_outputs=not is_on_policy_iter,  # Off-policy caches estimator outputs.
                epsilon=float(getattr(args, "agent_epsilon", 0.0)),
                temperature=float(getattr(args, "agent_temperature", 1.0)),
            )

        # Training objects (incl. possible replay buffer sampling).
        with Timer(
            timing, "to_training_samples", enabled=args.timing
        ) as to_train_samples_timer:
            training_samples = gflownet.to_training_samples(trajectories)

            score = None
            if replay_buffer is not None:
                with torch.no_grad():
                    score = replay_buffer.add(training_samples)
                    assert score is not None
                    performance_tracker.update(score, iteration)
                    training_objects = replay_buffer.sample(
                        n_samples=per_node_batch_size
                    )
            else:
                training_objects = training_samples

        # Loss.
        with Timer(timing, "calculate_loss", enabled=args.timing) as loss_timer:

            optimizer.zero_grad()
            # Recompute whether we are off-policy for loss logprob recalculation.
            is_on_policy_iter = (
                (args.replay_buffer_size == 0)
                and (float(getattr(args, "agent_epsilon", 0.0)) == 0.0)
                and (float(getattr(args, "agent_temperature", 1.0)) == 1.0)
                and (int(getattr(args, "agent_n_noisy_layers", 0)) == 0)
            )
            loss = gflownet.loss(
                env,
                training_objects,  # type: ignore
                recalculate_all_logprobs=(not is_on_policy_iter),
                reduction="sum" if args.distributed or args.loss == "SubTB" else "mean",  # type: ignore
            )

            # Normalize the loss by the local batch size if distributed.
            if args.distributed:
                loss = loss / (per_node_batch_size)

        # Barrier.
        with Timer(
            timing, "barrier 0", enabled=(args.timing and args.distributed)
        ) as bar0_timer:
            if args.distributed and args.timing:
                dist.barrier(group=distributed_context.train_global_group)

        # Backpropagation.
        with Timer(timing, "loss_backward", enabled=args.timing) as loss_backward_timer:
            loss.backward()

        # Optimization.
        with Timer(timing, "optimizer", enabled=args.timing) as opt_timer:
            optimizer.step()

        # Barrier.
        with Timer(
            timing, "barrier 1", enabled=(args.timing and args.distributed)
        ) as bar1_timer:
            if args.distributed and args.timing:
                dist.barrier(group=distributed_context.train_global_group)

        # Model averaging.
        averaging_info = {}
        with Timer(
            timing, "averaging_model", enabled=args.timing
        ) as model_averaging_timer:
            if averaging_policy is not None:
                gflownet, optimizer, averaging_info = averaging_policy(
                    iteration=iteration,
                    model=gflownet,
                    optimizer=optimizer,
                    local_metric=score if score is not None else -loss.item(),
                    group=distributed_context.train_global_group,
                )

        # Calculate how long this iteration took.
        iteration_time = time.time() - iteration_start
        rest_time = iteration_time - sum(
            [
                t
                for t in [
                    visited_states_timer.elapsed,
                    sample_timer.elapsed,
                    to_train_samples_timer.elapsed,
                    loss_timer.elapsed,
                    bar0_timer.elapsed,
                    loss_backward_timer.elapsed,
                    opt_timer.elapsed,
                    bar1_timer.elapsed,
                    model_averaging_timer.elapsed,
                ]
                if t is not None
            ]
        )

        log_this_iter = (
            iteration % args.validation_interval == 0
        ) or iteration == n_iterations - 1

        # Keep track of trajectories / states.
        visited_terminating_states.extend(
            cast(DiscreteStates, trajectories.terminating_states)
        )

        # If we are on the master node, calculate the validation metrics.
        with Timer(timing, "validation", enabled=args.timing):
            assert visited_terminating_states is not None
            all_visited_terminating_states.extend(visited_terminating_states)
            my_rank = distributed_context.my_rank
            to_log = {
                f"loss_{my_rank}": loss.item(),
                f"sample_time_{my_rank}": sample_timer.elapsed,
                f"to_train_samples_time_{my_rank}": to_train_samples_timer.elapsed,
                f"loss_time_{my_rank}": loss_timer.elapsed,
                f"loss_backward_time_{my_rank}": loss_backward_timer.elapsed,
                f"opt_time_{my_rank}": opt_timer.elapsed,
                f"model_averaging_time_{my_rank}": model_averaging_timer.elapsed,
                f"rest_time_{my_rank}": rest_time,
                f"score_{my_rank}": score,
                f"l1_dist_{my_rank}": None,  # only logged if calculate_partition.
            }
            to_log.update({f"{k}_{my_rank}": v for k, v in averaging_info.items()})

            if log_this_iter:
                validation_info, all_visited_terminating_states = env.validate(
                    gflownet,
                    args.validation_samples,
                    all_visited_terminating_states,
                )
                assert all_visited_terminating_states is not None
                to_log.update({f"{k}_{my_rank}": v for k, v in validation_info.items()})

                if my_rank == 0:
                    if args.distributed:
                        manager_rank = distributed_context.assigned_buffer
                        assert manager_rank is not None
                        metadata = ReplayBufferManager.get_metadata(manager_rank)
                        to_log.update(metadata)
                    else:
                        modes_found.update(env.modes_found(visited_terminating_states))
                        n_modes_found = len(modes_found)
                        to_log["n_modes_found"] = n_modes_found

                    pbar.set_postfix(
                        loss_0=to_log["loss_0"],
                        l1_dist_0=to_log[
                            "l1_dist_0"
                        ],  # only logged if calculate_partition.
                        n_modes_found=to_log["n_modes_found"],
                    )

                if use_wandb:
                    wandb.log(to_log, step=iteration)

        with Timer(timing, "barrier 2", enabled=(args.timing and args.distributed)):
            if args.distributed and args.timing:
                dist.barrier(group=distributed_context.train_global_group)

    print("+ Finished all iterations")
    total_time = time.time() - time_start
    if args.timing:
        timing["total_rest_time"] = [total_time - sum(sum(v) for k, v in timing.items())]

    timing["total_time"] = [total_time]

    if args.distributed:
        dist.barrier(group=distributed_context.train_global_group)
        assert averaging_policy is not None
        try:
            averaging_policy.shutdown()
        except Exception:
            pass

    # Log the final timing results.
    if args.timing:
        if distributed_context.my_rank == 0:
            print("\n" + "=" * 80)
            print("\n Timing information:")
            if args.distributed:
                print("-" * 80)
                print("Distributed run: showing local timings for rank 0 only.")
            print("=" * 80)

        # Print local timings only (avoid collective communication)
        if (not args.distributed) or (distributed_context.my_rank == 0):
            print(f"{'Step Name':<25} {'Time (s)':>12}")
            print("-" * 80)
            for k, v in timing.items():
                print(f"{k:<25} {sum(v):>10.4f}s")

    # Stop the profiler if it's active.
    if args.profile:
        prof.stop()
        print(prof.key_averages().table(sort_by="cpu_time_total", row_limit=20))
        prof.export_chrome_trace("trace.json")

    # Plot the results if requested & possible.
    if args.plot:
        # Create figure with 3 subplots with proper spacing.
        plot_results(env, gflownet, l1_distances, validation_steps)

    try:
        result = validation_info["l1_dist"]
    except KeyError:
        result = validation_info["n_modes_found"]

    if distributed_context.my_rank == 0:
        print("+ Training complete - final_score={:.6f}".format(result))

    if (
        args.distributed
        and distributed_context.is_training_rank()
        and (distributed_context.assigned_buffer is not None)
    ):
        # Send a termination signal to the replay buffer manager.
        ReplayBufferManager.send_termination_signal(distributed_context.assigned_buffer)

    return result


if __name__ == "__main__":
    parser = ArgumentParser()

    # Machine setting.
    parser.add_argument("--seed", type=int, default=4444, help="Random seed.")
    parser.add_argument(
        "--no_cuda",
        action="store_true",
        help="Prevent CUDA usage",
    )

    # Distributed settings.
    parser.add_argument(
        "--average_every",
        type=int,
        default=100,
        help="Number of epochs after which we average model across all agents",
    )
    parser.add_argument(
        "--num_agent_groups",
        type=int,
        default=1,
        help="Number of agents learning together",
    )
    parser.add_argument(
        "--distributed",
        action="store_true",
        help="Initializes distributed computation (torch.distributed)",
    )
    parser.add_argument(
        "--num_remote_buffers",
        type=int,
        default=1,
        help="Number of remote replay buffer managers (only if using distributed computation)",
    )
    parser.add_argument(
        "--global_replay_buffer_size",
        type=int,
        default=10000,
        help="Global replay buffer size (only if using distributed computation)",
    )
    parser.add_argument(
        "--dist_backend",
        type=str,
        default="gloo",
        help="Distributed backend to use: gloo, ccl or mpi",
    )

    # Selective averaging settings.
    parser.add_argument(
        "--use_selective_averaging",
        action="store_true",
        help="Use selective averaging instead of standard averaging",
    )

    parser.add_argument(
        "--replacement_ratio",
        type=float,
        default=0.2,
        help="Fraction of worst performing models to replace (0.0 to 1.0)",
    )
    parser.add_argument(
        "--averaging_strategy",
        type=str,
        choices=["mean", "weighted_mean", "best_only", "reset_weights"],
        default="mean",
        help="Strategy for combining good models",
    )
    parser.add_argument(
        "--momentum",
        type=float,
        default=0.01,
        help="Momentum factor for combining with previous weights (0.0 = no momentum, 1.0 = keep old weights)",
    )

    # Environment settings.
    parser.add_argument(
        "--ndim",
        type=int,
        default=2,
        help="Number of dimensions in the environment",
    )
    parser.add_argument(
        "--height",
        type=int,
        default=8,
        help="Height of the environment",
    )
    parser.add_argument(
        "--R0",
        type=float,
        default=0.1,
        help="Environment's R0",
    )
    parser.add_argument(
        "--R1",
        type=float,
        default=0.5,
        help="Environment's R1",
    )
    parser.add_argument(
        "--R2",
        type=float,
        default=2.0,
        help="Environment's R2",
    )

    # Training settings.
    parser.add_argument(
        "--batch_size",
        type=int,
        default=16,
        help="Batch size, i.e. number of trajectories to sample per training iteration",
    )
    parser.add_argument(
        "--replay_buffer_size",
        type=int,
        default=1000,
        help="If zero, no replay buffer is used. Otherwise, the replay buffer is used.",
    )
    parser.add_argument(
        "--restart_init_mode",
        type=str,
        default="random",
        choices=["random", "mean_others"],
        help=(
            "How to reinitialize an agent when restarted: "
            "'random' resets with module defaults; 'mean_others' averages only canonical "
            "(shape-compatible) parameters across other training ranks; non-canonical parameters "
            "such as NoisyLinear sigmas remain at default initialization."
        ),
    )
    parser.add_argument(
        "--diverse_replay_buffer",
        action="store_true",
        help="Use a diverse replay buffer",
    )
    parser.add_argument(
        "--loss",
        type=str,
        choices=["FM", "TB", "DB", "SubTB", "ZVar", "ModifiedDB"],
        default="TB",
        help="Loss function to use",
    )
    parser.add_argument(
        "--subTB_weighting",
        type=str,
        default="geometric_within",
        help="weighting scheme for SubTB",
    )
    parser.add_argument(
        "--subTB_lambda", type=float, default=0.9, help="Lambda parameter for SubTB"
    )

    parser.add_argument(
        "--lr",
        type=float,
        default=1e-3,
        help="Learning rate for the estimators' modules",
    )
    parser.add_argument(
        "--lr_Z",
        type=float,
        default=0.1,
        help="Specific learning rate for Z (only used for TB loss)",
    )
    parser.add_argument(
        "--n_trajectories",
        type=int,
        default=int(1e6),
        help=(
            "Total budget of trajectories to train on. "
            "Training iterations = n_trajectories // batch_size"
        ),
    )

    # Policy architecture.
    parser.add_argument(
        "--tabular",
        action="store_true",
        help="Use a lookup table for F, PF, PB instead of an estimator",
    )
    parser.add_argument(
        "--uniform_pb",
        action="store_true",
        help="Use a uniform PB",
    )
    parser.add_argument(
        "--tied",
        action="store_true",
        help="Tie the parameters of PF, PB, and F",
    )
    parser.add_argument(
        "--hidden_dim",
        type=int,
        default=256,
        help="Hidden dimension of the estimators' neural network modules.",
    )
    parser.add_argument(
        "--n_hidden",
        type=int,
        default=2,
        help=(
            "Number of hidden layers (of size `hidden_dim`) in the estimators'"
            " neural network modules"
        ),
    )

    # Validation settings.
    parser.add_argument(
        "--validation_interval",
        type=int,
        default=100,
        help="How often (in training steps) to validate the gflownet",
    )
    parser.add_argument(
        "--validation_samples",
        type=int,
        default=200000,
        help="Number of validation samples to use to evaluate the probability mass function.",
    )

    # WandB settings.
    parser.add_argument(
        "--wandb_project",
        type=str,
        default="torchgfn",
        help="Name of the wandb project. If empty, don't use wandb",
    )
    parser.add_argument(
        "--wandb_local",
        action="store_true",
        help="Stores wandb results locally, to be uploaded later.",
    )

    # Settings relevant to the problem size -- toggle off for larger problems.
    parser.add_argument(
        "--store_all_states",
        action="store_true",
        default=False,
        help="Whether to store all states.",
    )
    parser.add_argument(
        "--calculate_partition",
        action="store_true",
        default=False,
        help="Whether to calculate the true partition function.",
    )
    parser.add_argument(
        "--profile",
        action="store_true",
        help="Profiles the execution using PyTorch Profiler.",
    )
    parser.add_argument(
        "--trajectories_to_profile",
        type=int,
        default=2048,
        help=(
            "Number of trajectories to profile using the Pytorch Profiler. "
            "Preferably, a multiple of batch size."
        ),
    )

    parser.add_argument(
        "--plot",
        action="store_true",
        help="Generate plots of true and learned distributions (only works for 2D, incompatible with wandb)",
    )

    parser.add_argument(
        "--timing",
        action="store_true",
        default=True,
        help="Report timing information at the end of training",
    )

    parser.add_argument(
        "--half_precision",
        action="store_true",
        help="Use half precision for the model",
    )

    parser.add_argument(
        "--use_random_strategies",
        action="store_true",
        help="Use a random strategy for the initial gflownet and restarts.",
    )
    parser.add_argument(
        "--use_restarts",
        action="store_true",
        help="Use restarts.",
    )

    # Performance tracker settings.
    parser.add_argument(
        "--performance_tracker_decay",
        type=float,
        default=0.98,
        help="Decay factor for the performance tracker.",
    )
    parser.add_argument(
        "--performance_tracker_warmup",
        type=int,
        default=100,
        help="Warmup period for the performance tracker.",
    )
    parser.add_argument(
        "--performance_tracker_threshold",
        type=float,
        default=1,
        help="Threshold for the performance tracker. If None, the performance tracker is not triggered.",
    )
    parser.add_argument(
        "--performance_tracker_cooldown",
        type=int,
        default=200,
        help="Cooldown period for the performance tracker.",
    )

    args = parser.parse_args()
    result = main(args)<|MERGE_RESOLUTION|>--- conflicted
+++ resolved
@@ -173,14 +173,6 @@
 
         print("Score - Computing score for object:", obj)
         print("Score - Terminating states:", obj.terminating_states)
-<<<<<<< HEAD
-        modes_found = self.env.modes_found(obj.terminating_states)
-        if len(modes_found) > 0:
-            print("*** MODES FOUND! ***")
-        print("Score - Modes found in this object:", modes_found)
-        assert isinstance(modes_found, set), "Expected modes_found to be a set"
-        score = len(modes_found - self.discovered_modes)
-=======
         print("Score - Log rewards:", obj.log_rewards)
 
         # A) Retention (usefulness)
@@ -197,7 +189,6 @@
             <= self.replay_buffer.capacity
         ):
             retained_count = len(obj)
->>>>>>> 5f4033b4
 
         # If the buffer is full, we keep the high reward items only.
         elif self.replay_buffer.prioritized_capacity:
