r"""
The goal of this script is to reproduce some of the published results on the HyperGrid
environment. Run one of the following commands to reproduce some of the results in
[Trajectory balance: Improved credit assignment in GFlowNets](https://arxiv.org/abs/2201.13259)

python train_hypergrid.py --ndim 4 --height 8 --R0 {0.1, 0.01, 0.001} --tied {--uniform_pb} --loss {TB, DB}
python train_hypergrid.py --ndim 2 --height 64 --R0 {0.1, 0.01, 0.001} --tied {--uniform_pb} --loss {TB, DB}

And run one of the following to reproduce some of the results in
[Learning GFlowNets from partial episodes for improved convergence and stability](https://arxiv.org/abs/2209.12782)
python train_hypergrid.py --ndim {2, 4} --height 12 --R0 {1e-3, 1e-4} --tied --loss {TB, DB, SubTB}

SELECTIVE AVERAGING:
This script also supports selective model averaging for distributed training, where instead of
averaging all models, the worst performing models are replaced with averaged weights from the
better performing ones. Use the following flags:

--use_selective_averaging: Enable selective averaging instead of standard averaging
--replacement_ratio 0.2: Replace the worst 20% of models (adjustable 0.0-1.0)
--averaging_strategy mean: How to combine good models ("mean", "weighted_mean", "best_only")
--momentum 0.0: Momentum factor for combining with previous weights (0.0-1.0, default 0.0)

Example with selective averaging:
python train_hypergrid.py --distributed --use_selective_averaging --replacement_ratio 0.3 --averaging_strategy mean --momentum 0.1

This script also provides a function `get_exact_P_T` that computes the exact terminating state
distribution for the HyperGrid environment, which is useful for evaluation and visualization.
"""

import os
import sys
import time
from argparse import ArgumentParser
from math import ceil
from typing import cast

import matplotlib.pyplot as plt
import torch
import torch.distributed as dist
from matplotlib.gridspec import GridSpec
from torch.nn.parallel import DistributedDataParallel as DDP
from torch.profiler import ProfilerActivity, profile
from tqdm import trange

from gfn.containers import NormBasedDiversePrioritizedReplayBuffer, ReplayBuffer
from gfn.containers.replay_buffer_manager import ReplayBufferManager
from gfn.estimators import DiscretePolicyEstimator, Estimator, ScalarEstimator
from gfn.gflownet import (
    DBGFlowNet,
    FMGFlowNet,
    GFlowNet,
    LogPartitionVarianceGFlowNet,
    ModifiedDBGFlowNet,
    SubTBGFlowNet,
    TBGFlowNet,
)
from gfn.gym import HyperGrid
from gfn.preprocessors import KHotPreprocessor
from gfn.states import DiscreteStates
from gfn.utils.common import Timer, set_seed
from gfn.utils.distributed import (
    DistributedContext,
    gather_distributed_data,
    initialize_distributed_compute,
    report_load_imbalance,
)
from gfn.utils.modules import MLP, DiscreteUniform, Tabular
<<<<<<< HEAD
=======
from gfn.utils.training import validate
from tutorials.examples.multinode.hypergrid_diversity_score import (
    HypergridDiversityScore,
)
>>>>>>> a7d00384
from tutorials.examples.multinode.spawn_policy import (
    AsyncSelectiveAveragingPolicy,
    AverageAllPolicy,
)


def report_timing(all_timing_dict, world_size):
    """Prints the timing information from the timing dictionary."""
    # report_time_info(all_timing_dict, world_size)
    report_load_imbalance(all_timing_dict, world_size)


def get_exact_P_T(env: HyperGrid, gflownet: GFlowNet) -> torch.Tensor:
    r"""Evaluates the exact terminating state distribution P_T for HyperGrid.

    For each state s', the terminating state probability is computed as:

    .. math::
        P_T(s') = u(s') P_F(s_f | s')

    where u(s') satisfies the recursion:

    .. math::
        u(s') = \sum_{s \in \text{Par}(s')} u(s) P_F(s' | s)

    with the base case u(s_0) = 1.

    Args:
        env: The HyperGrid environment
        gflownet: The GFlowNet model

    Returns:
        The exact terminating state distribution as a tensor
    """
    if env.ndim != 2:
        raise ValueError("plotting is only supported for 2D environments")

    grid = env.all_states
    assert grid is not None, "all_states is not implemented in the environment"

    # Get the forward policy distribution for all states
    with torch.no_grad():
        # Handle both FM and other GFlowNet types
        policy: Estimator = cast(
            Estimator, gflownet.logF if isinstance(gflownet, FMGFlowNet) else gflownet.pf
        )

        estimator_outputs = policy(grid)
        dist = policy.to_probability_distribution(grid, estimator_outputs)
        probabilities = torch.exp(dist.logits)  # Get raw probabilities

    u = torch.ones(grid.batch_shape)

    indices = env.all_indices()
    for index in indices[1:]:
        parents = [
            tuple(list(index[:i]) + [index[i] - 1] + list(index[i + 1 :]) + [i])
            for i in range(len(index))
            if index[i] > 0
        ]
        parents_tensor = torch.tensor(parents)
        parents_indices = parents_tensor[:, :-1].long()  # All but last column for u
        action_indices = parents_tensor[:, -1].long()  # Last column for probabilities

        # Compute u values for parent states.
        parent_u_values = []
        for p in parents_indices:
            grid_idx = torch.all(grid.tensor == p, 1)  # index along flattened grid.
            parent_u_values.append(u[grid_idx])
            # parent_u_values.append(u[tuple(p.tolist())])
            # # torch.all(grid.tensor == p, 1)
        parent_u_values = torch.stack(parent_u_values)
        # parent_u_values = torch.stack([u[tuple(p.tolist())] for p in parents_indices])

        # Compute probabilities for parent transitions.
        parent_probs = []
        for p, a in zip(parents_indices, action_indices):
            grid_idx = torch.all(grid.tensor == p, 1)  # index along flattened grid.
            parent_probs.append(probabilities[grid_idx, a])
        parent_probs = torch.stack(parent_probs)

        u[indices.index(index)] = torch.sum(parent_u_values * parent_probs)

    return (u * probabilities[..., -1]).detach().cpu()


def validate_hypergrid(
    env,
    gflownet,
    n_validation_samples,
    visited_terminating_states: DiscreteStates | None,
    discovered_modes,
):
    # Standard validation shared across envs.
    validation_info, visited_terminating_states = env.validate(
        gflownet,
        n_validation_samples,
        visited_terminating_states,
    )

    assert isinstance(visited_terminating_states, DiscreteStates)
    # Count exact unique modes via HyperGrid API.
    modes_found = env.modes_found(visited_terminating_states)
    discovered_modes.update(modes_found)
    validation_info["n_modes_found"] = len(discovered_modes)

    return validation_info, visited_terminating_states, discovered_modes


# NOTE: This function is a *placeholder* for the true criteria which will be based
# on buffer inclusion. For now, it simply serves as a random number generator for
# each loop.
def _group_random_coin(
    prob: float, agent_group_id: int, iteration: int, base_seed: int
) -> bool:
    """Deterministic per-agent-group Bernoulli coin flip.

    This creates a CPU generator with a seed based on the global seed, the
    agent group id and the iteration, without requiring any communication.

    Args:
        prob: Probability of success in [0, 1].
        agent_group_id: The id of the agent group for this rank.
        iteration: Current training iteration.
        base_seed: Base random seed from CLI.

    Returns:
        True if the coin flip succeeds, False otherwise.
    """
    g = torch.Generator(device="cpu")
    # Use large coprime multipliers to decorrelate.
    g.manual_seed(int(base_seed) + int(agent_group_id) * 1000003 + int(iteration) * 9176)
    return bool(torch.rand((), generator=g).item() < prob)


def _sample_new_strategy(
    args,
    agent_group_id: int,
    iteration: int,
    prev_eps: float,
    prev_temp: float,
    prev_noisy: int,
) -> dict:
    """Select a new exploration strategy, including noisy layers.

    The strategy only defines exploration-time parameters and the count of
    noisy layers to use when building/rebuilding the networks.

    We pick deterministically from a small candidate pool, excluding the
    previous configuration when possible, to ensure diversity across
    restarts without requiring synchronization.

    Returns:
        A dict with keys: name, epsilon, temperature, n_noisy_layers,
        and noisy_std_init (if present in args, default 0.5 otherwise).
    """
    # TODO: Generate a new exploration strategy instead of selecting from a pre-defined
    # list.
    candidates = [
        {"name": "on_policy", "epsilon": 0.0, "temperature": 1.0, "n_noisy_layers": 0},
        {"name": "epsilon_0.1", "epsilon": 0.1, "temperature": 1.0, "n_noisy_layers": 0},
        {"name": "temp_1.5", "epsilon": 0.0, "temperature": 1.5, "n_noisy_layers": 0},
        {"name": "noisy_1", "epsilon": 0.0, "temperature": 1.0, "n_noisy_layers": 1},
        {
            "name": "noisy_2_temp_1.5",
            "epsilon": 0.0,
            "temperature": 1.5,
            "n_noisy_layers": 2,
        },
    ]
    choices = [
        c
        for c in candidates
        if (
            c["epsilon"] != prev_eps
            or c["temperature"] != prev_temp
            or c["n_noisy_layers"] != prev_noisy
        )
    ]
    if not choices:
        choices = candidates
    idx_seed = int(args.seed) + int(agent_group_id) * 7919 + int(iteration) * 104729
    idx = idx_seed % len(choices)
    strat = choices[idx]
    strat["noisy_std_init"] = float(getattr(args, "agent_noisy_std_init", 0.5))
    return strat


def _reset_module_parameters_inplace(root: torch.nn.Module) -> None:
    """Reset parameters for all submodules that expose ``reset_parameters``.

    This traverses the module hierarchy and calls ``reset_parameters`` when
    available. Works with DDP-wrapped modules as well (by traversing children).
    """
    for m in root.modules():
        if hasattr(m, "reset_parameters"):
            try:
                m.reset_parameters()  # type: ignore
            except Exception:
                pass


def _canonical_linear_params(module: torch.nn.Module) -> list[torch.Tensor]:
    """Collect canonical tensors for averaging across heterogeneous modules.

    Canonical tensors are those representing the mean weights/biases of layers
    that exist across architectures:
      - For ``nn.Linear``: ``weight`` and (if present) ``bias``.
      - For ``NoisyLinear``: ``weight_mu`` and (if present) ``bias_mu``.

    The sigma parameters of NoisyLinear (``weight_sigma``, ``bias_sigma``) and
    noise buffers are intentionally excluded to retain their default init.
    """
    params: list[torch.Tensor] = []
    for m in module.modules():
        base = getattr(m, "module", m)  # unwrap DDP if present

        if isinstance(base, torch.nn.Linear):
            params.append(base.weight)
            if base.bias is not None:
                params.append(base.bias)

        elif base.__class__.__name__ == "NoisyLinear":
            w_mu = getattr(base, "weight_mu", None)
            b_mu = getattr(base, "bias_mu", None)

            if isinstance(w_mu, torch.nn.Parameter):
                params.append(w_mu)

            if isinstance(b_mu, torch.nn.Parameter):
                params.append(b_mu)

    return params


def _canonical_param_tensors_for_gflownet(
    gflownet: torch.nn.Module,
) -> list[torch.Tensor]:
    """Return canonical parameter tensors for PF/PB (and logZ if present)."""
    tensors: list[torch.Tensor] = []

    pf = getattr(gflownet, "pf", None)
    if pf is not None and hasattr(pf, "module"):
        tensors += _canonical_linear_params(pf.module)

    pb = getattr(gflownet, "pb", None)
    if pb is not None and hasattr(pb, "module"):
        tensors += _canonical_linear_params(pb.module)

    named = dict(gflownet.named_parameters())
    if "logZ" in named:
        tensors.append(named["logZ"])

    return tensors


def _assign_mean_of_other_agents_canonical(gflownet, distributed_context) -> bool:
    """Average canonical tensors with other training ranks, excluding local group.

    We compute: mean_others = (sum_all - G * self) / (N - G), where N is the
    number of training ranks and G is the agent group size. Only canonical
    tensors are averaged to handle architectural differences (e.g., different
    numbers of noisy layers). Non-canonical tensors keep their default init.

    Returns:
        True if averaging was performed, False otherwise.
    """
    if (not torch.distributed.is_initialized()) or (
        distributed_context.num_training_ranks <= 1
    ):
        return False

    N = int(distributed_context.num_training_ranks)
    G = int(distributed_context.agent_group_size)

    if (N - G) <= 0:
        return False

    group = distributed_context.train_global_group
    with torch.no_grad():
        for t in _canonical_param_tensors_for_gflownet(gflownet):
            buf = t.data.clone()
            dist.all_reduce(buf, op=dist.ReduceOp.SUM, group=group)
            buf -= t.data * G
            buf /= N - G
            t.data.copy_(buf)

    return True


def _make_optimizer_for(gflownet, args) -> torch.optim.Optimizer:
    """Build a fresh Adam optimizer for a (re)built GFlowNet with logZ group."""
    named = dict(gflownet.named_parameters())
    non_logz = [v for k, v in named.items() if k != "logZ"]
    logz = [named["logZ"]] if "logZ" in named else []

    return torch.optim.Adam(
        [{"params": non_logz, "lr": args.lr}, {"params": logz, "lr": args.lr_Z}]
    )


def _rebuild_agent_with_strategy(
    args,
    env,
    preprocessor,
    distributed_context,
    device,
    strategy: dict,
    init_mode: str | None = None,
):
    """Rebuild an agent to reflect a new strategy and reinitialize weights.

    This updates per-agent exploration knobs on ``args`` (epsilon, temperature,
    n_noisy_layers, noisy_std_init), rebuilds the GFlowNet (so architectural
    changes like noisy layer count are applied), optionally averages canonical
    parameters from other ranks (keeping noisy sigmas/defaults intact), and
    returns the new model and optimizer.
    """
    args.agent_epsilon = float(strategy.get("epsilon", 0.0))
    args.agent_temperature = float(strategy.get("temperature", 1.0))
    args.agent_n_noisy_layers = int(
        strategy.get("n_noisy_layers", getattr(args, "agent_n_noisy_layers", 0))
    )
    args.agent_noisy_std_init = float(
        strategy.get("noisy_std_init", getattr(args, "agent_noisy_std_init", 0.5))
    )

    gflownet = set_up_gflownet(
        args,
        env,
        preprocessor,
        distributed_context.agent_groups,
        distributed_context.agent_group_id,
    )
    assert gflownet is not None, f"gflownet is None, Args: {args}"
    gflownet = gflownet.to(device)

    # Choose initialization behavior: default to args.restart_init_mode, allow override.
    mode = (
        init_mode
        if init_mode is not None
        else getattr(args, "restart_init_mode", "random")
    )
    if mode == "mean_others":
        ok = _assign_mean_of_other_agents_canonical(gflownet, distributed_context)
        if not ok:
            # Fallback to default initialization of an agent.
            print("+ Falling back to default initialization of an agent!")
            _reset_module_parameters_inplace(gflownet)

    optimizer = _make_optimizer_for(gflownet, args)

    return gflownet, optimizer


def set_up_fm_gflownet(args, env, preprocessor, agent_group_list, my_agent_group_id):
    """Returns a FM GFlowNet."""
    # We need a LogEdgeFlowEstimator.
    if args.tabular:
        module = Tabular(n_states=env.n_states, output_dim=env.n_actions)
    else:
        module = MLP(
            input_dim=preprocessor.output_dim,
            output_dim=env.n_actions,
            hidden_dim=args.hidden_dim,
            n_hidden_layers=args.n_hidden,
        )

    if args.distributed:
        module = DDP(module, process_group=agent_group_list[my_agent_group_id])

    estimator = DiscretePolicyEstimator(
        module=module,
        n_actions=env.n_actions,
        preprocessor=preprocessor,
    )
    return FMGFlowNet(estimator)


def set_up_pb_pf_estimators(
    args, env, preprocessor, agent_group_list, my_agent_group_id
):
    """Returns a pair of estimators for the forward and backward policies."""
    if args.tabular:
        pf_module = Tabular(n_states=env.n_states, output_dim=env.n_actions)
        if not args.uniform_pb:
            pb_module = Tabular(n_states=env.n_states, output_dim=env.n_actions - 1)
    else:
        # Forward module: honor per-agent noisy layers for exploration diversity.
        pf_module = MLP(
            input_dim=preprocessor.output_dim,
            output_dim=env.n_actions,
            hidden_dim=args.hidden_dim,
            n_hidden_layers=args.n_hidden,
            n_noisy_layers=getattr(args, "agent_n_noisy_layers", 0),
            std_init=getattr(args, "agent_noisy_std_init", 0.5),
        )
        if not args.uniform_pb:
            # Backward module: if sharing trunk (tied), PB may only add at most one
            # noisy layer (its output) to remain compatible with the shared trunk.
            pb_module = MLP(
                input_dim=preprocessor.output_dim,
                output_dim=env.n_actions - 1,
                hidden_dim=args.hidden_dim,
                n_hidden_layers=args.n_hidden,
                trunk=(
                    pf_module.trunk
                    if args.tied and isinstance(pf_module.trunk, torch.nn.Module)
                    else None
                ),
                n_noisy_layers=(
                    1 if getattr(args, "agent_n_noisy_layers", 0) > 0 else 0
                ),
                std_init=getattr(args, "agent_noisy_std_init", 0.5),
            )
    if args.uniform_pb:
        pb_module = DiscreteUniform(env.n_actions - 1)

    for v in ["pf_module", "pb_module"]:
        assert locals()[v] is not None, f"{v} is None, Args: {args}"

    if args.distributed:
        pf_module = DDP(pf_module, process_group=agent_group_list[my_agent_group_id])
        pb_module = DDP(pb_module, process_group=agent_group_list[my_agent_group_id])

    assert pf_module is not None
    assert pb_module is not None
    pf_estimator = DiscretePolicyEstimator(
        module=pf_module,
        n_actions=env.n_actions,
        preprocessor=preprocessor,
    )
    pb_estimator = DiscretePolicyEstimator(
        module=pb_module,
        n_actions=env.n_actions,
        is_backward=True,
        preprocessor=preprocessor,
    )

    return (pf_estimator, pb_estimator)


def set_up_logF_estimator(
    args, env, preprocessor, agent_group_list, my_agent_group_id, pf_module
):
    """Returns a LogStateFlowEstimator."""
    if args.tabular:
        module = Tabular(n_states=env.n_states, output_dim=1)
    else:
        module = MLP(
            input_dim=preprocessor.output_dim,
            output_dim=1,
            hidden_dim=args.hidden_dim,
            n_hidden_layers=args.n_hidden,
            trunk=(
                pf_module.trunk
                if args.tied and isinstance(pf_module.trunk, torch.nn.Module)
                else None
            ),
        )

    if args.distributed:
        module = DDP(module, process_group=agent_group_list[my_agent_group_id])

    return ScalarEstimator(module=module, preprocessor=preprocessor)


def set_up_gflownet(args, env, preprocessor, agent_group_list, my_agent_group_id):
    """Returns a GFlowNet complete with the required estimators."""
    #    Depending on the loss, we may need several estimators:
    #       one (forward only) for FM loss,
    #       two (forward and backward) or other losses
    #       three (forward, backward, logZ/logF) estimators for DB, TB.

    if args.loss == "FM":
        return set_up_fm_gflownet(
            args,
            env,
            preprocessor,
            agent_group_list,
            my_agent_group_id,
        )
    else:
        # We need a DiscretePFEstimator and a DiscretePBEstimator.
        pf_estimator, pb_estimator = set_up_pb_pf_estimators(
            args,
            env,
            preprocessor,
            agent_group_list,
            my_agent_group_id,
        )
        assert pf_estimator is not None
        assert pb_estimator is not None

        if args.loss == "ModifiedDB":
            return ModifiedDBGFlowNet(pf_estimator, pb_estimator)

        elif args.loss == "TB":
            return TBGFlowNet(pf=pf_estimator, pb=pb_estimator, init_logZ=0.0)

        elif args.loss == "ZVar":
            return LogPartitionVarianceGFlowNet(pf=pf_estimator, pb=pb_estimator)

        elif args.loss in ("DB", "SubTB"):
            # We also need a LogStateFlowEstimator.
            logF_estimator = set_up_logF_estimator(
                args,
                env,
                preprocessor,
                agent_group_list,
                my_agent_group_id,
                pf_estimator,
            )

            if args.loss == "DB":
                return DBGFlowNet(
                    pf=pf_estimator,
                    pb=pb_estimator,
                    logF=logF_estimator,
                )
            elif args.loss == "SubTB":
                return SubTBGFlowNet(
                    pf=pf_estimator,
                    pb=pb_estimator,
                    logF=logF_estimator,
                    weighting=args.subTB_weighting,
                    lamda=args.subTB_lambda,
                )


def plot_results(env, gflownet, l1_distances, validation_steps):
    # Create figure with 3 subplots with proper spacing
    fig = plt.figure(figsize=(15, 5))
    gs = GridSpec(1, 4, width_ratios=[1, 1, 0.1, 1.2])

    ax1 = fig.add_subplot(gs[0])
    ax2 = fig.add_subplot(gs[1])
    cax = fig.add_subplot(gs[2])  # Colorbar axis
    ax3 = fig.add_subplot(gs[3])

    # Get distributions and find global min/max for consistent color scaling
    true_dist = env.true_dist.reshape(args.height, args.height).cpu().numpy()
    learned_dist = get_exact_P_T(env, gflownet).reshape(args.height, args.height).numpy()

    # Ensure consistent orientation by transposing
    true_dist = true_dist.T
    learned_dist = learned_dist.T

    vmin = min(true_dist.min(), learned_dist.min())
    vmax = max(true_dist.max(), learned_dist.max())

    # True reward distribution
    im1 = ax1.imshow(
        true_dist,
        cmap="viridis",
        interpolation="none",
        origin="lower",
        vmin=vmin,
        vmax=vmax,
    )
    ax1.set_title("True Distribution")

    # Learned reward distribution
    _ = ax2.imshow(
        learned_dist,
        cmap="viridis",
        interpolation="none",
        origin="lower",
        vmin=vmin,
        vmax=vmax,
    )
    ax2.set_title("Learned Distribution")

    # Add colorbar in its own axis
    plt.colorbar(im1, cax=cax)

    # L1 distances over time
    states_per_validation = args.batch_size * args.validation_interval
    validation_states = [i * states_per_validation for i in range(len(l1_distances))]
    ax3.plot(validation_states, l1_distances)
    ax3.set_xlabel("States Visited")
    ax3.set_ylabel("L1 Distance")
    ax3.set_title("L1 Distance Evolution")
    ax3.set_yscale("log")  # Set log scale for y-axis

    plt.tight_layout()
    plt.show()
    plt.close()


def main(args):  # noqa: C901
    """Trains a GFlowNet on the Hypergrid Environment, potentially distributed."""

    if args.half_precision:
        torch.set_default_dtype(torch.bfloat16)

    print("+ Using default dtype: ", torch.get_default_dtype())

    device = torch.device(
        "cuda" if torch.cuda.is_available() and not args.no_cuda else "cpu"
    )

    # Check if plotting is allowed.
    if args.plot:
        if args.wandb_project:
            raise ValueError("plot argument is incompatible with wandb_project")
        if args.ndim != 2:
            raise ValueError("plotting is only supported for 2D environments")

    # Initialize distributed compute.
    if args.distributed:
        distributed_context = initialize_distributed_compute(
            dist_backend=args.dist_backend,
            num_remote_buffers=args.num_remote_buffers,
            num_agent_groups=args.num_agent_groups,
        )

        print(f"Running with DDP with following settings: {distributed_context}")
    else:
        distributed_context = DistributedContext(
            my_rank=0, world_size=1, num_training_ranks=1, agent_group_size=1
        )

    set_seed(args.seed + distributed_context.my_rank)

    if args.distributed and distributed_context.is_buffer_rank():
        if distributed_context.assigned_training_ranks is None:
            num_training_ranks = 0
        else:
            num_training_ranks = len(distributed_context.assigned_training_ranks)

        scoring_function = HypergridDiversityScore(args.ndim, args.height)

        replay_buffer_manager = ReplayBufferManager(
            rank=distributed_context.my_rank,
            num_training_ranks=num_training_ranks,
            scoring_function=scoring_function,
        )
        replay_buffer_manager.run()
        return 0.0

    # Initialize WandB.
    use_wandb = args.wandb_project != ""
    if use_wandb:
        if args.wandb_local:
            os.environ["WANDB_MODE"] = "offline"

        import wandb

        if distributed_context.my_rank == 0:
            wandb.init(project=args.wandb_project)
            wandb.config.update(args)

    # Initialize the environment.
    env = HyperGrid(
        args.ndim,
        args.height,
        device=device,
        reward_fn_str="original",
        reward_fn_kwargs={
            "R0": args.R0,
            "R1": args.R1,
            "R2": args.R2,
        },
        calculate_partition=args.calculate_partition,
        store_all_states=args.store_all_states,
    )

    # Initialize the preprocessor.
    preprocessor = KHotPreprocessor(height=args.height, ndim=args.ndim)

    # 2. Build the initial gflownet via the same pathway as restarts (unified behavior).
    # We explicitly pick random parameter init for the initial build (no averaging).

    # Initialize per-agent exploration strategy.
    # Default (tests stable): on-policy, no noisy layers.
    # When --use_random_strategies is provided, sample a random initial strategy.
    agent_group_id = distributed_context.agent_group_id or 0
    if getattr(args, "use_random_strategies", False):
        init_cfg = _sample_new_strategy(
            args,
            agent_group_id=agent_group_id,
            iteration=0,
            prev_eps=9999.0,
            prev_temp=9999.0,
            prev_noisy=9999,
        )
        args.agent_epsilon = float(init_cfg.get("epsilon", 0.0))
        args.agent_temperature = float(init_cfg.get("temperature", 1.0))
        args.agent_n_noisy_layers = int(init_cfg.get("n_noisy_layers", 0))
        args.agent_noisy_std_init = float(init_cfg.get("noisy_std_init", 0.5))
    else:
        # Disable off-policy training.
        args.agent_epsilon = 0.0
        args.agent_temperature = 1.0
        args.agent_n_noisy_layers = 0
        args.agent_noisy_std_init = 0.5

    # The initial strategy is randomly sampled above.
    initial_strategy = {
        "epsilon": float(getattr(args, "agent_epsilon", 0.0)),
        "temperature": float(getattr(args, "agent_temperature", 1.0)),
        "n_noisy_layers": int(getattr(args, "agent_n_noisy_layers", 0)),
        "noisy_std_init": float(getattr(args, "agent_noisy_std_init", 0.5)),
    }
    gflownet, optimizer = _rebuild_agent_with_strategy(
        args,
        env,
        preprocessor,
        distributed_context,
        device,
        strategy=initial_strategy,
        init_mode="random",
    )
    assert gflownet is not None, f"gflownet is None, Args: {args}"

    # Create replay buffer if needed
    replay_buffer = None

    if args.replay_buffer_size > 0:
        if args.diverse_replay_buffer:
            replay_buffer = NormBasedDiversePrioritizedReplayBuffer(
                env,
                capacity=args.replay_buffer_size,
                cutoff_distance=args.cutoff_distance,
                p_norm_distance=args.p_norm_distance,
            )
        else:
            replay_buffer = ReplayBuffer(
                env,
                capacity=args.replay_buffer_size,
                prioritized_capacity=False,
                remote_manager_rank=distributed_context.assigned_buffer,
                remote_buffer_freq=1,
            )

    gflownet = gflownet.to(device)

    states_visited = 0
    n_iterations = ceil(args.n_trajectories / args.batch_size)
    per_node_batch_size = args.batch_size // distributed_context.world_size
    validation_info = {"l1_dist": float("inf")}
    discovered_modes = set()
    # n_pixels_per_mode = round(env.height / 10) ** env.ndim
    # Note: on/off-policy depends on the current strategy; recomputed inside the loop.

    print("+ n_iterations = ", n_iterations)
    print("+ per_node_batch_size = ", per_node_batch_size)

    # Initialize the profiler.
    if args.profile:
        keep_active = args.trajectories_to_profile // args.batch_size
        prof = profile(
            schedule=torch.profiler.schedule(
                wait=1, warmup=1, active=keep_active, repeat=1
            ),
            activities=[ProfilerActivity.CPU],
            record_shapes=True,
            with_stack=True,
        )
        prof.start()

    if args.distributed:
        # Create and start error handler.
        def cleanup():
            print(f"Process {rank}: Cleaning up...")

        rank = torch.distributed.get_rank()
        torch.distributed.get_world_size()

    # Initialize some variables before the training loop.
    timing = {}
    time_start = time.time()
    l1_distances, validation_steps = [], []

    # Used for calculating the L1 distance across all nodes.
    all_visited_terminating_states = env.states_from_batch_shape((0,))

    # Barrier for pre-processing. Wait for all processes to reach this point before starting training.
    with Timer(
        timing, "Pre-processing_barrier", enabled=(args.timing and args.distributed)
    ):
        if args.distributed and args.timing:
            dist.barrier(group=distributed_context.train_global_group)

    # Set up averaging policy (called every iteration; internal guard checks cadence/distributed)
    averaging_policy = None
    if args.distributed:
        if args.use_selective_averaging:
            averaging_policy = AsyncSelectiveAveragingPolicy(
                average_every=args.average_every,
                replacement_ratio=args.replacement_ratio,
                averaging_strategy=args.averaging_strategy,
                momentum=args.momentum,
            )
        else:
            averaging_policy = AverageAllPolicy(average_every=args.average_every)

    # Training loop.
    pbar = trange(n_iterations)
    for iteration in pbar:
        iteration_start = time.time()

        # Keep track of visited terminating states on this node.
        with Timer(
            timing, "track_visited_states", enabled=args.timing
        ) as visited_states_timer:
            visited_terminating_states = env.states_from_batch_shape((0,))

            # Profiler.
            if args.profile:
                prof.step()
                if iteration >= 1 + 1 + keep_active:
                    break

        # Optional agent restart: after 1000 iterations, 1/1000 chance each step.
        if getattr(args, "use_restarts", False) and iteration >= 1000:
            agent_gid = distributed_context.agent_group_id or 0
            if _group_random_coin(1.0 / 1000.0, agent_gid, iteration, args.seed):
                prev_eps = float(getattr(args, "agent_epsilon", 0.0))
                prev_temp = float(getattr(args, "agent_temperature", 1.0))
                prev_noisy = int(getattr(args, "agent_n_noisy_layers", 0))
                if getattr(args, "use_random_strategies", False):
                    new_strat = _sample_new_strategy(
                        args, agent_gid, iteration, prev_eps, prev_temp, prev_noisy
                    )
                else:
                    # Keep the same exploration strategy; only weights are reinitialized.
                    new_strat = {
                        "epsilon": prev_eps,
                        "temperature": prev_temp,
                        "n_noisy_layers": prev_noisy,
                        "noisy_std_init": float(
                            getattr(args, "agent_noisy_std_init", 0.5)
                        ),
                    }

                # Rebuild agent with new strategy; optionally average canonical weights from others.
                gflownet, optimizer = _rebuild_agent_with_strategy(
                    args, env, preprocessor, distributed_context, device, new_strat
                )

                if (iteration % args.validation_interval == 0) or (iteration == 0):
                    print(
                        f"[agent {agent_gid}] restarted at iter {iteration} with strategy {new_strat}"
                    )

        # Sample trajectories.
        with Timer(timing, "generate_samples", enabled=args.timing) as sample_timer:
            # Determine on-policy for this iteration based on current strategy.
            is_on_policy_iter = (
                (args.replay_buffer_size == 0)
                and (float(getattr(args, "agent_epsilon", 0.0)) == 0.0)
                and (float(getattr(args, "agent_temperature", 1.0)) == 1.0)
                and (int(getattr(args, "agent_n_noisy_layers", 0)) == 0)
            )
            trajectories = gflownet.sample_trajectories(
                env,
                n=args.batch_size,
                save_logprobs=is_on_policy_iter,  # Reuse on-policy log-probs.
                save_estimator_outputs=not is_on_policy_iter,  # Off-policy caches estimator outputs.
                epsilon=float(getattr(args, "agent_epsilon", 0.0)),
                temperature=float(getattr(args, "agent_temperature", 1.0)),
            )

        # Training objects (incl. possible replay buffer sampling).
        with Timer(
            timing, "to_training_samples", enabled=args.timing
        ) as to_train_samples_timer:
            training_samples = gflownet.to_training_samples(trajectories)

            if replay_buffer is not None:
                with torch.no_grad():
                    replay_buffer.add(training_samples)
                    training_objects = replay_buffer.sample(
                        n_samples=per_node_batch_size
                    )
            else:
                training_objects = training_samples

        # Loss.
        with Timer(timing, "calculate_loss", enabled=args.timing) as loss_timer:

            optimizer.zero_grad()
            gflownet = cast(GFlowNet, gflownet)
            # Recompute whether we are off-policy for loss logprob recalculation.
            is_on_policy_iter = (
                (args.replay_buffer_size == 0)
                and (float(getattr(args, "agent_epsilon", 0.0)) == 0.0)
                and (float(getattr(args, "agent_temperature", 1.0)) == 1.0)
                and (int(getattr(args, "agent_n_noisy_layers", 0)) == 0)
            )
            loss = gflownet.loss(
                env,
                training_objects,  # type: ignore
                recalculate_all_logprobs=(not is_on_policy_iter),
                reduction="sum" if args.distributed or args.loss == "SubTB" else "mean",  # type: ignore
            )

            # Normalize the loss by the local batch size if distributed.
            if args.distributed:
                loss = loss / (per_node_batch_size)

        # Barrier.
        with Timer(
            timing, "barrier 0", enabled=(args.timing and args.distributed)
        ) as bar0_timer:
            if args.distributed and args.timing:
                dist.barrier(group=distributed_context.train_global_group)

        # Backpropagation.
        with Timer(timing, "loss_backward", enabled=args.timing) as loss_backward_timer:
            loss.backward()

        # Optimization.
        with Timer(timing, "optimizer", enabled=args.timing) as opt_timer:
            optimizer.step()

        # Barrier.
        with Timer(
            timing, "barrier 1", enabled=(args.timing and args.distributed)
        ) as bar1_timer:
            if args.distributed and args.timing:
                dist.barrier(group=distributed_context.train_global_group)

        # Model averaging.
        with Timer(
            timing, "averaging_model", enabled=args.timing
        ) as model_averaging_timer:
            if averaging_policy is not None:
                averaging_policy(
                    iteration=iteration, model=gflownet, local_metric=-loss.item()
                )

        # Calculate how long this iteration took.
        iteration_time = time.time() - iteration_start
        rest_time = iteration_time - sum(
            [
                t
                for t in [
                    visited_states_timer.elapsed,
                    sample_timer.elapsed,
                    to_train_samples_timer.elapsed,
                    loss_timer.elapsed,
                    bar0_timer.elapsed,
                    loss_backward_timer.elapsed,
                    opt_timer.elapsed,
                    bar1_timer.elapsed,
                    model_averaging_timer.elapsed,
                ]
                if t is not None
            ]
        )

        log_this_iter = (
            iteration % args.validation_interval == 0
        ) or iteration == n_iterations - 1

        # Keep track of trajectories / states.
        visited_terminating_states.extend(
            cast(DiscreteStates, trajectories.terminating_states)
        )

        with Timer(timing, "gather_visited_states", enabled=args.timing):
            # If distributed, gather all visited terminating states from all nodes.
            if args.distributed and log_this_iter:
                try:
                    assert visited_terminating_states is not None
                    # Gather all visited terminating states from all nodes.
                    gathered_visited_terminating_states = gather_distributed_data(
                        visited_terminating_states.tensor,
                        training_group=distributed_context.train_global_group,
                        world_size=distributed_context.num_training_ranks,
                    )
                except Exception as e:
                    print(
                        "Process {}: Caught error: {}".format(
                            distributed_context.my_rank, e
                        )
                    )
                    # handler.signal_error()
                    sys.exit(1)
            else:
                # Just use the visited terminating states from this node.
                assert visited_terminating_states is not None
                gathered_visited_terminating_states = visited_terminating_states.tensor

        # If we are on the master node, calculate the validation metrics.
        with Timer(timing, "validation", enabled=args.timing):
            if distributed_context.my_rank == 0:

                # Extend `all_visited_terminating_states` with the gathered data.
                assert gathered_visited_terminating_states is not None
                gathered_visited_terminating_states = cast(
                    DiscreteStates, env.States(gathered_visited_terminating_states)
                )
                states_visited += len(gathered_visited_terminating_states)
                all_visited_terminating_states.extend(
                    gathered_visited_terminating_states
                )

                to_log = {
                    "loss": loss.item(),
                    "states_visited": states_visited,
                    "sample_time": sample_timer.elapsed,
                    "to_train_samples_time": to_train_samples_timer.elapsed,
                    "loss_time": loss_timer.elapsed,
                    "loss_backward_time": loss_backward_timer.elapsed,
                    "opt_time": opt_timer.elapsed,
                    "model_averaging_time": model_averaging_timer.elapsed,
                    "rest_time": rest_time,
                    "l1_dist": None,  # only logged if calculate_partition.
                }

                if use_wandb:
                    wandb.log(to_log, step=iteration)

                if log_this_iter:
                    (
                        validation_info,
                        all_visited_terminating_states,
                        discovered_modes,
                    ) = validate_hypergrid(
                        env,
                        gflownet,
                        args.validation_samples,
                        all_visited_terminating_states,
                        discovered_modes,
                    )

                    print(
                        "+ all_visited_terminating_states = ",
                        len(all_visited_terminating_states),
                    )
                    print(
                        "+ visited_terminating_states = ",
                        len(visited_terminating_states),
                    )

                    if use_wandb:
                        wandb.log(validation_info, step=iteration)

                    to_log.update(validation_info)

                    pbar.set_postfix(
                        loss=to_log["loss"],
                        l1_dist=to_log["l1_dist"],  # only logged if calculate_partition.
                        n_modes_found=to_log["n_modes_found"],
                    )

        with Timer(timing, "barrier 2", enabled=(args.timing and args.distributed)):
            if args.distributed and args.timing:
                dist.barrier(group=distributed_context.train_global_group)

    print("+ Finished all iterations")
    total_time = time.time() - time_start
    if args.timing:
        timing["total_rest_time"] = [total_time - sum(sum(v) for k, v in timing.items())]

    timing["total_time"] = [total_time]

    if args.distributed:
        dist.barrier(group=distributed_context.train_global_group)
        assert averaging_policy is not None
        try:
            averaging_policy.shutdown()
        except Exception:
            pass

    # Log the final timing results.
    if args.timing:
        if distributed_context.my_rank == 0:
            print("\n" + "=" * 80)
            print("\n Timing information:")
            if args.distributed:
                print("-" * 80)
                print("The below timing information is averaged across all ranks.")
            print("=" * 80)

        if args.distributed:
            # Gather timing data from all ranks
            all_timings = [None] * distributed_context.num_training_ranks
            dist.all_gather_object(
                all_timings, timing, group=distributed_context.train_global_group
            )

            if distributed_context.my_rank == 0:
                report_timing(all_timings, distributed_context.num_training_ranks)
        else:
            # Single machine case
            # Header
            print(f"{'Step Name':<25} {'Time (s)':>12}")
            print("-" * 80)
            for k, v in timing.items():
                print(f"{k:<25} {sum(v):>10.4f}s")

    # Stop the profiler if it's active.
    if args.profile:
        prof.stop()
        print(prof.key_averages().table(sort_by="cpu_time_total", row_limit=20))
        prof.export_chrome_trace("trace.json")

    # Plot the results if requested & possible.
    if args.plot:
        # Create figure with 3 subplots with proper spacing.
        plot_results(env, gflownet, l1_distances, validation_steps)

    try:
        result = validation_info["l1_dist"]
    except KeyError:
        result = validation_info["n_modes_found"]

    if distributed_context.my_rank == 0:
        print("+ Training complete - final_score={:.6f}".format(result))

    if (
        args.distributed
        and distributed_context.is_training_rank()
        and (distributed_context.assigned_buffer is not None)
    ):
        # Send a termination signal to the replay buffer manager.
        ReplayBufferManager.send_termination_signal(distributed_context.assigned_buffer)

    return result


if __name__ == "__main__":
    parser = ArgumentParser()

    # Machine setting.
    parser.add_argument("--seed", type=int, default=4444, help="Random seed.")
    parser.add_argument(
        "--no_cuda",
        action="store_true",
        help="Prevent CUDA usage",
    )

    # Distributed settings.
    parser.add_argument(
        "--average_every",
        type=int,
        default=100,
        help="Number of epochs after which we average model across all agents",
    )
    parser.add_argument(
        "--num_agent_groups",
        type=int,
        default=1,
        help="Number of agents learning together",
    )
    parser.add_argument(
        "--distributed",
        action="store_true",
        help="Initializes distributed computation (torch.distributed)",
    )
    parser.add_argument(
        "--num_remote_buffers",
        type=int,
        default=1,
        help="Number of remote replay buffer managers (only if using distributed computation)",
    )
    parser.add_argument(
        "--dist_backend",
        type=str,
        default="gloo",
        help="Distributed backend to use: gloo, ccl or mpi",
    )

    # Selective averaging settings.
    parser.add_argument(
        "--use_selective_averaging",
        action="store_true",
        help="Use selective averaging instead of standard averaging",
    )

    parser.add_argument(
        "--replacement_ratio",
        type=float,
        default=0.2,
        help="Fraction of worst performing models to replace (0.0 to 1.0)",
    )
    parser.add_argument(
        "--averaging_strategy",
        type=str,
        choices=["mean", "weighted_mean", "best_only"],
        default="mean",
        help="Strategy for combining good models",
    )
    parser.add_argument(
        "--momentum",
        type=float,
        default=0.01,
        help="Momentum factor for combining with previous weights (0.0 = no momentum, 1.0 = keep old weights)",
    )

    # Environment settings.
    parser.add_argument(
        "--ndim",
        type=int,
        default=2,
        help="Number of dimensions in the environment",
    )
    parser.add_argument(
        "--height",
        type=int,
        default=8,
        help="Height of the environment",
    )
    parser.add_argument(
        "--R0",
        type=float,
        default=0.1,
        help="Environment's R0",
    )
    parser.add_argument(
        "--R1",
        type=float,
        default=0.5,
        help="Environment's R1",
    )
    parser.add_argument(
        "--R2",
        type=float,
        default=2.0,
        help="Environment's R2",
    )

    # Training settings.
    parser.add_argument(
        "--batch_size",
        type=int,
        default=16,
        help="Batch size, i.e. number of trajectories to sample per training iteration",
    )
    parser.add_argument(
        "--replay_buffer_size",
        type=int,
        default=1000,
        help="If zero, no replay buffer is used. Otherwise, the replay buffer is used.",
    )
    parser.add_argument(
        "--restart_init_mode",
        type=str,
        default="random",
        choices=["random", "mean_others"],
        help=(
            "How to reinitialize an agent when restarted: "
            "'random' resets with module defaults; 'mean_others' averages only canonical "
            "(shape-compatible) parameters across other training ranks; non-canonical parameters "
            "such as NoisyLinear sigmas remain at default initialization."
        ),
    )
    parser.add_argument(
        "--diverse_replay_buffer",
        action="store_true",
        help="Use a diverse replay buffer",
    )
    parser.add_argument(
        "--loss",
        type=str,
        choices=["FM", "TB", "DB", "SubTB", "ZVar", "ModifiedDB"],
        default="TB",
        help="Loss function to use",
    )
    parser.add_argument(
        "--subTB_weighting",
        type=str,
        default="geometric_within",
        help="weighting scheme for SubTB",
    )
    parser.add_argument(
        "--subTB_lambda", type=float, default=0.9, help="Lambda parameter for SubTB"
    )

    parser.add_argument(
        "--lr",
        type=float,
        default=1e-3,
        help="Learning rate for the estimators' modules",
    )
    parser.add_argument(
        "--lr_Z",
        type=float,
        default=0.1,
        help="Specific learning rate for Z (only used for TB loss)",
    )
    parser.add_argument(
        "--n_trajectories",
        type=int,
        default=int(1e6),
        help=(
            "Total budget of trajectories to train on. "
            "Training iterations = n_trajectories // batch_size"
        ),
    )

    # Policy architecture.
    parser.add_argument(
        "--tabular",
        action="store_true",
        help="Use a lookup table for F, PF, PB instead of an estimator",
    )
    parser.add_argument(
        "--uniform_pb",
        action="store_true",
        help="Use a uniform PB",
    )
    parser.add_argument(
        "--tied",
        action="store_true",
        help="Tie the parameters of PF, PB, and F",
    )
    parser.add_argument(
        "--hidden_dim",
        type=int,
        default=256,
        help="Hidden dimension of the estimators' neural network modules.",
    )
    parser.add_argument(
        "--n_hidden",
        type=int,
        default=2,
        help=(
            "Number of hidden layers (of size `hidden_dim`) in the estimators'"
            " neural network modules"
        ),
    )

    # Validation settings.
    parser.add_argument(
        "--validation_interval",
        type=int,
        default=100,
        help="How often (in training steps) to validate the gflownet",
    )
    parser.add_argument(
        "--validation_samples",
        type=int,
        default=200000,
        help="Number of validation samples to use to evaluate the probability mass function.",
    )

    # WandB settings.
    parser.add_argument(
        "--wandb_project",
        type=str,
        default="torchgfn",
        help="Name of the wandb project. If empty, don't use wandb",
    )
    parser.add_argument(
        "--wandb_local",
        action="store_true",
        help="Stores wandb results locally, to be uploaded later.",
    )

    # Settings relevant to the problem size -- toggle off for larger problems.
    parser.add_argument(
        "--store_all_states",
        action="store_true",
        default=False,
        help="Whether to store all states.",
    )
    parser.add_argument(
        "--calculate_partition",
        action="store_true",
        default=False,
        help="Whether to calculate the true partition function.",
    )
    parser.add_argument(
        "--profile",
        action="store_true",
        help="Profiles the execution using PyTorch Profiler.",
    )
    parser.add_argument(
        "--trajectories_to_profile",
        type=int,
        default=2048,
        help=(
            "Number of trajectories to profile using the Pytorch Profiler. "
            "Preferably, a multiple of batch size."
        ),
    )

    parser.add_argument(
        "--plot",
        action="store_true",
        help="Generate plots of true and learned distributions (only works for 2D, incompatible with wandb)",
    )

    parser.add_argument(
        "--timing",
        action="store_true",
        help="Report timing information at the end of training",
    )

    parser.add_argument(
        "--half_precision",
        action="store_true",
        help="Use half precision for the model",
    )

    parser.add_argument(
        "--use_random_strategies",
        action="store_true",
        help="Use a random strategy for the initial gflownet and restarts.",
    )
    parser.add_argument(
        "--use_restarts",
        action="store_true",
        help="Use restarts.",
    )

    args = parser.parse_args()
    result = main(args)<|MERGE_RESOLUTION|>--- conflicted
+++ resolved
@@ -65,13 +65,9 @@
     report_load_imbalance,
 )
 from gfn.utils.modules import MLP, DiscreteUniform, Tabular
-<<<<<<< HEAD
-=======
-from gfn.utils.training import validate
 from tutorials.examples.multinode.hypergrid_diversity_score import (
     HypergridDiversityScore,
 )
->>>>>>> a7d00384
 from tutorials.examples.multinode.spawn_policy import (
     AsyncSelectiveAveragingPolicy,
     AverageAllPolicy,
