--- conflicted
+++ resolved
@@ -29,11 +29,7 @@
 tensordict = ">=0.6.1"
 torch = ">=2.6.0"
 torch_geometric = ">=2.6.1"
-<<<<<<< HEAD
-linear-attention-transformer = ">=0.19.1"
 dill = ">=0.3.8"
-=======
->>>>>>> 97839299
 
 # dev dependencies.
 black = { version = "24.3", optional = true }
